--- conflicted
+++ resolved
@@ -14,13 +14,9 @@
     cmd = './waf configure --prefix=%s' % env.work_dir_cscript()
     if target.platform == 'windows':
         cmd += ' --target-windows'
-<<<<<<< HEAD
-    else if target.platform == 'osx':
+    elif target.platform == 'osx':
 	cmd += ' --osx'
-    else if target.platform == 'linux':
-=======
     elif target.platform == 'linux':
->>>>>>> 1afc411f
         cmd += ' --static'
     env.command(cmd)
 
