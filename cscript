import glob
import shutil
import os

def dependencies(target):
    if target.platform == 'windows':
        return ()
    else:
        return (('openjpeg-cdist', None),
<<<<<<< HEAD
                ('libcxml', None),
                ('ffmpeg-cdist', '488d5d4496af5e3a3b9d31d6b221e8eeada6b77e'),
                ('libdcp', None))
=======
                ('ffmpeg-cdist', '7a23ec9c771184ab563cfe24ad9b427f38368961'),
                ('libdcp', 'v0.49'))
>>>>>>> 765d206e

def build(env, target):
    cmd = './waf configure --prefix=%s' % env.work_dir_cscript()
    if target.platform == 'windows':
        cmd += ' --target-windows'
    else:
        cmd += ' --static'
    env.command(cmd)

    env.command('./waf')

    if target.platform == 'linux':
        env.command('./waf install')


def package(env, target, version):
    if target.platform == 'windows':
        shutil.copyfile('build/windows/installer.%s.nsi' % target.bits, 'build/windows/installer2.%s.nsi' % target.bits)
        env.command('sed -i "s~%%resources%%~%s/windows~g" build/windows/installer2.%s.nsi' % (os.getcwd(), target.bits))
        env.command('sed -i "s~%%deps%%~%s~g" build/windows/installer2.%s.nsi' % (env.windows_prefix, target.bits))
        env.command('sed -i "s~%%binaries%%~%s/build~g" build/windows/installer2.%s.nsi' % (os.getcwd(), target.bits))
        env.command('sed -i "s~%%bits%%~32~g" build/windows/installer2.%s.nsi' % target.bits)
        env.command('makensis build/windows/installer2.%s.nsi' % target.bits)
        return os.path.abspath(glob.glob('build/windows/*%s*.exe' % target.bits)[0])
    elif target.platform == 'linux':
        if target.bits == 32:
            cpu = 'i386'
        else:
            cpu = 'amd64'

        shutil.copyfile('builds/control-%s-%d' % (target.version, target.bits), 'debian/control')
        env.command('./waf dist')
        f = open('debian/files', 'w')
        print >>f,'dcpomatic_%s-1_%s.deb video extra' % (version, cpu)
        shutil.rmtree('build/deb', ignore_errors=True)

        os.makedirs('build/deb')
        os.chdir('build/deb')
        shutil.move('../../dcpomatic-%s.tar.bz2' % version, 'dcpomatic_%s.orig.tar.bz2' % version)
        env.command('tar xjf dcpomatic_%s.orig.tar.bz2' % version)
        os.chdir('dcpomatic-%s' % version)
        env.command('dch -b -v %s-1 "New upstream release."' % version)
        env.set('CDIST_LINKFLAGS', env.get('LINKFLAGS'))
        env.set('CDIST_CXXFLAGS', env.get('CXXFLAGS'))
        env.set('CDIST_PKG_CONFIG_PATH', env.get('PKG_CONFIG_PATH'))
        env.command('dpkg-buildpackage')
        
        debs = []
        for p in glob.glob('../*.deb'):
            debs.append(os.path.abspath(p))

        return debs

def make_pot(env):
    env.command('./waf pot')
    return [os.path.abspath('build/src/lib/libdcpomatic.pot'),
            os.path.abspath('build/src/wx/libdcpomatic-wx.pot'),
	    os.path.abspath('build/src/tools/dcpomatic.pot')]

def make_manual(env):
    os.chdir('doc/manual')
    env.command('make')
    return [os.path.abspath('pdf'), os.path.abspath('html')]<|MERGE_RESOLUTION|>--- conflicted
+++ resolved
@@ -7,14 +7,9 @@
         return ()
     else:
         return (('openjpeg-cdist', None),
-<<<<<<< HEAD
                 ('libcxml', None),
-                ('ffmpeg-cdist', '488d5d4496af5e3a3b9d31d6b221e8eeada6b77e'),
+                ('ffmpeg-cdist', '7a23ec9c771184ab563cfe24ad9b427f38368961'),
                 ('libdcp', None))
-=======
-                ('ffmpeg-cdist', '7a23ec9c771184ab563cfe24ad9b427f38368961'),
-                ('libdcp', 'v0.49'))
->>>>>>> 765d206e
 
 def build(env, target):
     cmd = './waf configure --prefix=%s' % env.work_dir_cscript()
