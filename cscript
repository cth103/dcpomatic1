--- conflicted
+++ resolved
@@ -7,13 +7,8 @@
         return ()
     else:
         return (('openjpeg-cdist', None),
-<<<<<<< HEAD
                 ('ffmpeg-cdist', '7a23ec9c771184ab563cfe24ad9b427f38368961'),
-                ('libdcp', 'v0.45'))
-=======
-                ('ffmpeg-cdist', '488d5d4496af5e3a3b9d31d6b221e8eeada6b77e'),
                 ('libdcp', 'v0.49'))
->>>>>>> 7b850523
 
 def build(env, target):
     cmd = './waf configure --prefix=%s' % env.work_dir_cscript()
