--- conflicted
+++ resolved
@@ -156,12 +156,8 @@
 
 def dependencies(target):
     return (('ffmpeg-cdist', '2dffa11'),
-<<<<<<< HEAD
             ('libdcp', '1.0'),
             ('libsub', None))
-=======
-            ('libdcp', 'd5accd6'))
->>>>>>> d4fe3dd6
 
 def build(target, options):
     cmd = './waf configure --prefix=%s' % target.directory
