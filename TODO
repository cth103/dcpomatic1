<<<<<<< HEAD
Write still j2ks straight to a MXF.
=======
Seem to be problems when waiting for (failing) server threads at the end of an encode;
their frames aren't reprocessed locally.

>>>>>>> d1fc2633
Standardise j2c/j2k
Format name in ~/.dvdomatic screws up with spaces; use ID or something
Thumbnails are poorly named
x-thread signaller
Restartable jobs somehow
More logging
Nice error when trying to thumbnail with no content.
Destroy _buffer_src_context / _buffer_sink_context
Don't start later jobs when one breaks.
Compute time remaining based on more recent information.
Use lexical_cast more
Do deps better

options summary

1: L
2: R
3: C
4: Lfe
5: Ls
6: Rs

City Screen

Screen 1: "1.37" masking preset, projector only has DCI 133 preset.

With 1480x1080 alignment in DCI 133: bottom you see purple, yellow; top purple; left and right no lines
With 1480x1080 alignment in DCI Flat: outside masks, but you see bottom purple, yellow; left/right all; top purple


Screen 2: no real masking preset, projector has DCI 133 and DCI 137

1480x1080, DCI 133
L yellow purple
R none
B purple
T none
1480x1080, DCI 137
L all
R all but blue
T purple
B purple


Screen 3: projector has DCI 1.38

1480x1080
L, R, T none
B purple + yellow


films-0.6: Dolby Countdown looks as though it's 3D.  THX Terminator 2 fucked
(these on default settings)
fq/gradfun --- no obvious effect
hqdn3d --- pretty good denoising
ow --- no obvious effect
tn --- interesting; much noise reduction, bad artefacts on movement, colour tint even in black
unsharp --- worse

Benchmark SWS options: lanczos ?
hqdn3d=0:0:6 ? (turn off chroma/luma blurring)

Lanczos; no visible effect on Ghostbusters.


THX_Monster with master Intel Core 2 Duo E4600 (2.4GHz), slave Intel Core i3 M350 (2.27GHz)
1920 x 1080 original -> DCI Flat
240 frames

[Gbit: gigabit ethernet rather than 100Mbit]
[im-mod: after modification to memcpy RGB data then to RGB -> XYZ in the encode thread
[hack1]: after modification to pass YUV and to swscale in the encode thread (includes im-mod)
[hack2]: modified hack1
				Time		Seconds		FPS		Speedup relative to 1 local
1 local:       		 	20m57		1257		0.19		x 1	
2 local:    		 	11m24		 684		0.35		x 1.84
2 local [im-mod]:  		13m13
2 local + 1 slave:	 	6m34		 394		0.61		x 3.19
2 local + 2 slave:	 	5m13		 313		0.77		x 4.02
2 local + 4 slave:	 	5m05		 303		0.79		x 4.15
2 local + 4 slave [Gbit]:	2m50		 170		1.41		x 7.39
2 local + 4 slave [Gbit,im-mod]:2m33
2 local + 4 slave [Gbit,hack1]: 3m20
2 local + 4 slave [Gbit,hack2]: 2m22
1 local + 8 slave [Gbit]:	2m28		 148		1.62		x 8.49
2 local + 8 slave [Gbit]:	2m41		 161		1.49		x 7.81
2 local + 8 slave [Gbit,im-mod]:2m35



Just encode 52s
Encode + Image create 1m27
Encode + Image create (memcpy, not convert) 53s.

THX_Monster with master Intel Core i3 M350 (2.27GHz), slave Intel Core 2 Duo E4600 (2.4GHz)
1920 x 1080 original -> DCI Flat
240 frames


4 local:			2m45
4 local [im-mod]:		2m53
4 local + 2 slave [Gbit]:	2m22
4 local + 4 slave [Gbit]:	2m21
4 local + 4 slave [Gbit,in-mod]:2m21

<|MERGE_RESOLUTION|>--- conflicted
+++ resolved
@@ -1,10 +1,7 @@
-<<<<<<< HEAD
 Write still j2ks straight to a MXF.
-=======
 Seem to be problems when waiting for (failing) server threads at the end of an encode;
 their frames aren't reprocessed locally.
 
->>>>>>> d1fc2633
 Standardise j2c/j2k
 Format name in ~/.dvdomatic screws up with spaces; use ID or something
 Thumbnails are poorly named
