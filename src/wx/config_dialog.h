/*
    Copyright (C) 2012 Carl Hetherington <cth@carlh.net>

    This program is free software; you can redistribute it and/or modify
    it under the terms of the GNU General Public License as published by
    the Free Software Foundation; either version 2 of the License, or
    (at your option) any later version.

    This program is distributed in the hope that it will be useful,
    but WITHOUT ANY WARRANTY; without even the implied warranty of
    MERCHANTABILITY or FITNESS FOR A PARTICULAR PURPOSE.  See the
    GNU General Public License for more details.

    You should have received a copy of the GNU General Public License
    along with this program; if not, write to the Free Software
    Foundation, Inc., 675 Mass Ave, Cambridge, MA 02139, USA.

*/

/** @file src/config_dialog.h
 *  @brief A dialogue to edit DCP-o-matic configuration.
 */

#include <wx/wx.h>
#include <wx/spinctrl.h>
#include <wx/listctrl.h>
#include <wx/filepicker.h>

class DirPickerCtrl;
class wxNotebook;

class ServerDescription;

/** @class ConfigDialog
 *  @brief A dialogue to edit DCP-o-matic configuration.
 */
class ConfigDialog : public wxDialog
{
public:
	ConfigDialog (wxWindow *);

private:
	void set_language_changed (wxCommandEvent &);
	void language_changed (wxCommandEvent &);
	void tms_ip_changed (wxCommandEvent &);
	void tms_path_changed (wxCommandEvent &);
	void tms_user_changed (wxCommandEvent &);
	void tms_password_changed (wxCommandEvent &);
	void num_local_encoding_threads_changed (wxCommandEvent &);
	void default_still_length_changed (wxCommandEvent &);
	void default_directory_changed (wxCommandEvent &);
	void edit_default_dci_metadata_clicked (wxCommandEvent &);
	void reference_scaler_changed (wxCommandEvent &);
	void edit_reference_filters_clicked (wxCommandEvent &);
	void reference_filters_changed (std::vector<Filter const *>);
	void add_server_clicked (wxCommandEvent &);
	void edit_server_clicked (wxCommandEvent &);
	void remove_server_clicked (wxCommandEvent &);
	void server_selection_changed (wxListEvent &);
	void default_format_changed (wxCommandEvent &);
	void default_dcp_content_type_changed (wxCommandEvent &);
	void issuer_changed (wxCommandEvent &);
	void creator_changed (wxCommandEvent &);

	void add_server_to_control (ServerDescription *);
	void setup_language_sensitivity ();

	void make_misc_panel ();
	void make_tms_panel ();
<<<<<<< HEAD
=======
	void make_metadata_panel ();
>>>>>>> e67d1526
	void make_ab_panel ();
	void make_servers_panel ();

	wxNotebook* _notebook;
	wxPanel* _misc_panel;
	wxPanel* _tms_panel;
	wxPanel* _ab_panel;
	wxPanel* _servers_panel;
<<<<<<< HEAD
=======
	wxPanel* _metadata_panel;
>>>>>>> e67d1526
	wxCheckBox* _set_language;
	wxChoice* _language;
	wxChoice* _default_format;
	wxChoice* _default_dcp_content_type;
	wxTextCtrl* _tms_ip;
	wxTextCtrl* _tms_path;
	wxTextCtrl* _tms_user;
	wxTextCtrl* _tms_password;
	wxSpinCtrl* _num_local_encoding_threads;
	wxSpinCtrl* _default_still_length;
#ifdef __WXMSW__	
	DirPickerCtrl* _default_directory;
#else
	wxDirPickerCtrl* _default_directory;
#endif
	wxButton* _default_dci_metadata_button;
	wxChoice* _reference_scaler;
	wxStaticText* _reference_filters;
	wxButton* _reference_filters_button;
	wxListCtrl* _servers;
	wxButton* _add_server;
	wxButton* _edit_server;
	wxButton* _remove_server;
	wxTextCtrl* _issuer;
	wxTextCtrl* _creator;
};
<|MERGE_RESOLUTION|>--- conflicted
+++ resolved
@@ -67,10 +67,7 @@
 
 	void make_misc_panel ();
 	void make_tms_panel ();
-<<<<<<< HEAD
-=======
 	void make_metadata_panel ();
->>>>>>> e67d1526
 	void make_ab_panel ();
 	void make_servers_panel ();
 
@@ -79,10 +76,7 @@
 	wxPanel* _tms_panel;
 	wxPanel* _ab_panel;
 	wxPanel* _servers_panel;
-<<<<<<< HEAD
-=======
 	wxPanel* _metadata_panel;
->>>>>>> e67d1526
 	wxCheckBox* _set_language;
 	wxChoice* _language;
 	wxChoice* _default_format;
