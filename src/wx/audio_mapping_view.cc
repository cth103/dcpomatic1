--- conflicted
+++ resolved
@@ -24,12 +24,8 @@
 #include <wx/wx.h>
 #include <wx/renderer.h>
 #include <wx/grid.h>
-<<<<<<< HEAD
 #include <dcp/types.h>
-=======
-#include <libdcp/types.h>
-#include <libdcp/raw_convert.h>
->>>>>>> b9690f14
+#include <dcp/raw_convert.h>
 #include "lib/audio_mapping.h"
 #include "lib/util.h"
 #include "audio_mapping_view.h"
@@ -251,11 +247,7 @@
 		_grid->SetCellValue (i, 0, wxString::Format (wxT("%d"), i + 1));
 
 		for (int j = 1; j < _grid->GetNumberCols(); ++j) {
-<<<<<<< HEAD
-			_grid->SetCellValue (i, j, std_to_wx (lexical_cast<string> (_map.get (i, static_cast<dcp::Channel> (j - 1)))));
-=======
-			_grid->SetCellValue (i, j, std_to_wx (libdcp::raw_convert<string> (_map.get (i, static_cast<libdcp::Channel> (j - 1)))));
->>>>>>> b9690f14
+			_grid->SetCellValue (i, j, std_to_wx (dcp::raw_convert<string> (_map.get (i, static_cast<dcp::Channel> (j - 1)))));
 		}
 	}
 
