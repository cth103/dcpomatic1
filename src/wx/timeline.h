/*
    Copyright (C) 2013 Carl Hetherington <cth@carlh.net>

    This program is free software; you can redistribute it and/or modify
    it under the terms of the GNU General Public License as published by
    the Free Software Foundation; either version 2 of the License, or
    (at your option) any later version.

    This program is distributed in the hope that it will be useful,
    but WITHOUT ANY WARRANTY; without even the implied warranty of
    MERCHANTABILITY or FITNESS FOR A PARTICULAR PURPOSE.  See the
    GNU General Public License for more details.

    You should have received a copy of the GNU General Public License
    along with this program; if not, write to the Free Software
    Foundation, Inc., 675 Mass Ave, Cambridge, MA 02139, USA.

*/

#include <boost/shared_ptr.hpp>
#include <boost/weak_ptr.hpp>
#include <boost/signals2.hpp>
#include <wx/wx.h>
#include "lib/util.h"
#include "lib/rect.h"
#include "content_menu.h"

class Film;
class View;
class ContentView;
class FilmEditor;
class TimeAxisView;

class Timeline : public wxPanel
{
public:
	Timeline (wxWindow *, FilmEditor *, boost::shared_ptr<Film>);

	boost::shared_ptr<const Film> film () const;

	void force_redraw (dcpomatic::Rect<int> const &);

	int x_offset () const {
		return 8;
	}

	int width () const {
		return GetSize().GetWidth ();
	}

	int track_height () const {
		return 48;
	}

<<<<<<< HEAD
	double pixels_per_second () const {
		return _pixels_per_second;
=======
	boost::optional<double> pixels_per_time_unit () const {
		return _pixels_per_time_unit;
>>>>>>> 469308f8
	}

	Position<int> tracks_position () const {
		return Position<int> (8, 8);
	}

	int tracks () const;

	void setup_pixels_per_second ();

	void set_snap (bool s) {
		_snap = s;
	}

	bool snap () const {
		return _snap;
	}

private:
	void paint ();
	void left_down (wxMouseEvent &);
	void left_up (wxMouseEvent &);
	void right_down (wxMouseEvent &);
	void mouse_moved (wxMouseEvent &);
	void playlist_changed ();
	void resized ();
	void assign_tracks ();
	void set_position_from_event (wxMouseEvent &);
	void clear_selection ();

	typedef std::vector<boost::shared_ptr<View> > ViewList;
	typedef std::vector<boost::shared_ptr<ContentView> > ContentViewList;

	boost::shared_ptr<View> event_to_view (wxMouseEvent &);
	ContentViewList selected_views () const;
	ContentList selected_content () const;

	FilmEditor* _film_editor;
	boost::weak_ptr<Film> _film;
	ViewList _views;
	boost::shared_ptr<TimeAxisView> _time_axis_view;
	int _tracks;
<<<<<<< HEAD
	double _pixels_per_second;
=======
	boost::optional<double> _pixels_per_time_unit;
>>>>>>> 469308f8
	bool _left_down;
	wxPoint _down_point;
	boost::shared_ptr<ContentView> _down_view;
	DCPTime _down_view_position;
	bool _first_move;
	ContentMenu _menu;
	bool _snap;

	boost::signals2::scoped_connection _playlist_connection;
};<|MERGE_RESOLUTION|>--- conflicted
+++ resolved
@@ -52,13 +52,8 @@
 		return 48;
 	}
 
-<<<<<<< HEAD
-	double pixels_per_second () const {
+	boost::optional<double> pixels_per_second () const {
 		return _pixels_per_second;
-=======
-	boost::optional<double> pixels_per_time_unit () const {
-		return _pixels_per_time_unit;
->>>>>>> 469308f8
 	}
 
 	Position<int> tracks_position () const {
@@ -101,11 +96,7 @@
 	ViewList _views;
 	boost::shared_ptr<TimeAxisView> _time_axis_view;
 	int _tracks;
-<<<<<<< HEAD
-	double _pixels_per_second;
-=======
-	boost::optional<double> _pixels_per_time_unit;
->>>>>>> 469308f8
+	boost::optional<double> _pixels_per_second;
 	bool _left_down;
 	wxPoint _down_point;
 	boost::shared_ptr<ContentView> _down_view;
