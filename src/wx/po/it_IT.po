--- conflicted
+++ resolved
@@ -7,11 +7,7 @@
 msgstr ""
 "Project-Id-Version: IT VERSION\n"
 "Report-Msgid-Bugs-To: \n"
-<<<<<<< HEAD
-"POT-Creation-Date: 2014-10-15 09:37+0100\n"
-=======
 "POT-Creation-Date: 2014-10-16 16:38+0100\n"
->>>>>>> d4fe3dd6
 "PO-Revision-Date: 2014-02-03 10:46+0100\n"
 "Last-Translator: William Fanelli <william.f@impronte.com>\n"
 "Language-Team: \n"
@@ -1122,11 +1118,7 @@
 msgid "Subtitles"
 msgstr "Sottotitoli"
 
-<<<<<<< HEAD
-#: src/wx/about_dialog.cc:168
-=======
 #: src/wx/about_dialog.cc:165
->>>>>>> d4fe3dd6
 msgid "Supported by"
 msgstr ""
 
@@ -1152,11 +1144,7 @@
 msgid "Test version "
 msgstr "Versione di test"
 
-<<<<<<< HEAD
-#: src/wx/about_dialog.cc:213
-=======
 #: src/wx/about_dialog.cc:210
->>>>>>> d4fe3dd6
 msgid "Tested by"
 msgstr ""
 
