--- conflicted
+++ resolved
@@ -21,11 +21,6 @@
 msgid "%"
 msgstr "%"
 
-<<<<<<< HEAD
-#: src/wx/config_dialog.cc:61
-=======
-#: src/wx/config_dialog.cc:98
->>>>>>> b5583f59
 msgid "(restart DCP-o-matic to see language changes)"
 msgstr ""
 
@@ -153,7 +148,6 @@
 msgid "DCP Name"
 msgstr "Nombre DCP"
 
-<<<<<<< HEAD
 #: src/wx/wx_util.cc:61
 msgid "DCP-o-matic"
 msgstr "DCP-o-matic"
@@ -162,17 +156,6 @@
 msgid "DCP-o-matic Preferences"
 msgstr "Preferencias DCP-o-matic"
 
-=======
-#: src/wx/config_dialog.cc:46
-#, fuzzy
-msgid "DCP-o-matic Preferences"
-msgstr "Preferencias DVD-o-matic"
-
-#: src/wx/wx_util.cc:63 src/wx/wx_util.cc:71
-msgid "DVD-o-matic"
-msgstr "DVD-o-matic"
-
->>>>>>> b5583f59
 #: src/wx/audio_dialog.cc:101
 #, fuzzy, c-format
 msgid "DCP-o-matic audio - %s"
