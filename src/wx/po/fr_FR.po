--- conflicted
+++ resolved
@@ -45,15 +45,11 @@
 msgid "1 / "
 msgstr "1/"
 
-<<<<<<< HEAD
-#: src/wx/video_panel.cc:193
-=======
 #: src/wx/audio_panel.cc:273
 msgid "1 channel"
 msgstr "1 canal"
 
 #: src/wx/video_panel.cc:197
->>>>>>> a8bbfc17
 msgid "2D"
 msgstr "2D"
 
@@ -114,15 +110,6 @@
 msgid "Add Screen..."
 msgstr "Ajout une salle"
 
-<<<<<<< HEAD
-#: src/wx/content_panel.cc:67
-msgid "Add file(s)..."
-msgstr "Ajout fichier(s)..."
-
-#: src/wx/content_panel.cc:69
-msgid "Add folder..."
-msgstr "Ajout dossier..."
-=======
 #: src/wx/film_editor.cc:285
 msgid ""
 "Add a directory of image files which will be used as a moving image sequence."
@@ -141,7 +128,6 @@
 #: src/wx/film_editor.cc:281
 msgid "Add video, image or sound files to the film."
 msgstr ""
->>>>>>> a8bbfc17
 
 #: src/wx/config_dialog.cc:597 src/wx/editable_list.h:62
 msgid "Add..."
@@ -195,9 +181,6 @@
 "Le son du canal audio %d sera transféré au canal %d du DCP avec un gain de "
 "%.1fdB."
 
-<<<<<<< HEAD
-#: src/wx/config_dialog.cc:1022
-=======
 #: src/wx/audio_panel.cc:248
 #, fuzzy, c-format
 msgid "Audio will be resampled from %.3fkHz to %.3fkHz."
@@ -209,7 +192,6 @@
 msgstr "L'audio sera rééchantillonné de %dHz à %dHz."
 
 #: src/wx/config_dialog.cc:683
->>>>>>> a8bbfc17
 #, fuzzy
 msgid "BCC address"
 msgstr "Adresse CC"
@@ -312,19 +294,11 @@
 msgid "Choose a file"
 msgstr "Choisissez un fichier"
 
-<<<<<<< HEAD
-#: src/wx/content_panel.cc:241
-msgid "Choose a file or files"
-msgstr "Choisissez un ou plusieurs fichiers"
-
-#: src/wx/content_menu.cc:191 src/wx/content_panel.cc:264
-=======
 #: src/wx/film_editor.cc:815
 msgid "Choose a file or files"
 msgstr "Choisissez un ou plusieurs fichiers"
 
 #: src/wx/content_menu.cc:175 src/wx/film_editor.cc:838
->>>>>>> a8bbfc17
 msgid "Choose a folder"
 msgstr "Choisissez un dossier"
 
@@ -503,11 +477,7 @@
 msgid "Doremi serial numbers must have 6 digits"
 msgstr "Les numéros de série Doremi doivent être composés de 6 chiffres"
 
-<<<<<<< HEAD
-#: src/wx/content_panel.cc:75
-=======
 #: src/wx/film_editor.cc:296
->>>>>>> a8bbfc17
 msgid "Down"
 msgstr "Descendre"
 
@@ -665,13 +635,10 @@
 msgid "Host name or IP address"
 msgstr "Nom de l'hôte ou adresse IP"
 
-<<<<<<< HEAD
-=======
 #: src/wx/audio_panel.cc:277
 msgid "Hz"
 msgstr "Hz"
 
->>>>>>> a8bbfc17
 #: src/wx/gain_calculator_dialog.cc:29
 msgid "I want to play this back at fader"
 msgstr "Je veux lire avec une table de mixage"
@@ -724,11 +691,7 @@
 msgid "KDM|Timing"
 msgstr "Temps"
 
-<<<<<<< HEAD
-#: src/wx/content_panel.cc:85
-=======
 #: src/wx/timeline_dialog.cc:41
->>>>>>> a8bbfc17
 msgid "Keep video in sequence"
 msgstr "Conserver la vidéo dans la séquence"
 
@@ -786,11 +749,7 @@
 msgid "Ls"
 msgstr "Sr.G"
 
-<<<<<<< HEAD
-#: src/wx/content_panel.cc:438
-=======
 #: src/wx/film_editor.cc:789
->>>>>>> a8bbfc17
 msgid "MISSING: "
 msgstr "MANQUANT:"
 
@@ -828,9 +787,6 @@
 msgid "Mbit/s"
 msgstr "Mbit/s"
 
-<<<<<<< HEAD
-#: src/wx/video_panel.cc:301
-=======
 #: src/wx/film_editor.cc:293
 msgid "Move the selected piece of content earlier in the film."
 msgstr ""
@@ -840,7 +796,6 @@
 msgstr ""
 
 #: src/wx/video_panel.cc:280
->>>>>>> a8bbfc17
 msgid "Multiple content selected"
 msgstr "Contenus multiples sélectionnés"
 
@@ -880,7 +835,6 @@
 msgid "Off"
 msgstr "Eteint"
 
-<<<<<<< HEAD
 #: src/wx/config_dialog.cc:1167
 msgid "Open console window"
 msgstr ""
@@ -892,10 +846,10 @@
 
 #: src/wx/make_signer_chain_dialog.cc:27
 msgid "Organisational unit"
-=======
+msgstr ""
+
 #: src/wx/film_editor.cc:301
 msgid "Open the timeline for the film."
->>>>>>> a8bbfc17
 msgstr ""
 
 #: src/wx/screen_dialog.cc:65
@@ -1001,13 +955,8 @@
 msgid "Red band"
 msgstr "Red Band"
 
-<<<<<<< HEAD
-#: src/wx/config_dialog.cc:599 src/wx/content_menu.cc:59
-#: src/wx/content_panel.cc:71 src/wx/editable_list.h:68
-=======
 #: src/wx/content_menu.cc:54 src/wx/film_editor.cc:288
 #: src/wx/editable_list.h:68
->>>>>>> a8bbfc17
 msgid "Remove"
 msgstr "Supprimer"
 
@@ -1262,11 +1211,7 @@
 msgid "Timeline"
 msgstr "Timeline"
 
-<<<<<<< HEAD
-#: src/wx/content_panel.cc:77
-=======
 #: src/wx/film_editor.cc:300
->>>>>>> a8bbfc17
 msgid "Timeline..."
 msgstr "Timeline..."
 
@@ -1307,11 +1252,7 @@
 msgid "Until"
 msgstr "Jusqu'au"
 
-<<<<<<< HEAD
-#: src/wx/content_panel.cc:73
-=======
 #: src/wx/film_editor.cc:292
->>>>>>> a8bbfc17
 msgid "Up"
 msgstr "Monter"
 
@@ -1429,13 +1370,10 @@
 msgid "audio"
 msgstr "audio"
 
-<<<<<<< HEAD
-=======
 #: src/wx/audio_panel.cc:275
 msgid "channels"
 msgstr "canaux"
 
->>>>>>> a8bbfc17
 #: src/wx/properties_dialog.cc:46
 msgid "counting..."
 msgstr "calcul..."
@@ -1470,29 +1408,6 @@
 msgid "video"
 msgstr "vidéo"
 
-<<<<<<< HEAD
-#~ msgid "1 channel"
-#~ msgstr "1 canal"
-
-#~ msgid "Audio channels"
-#~ msgstr "Canaux audios"
-
-#~ msgid "Could not decode video for view (%s)"
-#~ msgstr "Décodage de la vidéo pour visualisation impossible (%s)"
-
-#~ msgid "Hz"
-#~ msgstr "Hz"
-
-#~ msgid "With Subtitles"
-#~ msgstr "Avec sous-titres"
-
-#~ msgid "channels"
-#~ msgstr "canaux"
-=======
-#~ msgid "Add folder..."
-#~ msgstr "Ajout dossier..."
->>>>>>> a8bbfc17
-
 #~ msgid "Default creator"
 #~ msgstr "Créateur par défaut"
 
