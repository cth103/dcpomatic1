--- conflicted
+++ resolved
@@ -209,12 +209,8 @@
 	}
 	++r;
 
-<<<<<<< HEAD
 #if 0	
-	_warnings = new wxStaticText (_film_panel, wxID_ANY, wxT ("\n \n \n \n"), wxDefaultPosition, wxDefaultSize, wxST_NO_AUTORESIZE);
-=======
 	_warnings = new wxStaticText (_film_panel, wxID_ANY, wxT ("\n \n \n"), wxDefaultPosition, wxDefaultSize, wxST_NO_AUTORESIZE);
->>>>>>> d7c71fd1
 	grid->Add (_warnings, wxGBPosition (r, 0), wxGBSpan (1, 2), wxEXPAND | wxALIGN_CENTER_VERTICAL | wxALL, 6);
 	{
 		wxFont font = _warnings->GetFont();
