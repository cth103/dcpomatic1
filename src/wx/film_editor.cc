/*
    Copyright (C) 2012 Carl Hetherington <cth@carlh.net>

    This program is free software; you can redistribute it and/or modify
    it under the terms of the GNU General Public License as published by
    the Free Software Foundation; either version 2 of the License, or
    (at your option) any later version.

    This program is distributed in the hope that it will be useful,
    but WITHOUT ANY WARRANTY; without even the implied warranty of
    MERCHANTABILITY or FITNESS FOR A PARTICULAR PURPOSE.  See the
    GNU General Public License for more details.

    You should have received a copy of the GNU General Public License
    along with this program; if not, write to the Free Software
    Foundation, Inc., 675 Mass Ave, Cambridge, MA 02139, USA.

*/

/** @file src/film_editor.cc
 *  @brief A wx widget to edit a film's metadata, and perform various functions.
 */

#include <iostream>
#include <iomanip>
#include <wx/wx.h>
#include <wx/notebook.h>
#include <boost/thread.hpp>
#include <boost/filesystem.hpp>
#include <boost/lexical_cast.hpp>
#include "lib/format.h"
#include "lib/film.h"
#include "lib/transcode_job.h"
#include "lib/exceptions.h"
#include "lib/ab_transcode_job.h"
#include "lib/job_manager.h"
#include "lib/filter.h"
#include "lib/config.h"
#include "lib/ffmpeg_decoder.h"
#include "lib/external_audio_decoder.h"
#include "filter_dialog.h"
#include "wx_util.h"
#include "film_editor.h"
#include "gain_calculator_dialog.h"
#include "sound_processor.h"
#include "dci_metadata_dialog.h"
#include "scaler.h"
#include "audio_dialog.h"

using std::string;
using std::cout;
using std::stringstream;
using std::pair;
using std::fixed;
using std::setprecision;
using std::list;
using std::vector;
using boost::shared_ptr;
using boost::dynamic_pointer_cast;

/** @param f Film to edit */
FilmEditor::FilmEditor (shared_ptr<Film> f, wxWindow* parent)
	: wxPanel (parent)
	, _film (f)
	, _generally_sensitive (true)
	, _audio_dialog (0)
{
	wxBoxSizer* s = new wxBoxSizer (wxVERTICAL);
	SetSizer (s);
	_notebook = new wxNotebook (this, wxID_ANY);
	s->Add (_notebook, 1);

	make_film_panel ();
	_notebook->AddPage (_film_panel, _("Film"), true);
	make_video_panel ();
	_notebook->AddPage (_video_panel, _("Video"), false);
	make_audio_panel ();
	_notebook->AddPage (_audio_panel, _("Audio"), false);
	make_subtitle_panel ();
	_notebook->AddPage (_subtitle_panel, _("Subtitles"), false);

	set_film (_film);
	connect_to_widgets ();

	JobManager::instance()->ActiveJobsChanged.connect (
		bind (&FilmEditor::active_jobs_changed, this, _1)
		);
	
	setup_visibility ();
	setup_formats ();
}

void
FilmEditor::make_film_panel ()
{
	_film_panel = new wxPanel (_notebook);
	_film_sizer = new wxBoxSizer (wxVERTICAL);
	_film_panel->SetSizer (_film_sizer);

	wxFlexGridSizer* grid = new wxFlexGridSizer (2, 4, 4);
	_film_sizer->Add (grid, 0, wxALL, 8);

	add_label_to_sizer (grid, _film_panel, _("Name"));
	_name = new wxTextCtrl (_film_panel, wxID_ANY);
	grid->Add (_name, 1, wxEXPAND);

	add_label_to_sizer (grid, _film_panel, _("DCP Name"));
	_dcp_name = new wxStaticText (_film_panel, wxID_ANY, wxT (""));
	grid->Add (_dcp_name, 0, wxALIGN_CENTER_VERTICAL | wxSHRINK);

	_use_dci_name = new wxCheckBox (_film_panel, wxID_ANY, _("Use DCI name"));
	grid->Add (_use_dci_name, 1, wxEXPAND);
	_edit_dci_button = new wxButton (_film_panel, wxID_ANY, _("Details..."));
	grid->Add (_edit_dci_button, 0);

	add_label_to_sizer (grid, _film_panel, _("Content"));
	_content = new wxFilePickerCtrl (_film_panel, wxID_ANY, wxT (""), _("Select Content File"), wxT("*.*"));
	grid->Add (_content, 1, wxEXPAND);

	_trust_content_header = new wxCheckBox (_film_panel, wxID_ANY, _("Trust content's header"));
	video_control (_trust_content_header);
	grid->Add (_trust_content_header, 1);
	grid->AddSpacer (0);

	add_label_to_sizer (grid, _film_panel, _("Content Type"));
	_dcp_content_type = new wxChoice (_film_panel, wxID_ANY);
	grid->Add (_dcp_content_type);

	video_control (add_label_to_sizer (grid, _film_panel, _("Original Frame Rate")));
	_frames_per_second = new wxStaticText (_film_panel, wxID_ANY, wxT (""));
	grid->Add (video_control (_frames_per_second), 1, wxALIGN_CENTER_VERTICAL);
	
	video_control (add_label_to_sizer (grid, _film_panel, _("Original Size")));
	_original_size = new wxStaticText (_film_panel, wxID_ANY, wxT (""));
	grid->Add (video_control (_original_size), 1, wxALIGN_CENTER_VERTICAL);
	
	video_control (add_label_to_sizer (grid, _film_panel, _("Length")));
	_length = new wxStaticText (_film_panel, wxID_ANY, wxT (""));
	grid->Add (video_control (_length), 1, wxALIGN_CENTER_VERTICAL);


	{
		video_control (add_label_to_sizer (grid, _film_panel, _("Trim frames")));
		wxBoxSizer* s = new wxBoxSizer (wxHORIZONTAL);
		video_control (add_label_to_sizer (s, _film_panel, _("Start")));
		_trim_start = new wxSpinCtrl (_film_panel, wxID_ANY, wxEmptyString, wxDefaultPosition, wxSize (64, -1));
		s->Add (video_control (_trim_start));
		video_control (add_label_to_sizer (s, _film_panel, _("End")));
		_trim_end = new wxSpinCtrl (_film_panel, wxID_ANY, wxEmptyString, wxDefaultPosition, wxSize (64, -1));
		s->Add (video_control (_trim_end));

		grid->Add (s);
	}

	_dcp_ab = new wxCheckBox (_film_panel, wxID_ANY, _("A/B"));
	video_control (_dcp_ab);
	grid->Add (_dcp_ab, 1);
	grid->AddSpacer (0);

	/* STILL-only stuff */
	{
		still_control (add_label_to_sizer (grid, _film_panel, _("Duration")));
		wxSizer* s = new wxBoxSizer (wxHORIZONTAL);
		_still_duration = new wxSpinCtrl (_film_panel);
		still_control (_still_duration);
		s->Add (_still_duration, 1, wxEXPAND);
		/// TRANSLATORS: `s' here is an abbreviation for seconds, the unit of time
		still_control (add_label_to_sizer (s, _film_panel, _("s")));
		grid->Add (s);
	}

	vector<DCPContentType const *> const ct = DCPContentType::all ();
	for (vector<DCPContentType const *>::const_iterator i = ct.begin(); i != ct.end(); ++i) {
		_dcp_content_type->Append (std_to_wx ((*i)->pretty_name ()));
	}
}

void
FilmEditor::connect_to_widgets ()
{
	_name->Connect (wxID_ANY, wxEVT_COMMAND_TEXT_UPDATED, wxCommandEventHandler (FilmEditor::name_changed), 0, this);
	_use_dci_name->Connect (wxID_ANY, wxEVT_COMMAND_CHECKBOX_CLICKED, wxCommandEventHandler (FilmEditor::use_dci_name_toggled), 0, this);
	_edit_dci_button->Connect (wxID_ANY, wxEVT_COMMAND_BUTTON_CLICKED, wxCommandEventHandler (FilmEditor::edit_dci_button_clicked), 0, this);
	_format->Connect (wxID_ANY, wxEVT_COMMAND_CHOICE_SELECTED, wxCommandEventHandler (FilmEditor::format_changed), 0, this);
	_content->Connect (wxID_ANY, wxEVT_COMMAND_FILEPICKER_CHANGED, wxCommandEventHandler (FilmEditor::content_changed), 0, this);
	_trust_content_header->Connect (wxID_ANY, wxEVT_COMMAND_CHECKBOX_CLICKED, wxCommandEventHandler (FilmEditor::trust_content_header_changed), 0, this);
	_left_crop->Connect (wxID_ANY, wxEVT_COMMAND_SPINCTRL_UPDATED, wxCommandEventHandler (FilmEditor::left_crop_changed), 0, this);
	_right_crop->Connect (wxID_ANY, wxEVT_COMMAND_SPINCTRL_UPDATED, wxCommandEventHandler (FilmEditor::right_crop_changed), 0, this);
	_top_crop->Connect (wxID_ANY, wxEVT_COMMAND_SPINCTRL_UPDATED, wxCommandEventHandler (FilmEditor::top_crop_changed), 0, this);
	_bottom_crop->Connect (wxID_ANY, wxEVT_COMMAND_SPINCTRL_UPDATED, wxCommandEventHandler (FilmEditor::bottom_crop_changed), 0, this);
	_filters_button->Connect (wxID_ANY, wxEVT_COMMAND_BUTTON_CLICKED, wxCommandEventHandler (FilmEditor::edit_filters_clicked), 0, this);
	_scaler->Connect (wxID_ANY, wxEVT_COMMAND_CHOICE_SELECTED, wxCommandEventHandler (FilmEditor::scaler_changed), 0, this);
	_dcp_content_type->Connect (wxID_ANY, wxEVT_COMMAND_CHOICE_SELECTED, wxCommandEventHandler (FilmEditor::dcp_content_type_changed), 0, this);
	_dcp_ab->Connect (wxID_ANY, wxEVT_COMMAND_CHECKBOX_CLICKED, wxCommandEventHandler (FilmEditor::dcp_ab_toggled), 0, this);
	_still_duration->Connect (wxID_ANY, wxEVT_COMMAND_SPINCTRL_UPDATED, wxCommandEventHandler (FilmEditor::still_duration_changed), 0, this);
	_trim_start->Connect (wxID_ANY, wxEVT_COMMAND_SPINCTRL_UPDATED, wxCommandEventHandler (FilmEditor::trim_start_changed), 0, this);
	_trim_end->Connect (wxID_ANY, wxEVT_COMMAND_SPINCTRL_UPDATED, wxCommandEventHandler (FilmEditor::trim_end_changed), 0, this);
	_with_subtitles->Connect (wxID_ANY, wxEVT_COMMAND_CHECKBOX_CLICKED, wxCommandEventHandler (FilmEditor::with_subtitles_toggled), 0, this);
	_subtitle_offset->Connect (wxID_ANY, wxEVT_COMMAND_SPINCTRL_UPDATED, wxCommandEventHandler (FilmEditor::subtitle_offset_changed), 0, this);
	_subtitle_scale->Connect (wxID_ANY, wxEVT_COMMAND_SPINCTRL_UPDATED, wxCommandEventHandler (FilmEditor::subtitle_scale_changed), 0, this);
	_colour_lut->Connect (wxID_ANY, wxEVT_COMMAND_CHOICE_SELECTED, wxCommandEventHandler (FilmEditor::colour_lut_changed), 0, this);
	_j2k_bandwidth->Connect (wxID_ANY, wxEVT_COMMAND_SPINCTRL_UPDATED, wxCommandEventHandler (FilmEditor::j2k_bandwidth_changed), 0, this);
	_subtitle_stream->Connect (wxID_ANY, wxEVT_COMMAND_CHOICE_SELECTED, wxCommandEventHandler (FilmEditor::subtitle_stream_changed), 0, this);
	_audio_stream->Connect (wxID_ANY, wxEVT_COMMAND_CHOICE_SELECTED, wxCommandEventHandler (FilmEditor::audio_stream_changed), 0, this);
	_audio_gain->Connect (wxID_ANY, wxEVT_COMMAND_SPINCTRL_UPDATED, wxCommandEventHandler (FilmEditor::audio_gain_changed), 0, this);
	_audio_gain_calculate_button->Connect (
		wxID_ANY, wxEVT_COMMAND_BUTTON_CLICKED, wxCommandEventHandler (FilmEditor::audio_gain_calculate_button_clicked), 0, this
		);
	_show_audio->Connect (wxID_ANY, wxEVT_COMMAND_BUTTON_CLICKED, wxCommandEventHandler (FilmEditor::show_audio_clicked), 0, this);
	_audio_delay->Connect (wxID_ANY, wxEVT_COMMAND_SPINCTRL_UPDATED, wxCommandEventHandler (FilmEditor::audio_delay_changed), 0, this);
	_use_content_audio->Connect (wxID_ANY, wxEVT_COMMAND_RADIOBUTTON_SELECTED, wxCommandEventHandler (FilmEditor::use_audio_changed), 0, this);
	_use_external_audio->Connect (wxID_ANY, wxEVT_COMMAND_RADIOBUTTON_SELECTED, wxCommandEventHandler (FilmEditor::use_audio_changed), 0, this);
	for (int i = 0; i < MAX_AUDIO_CHANNELS; ++i) {
		_external_audio[i]->Connect (
			wxID_ANY, wxEVT_COMMAND_FILEPICKER_CHANGED, wxCommandEventHandler (FilmEditor::external_audio_changed), 0, this
			);
	}
}

void
FilmEditor::make_video_panel ()
{
	_video_panel = new wxPanel (_notebook);
	_video_sizer = new wxBoxSizer (wxVERTICAL);
	_video_panel->SetSizer (_video_sizer);
	
	wxFlexGridSizer* grid = new wxFlexGridSizer (2, 4, 4);
	_video_sizer->Add (grid, 0, wxALL, 8);

	add_label_to_sizer (grid, _video_panel, _("Format"));
	_format = new wxChoice (_video_panel, wxID_ANY);
	grid->Add (_format);

	add_label_to_sizer (grid, _video_panel, _("Left crop"));
	_left_crop = new wxSpinCtrl (_video_panel, wxID_ANY, wxEmptyString, wxDefaultPosition, wxSize (64, -1));
	grid->Add (_left_crop);

	add_label_to_sizer (grid, _video_panel, _("Right crop"));
	_right_crop = new wxSpinCtrl (_video_panel, wxID_ANY, wxEmptyString, wxDefaultPosition, wxSize (64, -1));
	grid->Add (_right_crop);
	
	add_label_to_sizer (grid, _video_panel, _("Top crop"));
	_top_crop = new wxSpinCtrl (_video_panel, wxID_ANY, wxEmptyString, wxDefaultPosition, wxSize (64, -1));
	grid->Add (_top_crop);
	
	add_label_to_sizer (grid, _video_panel, _("Bottom crop"));
	_bottom_crop = new wxSpinCtrl (_video_panel, wxID_ANY, wxEmptyString, wxDefaultPosition, wxSize (64, -1));
	grid->Add (_bottom_crop);

	/* VIDEO-only stuff */
	{
		video_control (add_label_to_sizer (grid, _video_panel, _("Filters")));
		wxSizer* s = new wxBoxSizer (wxHORIZONTAL);
		_filters = new wxStaticText (_video_panel, wxID_ANY, _("None"));
		video_control (_filters);
		s->Add (_filters, 1, wxEXPAND | wxALIGN_CENTER_VERTICAL | wxTOP | wxBOTTOM | wxRIGHT, 6);
		_filters_button = new wxButton (_video_panel, wxID_ANY, _("Edit..."));
		video_control (_filters_button);
		s->Add (_filters_button, 0);
		grid->Add (s, 1);
	}

	video_control (add_label_to_sizer (grid, _video_panel, _("Scaler")));
	_scaler = new wxChoice (_video_panel, wxID_ANY);
	grid->Add (video_control (_scaler), 1);

	vector<Scaler const *> const sc = Scaler::all ();
	for (vector<Scaler const *>::const_iterator i = sc.begin(); i != sc.end(); ++i) {
		_scaler->Append (std_to_wx ((*i)->name()));
	}

	add_label_to_sizer (grid, _video_panel, _("Colour look-up table"));
	_colour_lut = new wxChoice (_video_panel, wxID_ANY);
	for (int i = 0; i < 2; ++i) {
		_colour_lut->Append (std_to_wx (colour_lut_index_to_name (i)));
	}
	_colour_lut->SetSelection (0);
	grid->Add (_colour_lut, 1, wxEXPAND);

	{
		add_label_to_sizer (grid, _video_panel, _("JPEG2000 bandwidth"));
		wxSizer* s = new wxBoxSizer (wxHORIZONTAL);
		_j2k_bandwidth = new wxSpinCtrl (_video_panel, wxID_ANY);
		s->Add (_j2k_bandwidth, 1);
		add_label_to_sizer (s, _video_panel, _("MBps"));
		grid->Add (s, 1);
	}

	_left_crop->SetRange (0, 1024);
	_top_crop->SetRange (0, 1024);
	_right_crop->SetRange (0, 1024);
	_bottom_crop->SetRange (0, 1024);
	_still_duration->SetRange (1, 60 * 60);
	_trim_start->SetRange (0, 100);
	_trim_end->SetRange (0, 100);
	_j2k_bandwidth->SetRange (50, 250);
}

void
FilmEditor::make_audio_panel ()
{
	_audio_panel = new wxPanel (_notebook);
	_audio_sizer = new wxBoxSizer (wxVERTICAL);
	_audio_panel->SetSizer (_audio_sizer);
	
	wxFlexGridSizer* grid = new wxFlexGridSizer (2, 4, 4);
	_audio_sizer->Add (grid, 0, wxALL, 8);

	_show_audio = new wxButton (_audio_panel, wxID_ANY, _("Show Audio..."));
	grid->Add (_show_audio, 1);
	grid->AddSpacer (0);

	{
		video_control (add_label_to_sizer (grid, _audio_panel, _("Audio Gain")));
		wxBoxSizer* s = new wxBoxSizer (wxHORIZONTAL);
		_audio_gain = new wxSpinCtrl (_audio_panel);
		s->Add (video_control (_audio_gain), 1);
		video_control (add_label_to_sizer (s, _audio_panel, _("dB")));
		_audio_gain_calculate_button = new wxButton (_audio_panel, wxID_ANY, _("Calculate..."));
		video_control (_audio_gain_calculate_button);
		s->Add (_audio_gain_calculate_button, 1, wxEXPAND);
		grid->Add (s);
	}

	{
		video_control (add_label_to_sizer (grid, _audio_panel, _("Audio Delay")));
		wxBoxSizer* s = new wxBoxSizer (wxHORIZONTAL);
		_audio_delay = new wxSpinCtrl (_audio_panel);
		s->Add (video_control (_audio_delay), 1);
		/// TRANSLATORS: this is an abbreviation for milliseconds, the unit of time
		video_control (add_label_to_sizer (s, _audio_panel, _("ms")));
		grid->Add (s);
	}

	{
		_use_content_audio = new wxRadioButton (_audio_panel, wxID_ANY, _("Use content's audio"), wxDefaultPosition, wxDefaultSize, wxRB_GROUP);
		grid->Add (video_control (_use_content_audio));
		wxBoxSizer* s = new wxBoxSizer (wxHORIZONTAL);
		_audio_stream = new wxChoice (_audio_panel, wxID_ANY);
		s->Add (video_control (_audio_stream), 1);
		_audio = new wxStaticText (_audio_panel, wxID_ANY, wxT (""));
		s->Add (video_control (_audio), 1, wxALIGN_CENTER_VERTICAL | wxLEFT, 8);
		grid->Add (s, 1, wxEXPAND);
	}

	_use_external_audio = new wxRadioButton (_audio_panel, wxID_ANY, _("Use external audio"));
	grid->Add (_use_external_audio);
	grid->AddSpacer (0);

<<<<<<< HEAD
=======
	assert (MAX_AUDIO_CHANNELS == 6);

	/// TRANSLATORS: these are the names of audio channels; Lfe (sub) is the low-frequency
	/// enhancement channel (sub-woofer).
	wxString const channels[] = {
		_("Left"),
		_("Right"),
		_("Centre"),
		_("Lfe (sub)"),
		_("Left surround"),
		_("Right surround"),
	};

>>>>>>> dc1cfa36
	for (int i = 0; i < MAX_AUDIO_CHANNELS; ++i) {
		add_label_to_sizer (grid, _audio_panel, std_to_wx (audio_channel_name (i)));
		_external_audio[i] = new wxFilePickerCtrl (_audio_panel, wxID_ANY, wxT (""), _("Select Audio File"), wxT ("*.wav"));
		grid->Add (_external_audio[i], 1, wxEXPAND);
	}

	_audio_gain->SetRange (-60, 60);
	_audio_delay->SetRange (-1000, 1000);
}

void
FilmEditor::make_subtitle_panel ()
{
	_subtitle_panel = new wxPanel (_notebook);
	_subtitle_sizer = new wxBoxSizer (wxVERTICAL);
	_subtitle_panel->SetSizer (_subtitle_sizer);
	wxFlexGridSizer* grid = new wxFlexGridSizer (2, 4, 4);
	_subtitle_sizer->Add (grid, 0, wxALL, 8);

	_with_subtitles = new wxCheckBox (_subtitle_panel, wxID_ANY, _("With Subtitles"));
	video_control (_with_subtitles);
	grid->Add (_with_subtitles, 1);
	
	_subtitle_stream = new wxChoice (_subtitle_panel, wxID_ANY);
	grid->Add (video_control (_subtitle_stream));

	video_control (add_label_to_sizer (grid, _subtitle_panel, _("Subtitle Offset")));
	_subtitle_offset = new wxSpinCtrl (_subtitle_panel);
	grid->Add (video_control (_subtitle_offset), 1);

	{
		video_control (add_label_to_sizer (grid, _subtitle_panel, _("Subtitle Scale")));
		wxBoxSizer* s = new wxBoxSizer (wxHORIZONTAL);
		_subtitle_scale = new wxSpinCtrl (_subtitle_panel);
		s->Add (video_control (_subtitle_scale));
		video_control (add_label_to_sizer (s, _subtitle_panel, _("%")));
		grid->Add (s);
	}

	_subtitle_offset->SetRange (-1024, 1024);
	_subtitle_scale->SetRange (1, 1000);
}

/** Called when the left crop widget has been changed */
void
FilmEditor::left_crop_changed (wxCommandEvent &)
{
	if (!_film) {
		return;
	}

	_film->set_left_crop (_left_crop->GetValue ());
}

/** Called when the right crop widget has been changed */
void
FilmEditor::right_crop_changed (wxCommandEvent &)
{
	if (!_film) {
		return;
	}

	_film->set_right_crop (_right_crop->GetValue ());
}

/** Called when the top crop widget has been changed */
void
FilmEditor::top_crop_changed (wxCommandEvent &)
{
	if (!_film) {
		return;
	}

	_film->set_top_crop (_top_crop->GetValue ());
}

/** Called when the bottom crop value has been changed */
void
FilmEditor::bottom_crop_changed (wxCommandEvent &)
{
	if (!_film) {
		return;
	}

	_film->set_bottom_crop (_bottom_crop->GetValue ());
}

/** Called when the content filename has been changed */
void
FilmEditor::content_changed (wxCommandEvent &)
{
	if (!_film) {
		return;
	}

	try {
		_film->set_content (wx_to_std (_content->GetPath ()));
	} catch (std::exception& e) {
		_content->SetPath (std_to_wx (_film->directory ()));
		error_dialog (this, wxString::Format (_("Could not set content: %s"), e.what ()));
	}
}

void
FilmEditor::trust_content_header_changed (wxCommandEvent &)
{
	if (!_film) {
		return;
	}

	_film->set_trust_content_header (_trust_content_header->GetValue ());
}

/** Called when the DCP A/B switch has been toggled */
void
FilmEditor::dcp_ab_toggled (wxCommandEvent &)
{
	if (!_film) {
		return;
	}
	
	_film->set_dcp_ab (_dcp_ab->GetValue ());
}

/** Called when the name widget has been changed */
void
FilmEditor::name_changed (wxCommandEvent &)
{
	if (!_film) {
		return;
	}

	_film->set_name (string (_name->GetValue().mb_str()));
}

void
FilmEditor::subtitle_offset_changed (wxCommandEvent &)
{
	if (!_film) {
		return;
	}

	_film->set_subtitle_offset (_subtitle_offset->GetValue ());
}

void
FilmEditor::subtitle_scale_changed (wxCommandEvent &)
{
	if (!_film) {
		return;
	}

	_film->set_subtitle_scale (_subtitle_scale->GetValue() / 100.0);
}

void
FilmEditor::colour_lut_changed (wxCommandEvent &)
{
	if (!_film) {
		return;
	}
	
	_film->set_colour_lut (_colour_lut->GetSelection ());
}

void
FilmEditor::j2k_bandwidth_changed (wxCommandEvent &)
{
	if (!_film) {
		return;
	}
	
	_film->set_j2k_bandwidth (_j2k_bandwidth->GetValue() * 1e6);
}	


/** Called when the metadata stored in the Film object has changed;
 *  so that we can update the GUI.
 *  @param p Property of the Film that has changed.
 */
void
FilmEditor::film_changed (Film::Property p)
{
	ensure_ui_thread ();
	
	if (!_film) {
		return;
	}

	stringstream s;
		
	switch (p) {
	case Film::NONE:
		break;
	case Film::CONTENT:
		checked_set (_content, _film->content ());
		setup_visibility ();
		setup_formats ();
		setup_subtitle_control_sensitivity ();
		setup_streams ();
		break;
	case Film::TRUST_CONTENT_HEADER:
		checked_set (_trust_content_header, _film->trust_content_header ());
		break;
	case Film::SUBTITLE_STREAMS:
		setup_subtitle_control_sensitivity ();
		setup_streams ();
		break;
	case Film::CONTENT_AUDIO_STREAMS:
		setup_streams ();
		break;
	case Film::FORMAT:
	{
		int n = 0;
		vector<Format const *>::iterator i = _formats.begin ();
		while (i != _formats.end() && *i != _film->format ()) {
			++i;
			++n;
		}
		if (i == _formats.end()) {
			checked_set (_format, -1);
		} else {
			checked_set (_format, n);
		}
		setup_dcp_name ();
		break;
	}
	case Film::CROP:
		checked_set (_left_crop, _film->crop().left);
		checked_set (_right_crop, _film->crop().right);
		checked_set (_top_crop, _film->crop().top);
		checked_set (_bottom_crop, _film->crop().bottom);
		break;
	case Film::FILTERS:
	{
		pair<string, string> p = Filter::ffmpeg_strings (_film->filters ());
		if (p.first.empty () && p.second.empty ()) {
			_filters->SetLabel (_("None"));
		} else {
			string const b = p.first + " " + p.second;
			_filters->SetLabel (std_to_wx (b));
		}
		_film_sizer->Layout ();
		break;
	}
	case Film::NAME:
		checked_set (_name, _film->name());
		setup_dcp_name ();
		break;
	case Film::FRAMES_PER_SECOND:
		s << fixed << setprecision(2) << _film->frames_per_second();
		_frames_per_second->SetLabel (std_to_wx (s.str ()));
		break;
	case Film::SIZE:
		if (_film->size().width == 0 && _film->size().height == 0) {
			_original_size->SetLabel (wxT (""));
		} else {
			s << _film->size().width << " x " << _film->size().height;
			_original_size->SetLabel (std_to_wx (s.str ()));
		}
		break;
	case Film::LENGTH:
		if (_film->frames_per_second() > 0 && _film->length()) {
			s << _film->length().get() << " " << _("frames") << "; " << seconds_to_hms (_film->length().get() / _film->frames_per_second());
		} else if (_film->length()) {
			s << _film->length().get() << " " << _("frames");
		} 
		_length->SetLabel (std_to_wx (s.str ()));
		if (_film->length()) {
			_trim_start->SetRange (0, _film->length().get());
			_trim_end->SetRange (0, _film->length().get());
		}
		break;
	case Film::DCP_INTRINSIC_DURATION:
		break;
	case Film::DCP_CONTENT_TYPE:
		checked_set (_dcp_content_type, DCPContentType::as_index (_film->dcp_content_type ()));
		setup_dcp_name ();
		break;
	case Film::DCP_AB:
		checked_set (_dcp_ab, _film->dcp_ab ());
		break;
	case Film::SCALER:
		checked_set (_scaler, Scaler::as_index (_film->scaler ()));
		break;
	case Film::TRIM_START:
		checked_set (_trim_start, _film->trim_start());
		break;
	case Film::TRIM_END:
		checked_set (_trim_end, _film->trim_end());
		break;
	case Film::AUDIO_GAIN:
		checked_set (_audio_gain, _film->audio_gain ());
		break;
	case Film::AUDIO_DELAY:
		checked_set (_audio_delay, _film->audio_delay ());
		break;
	case Film::STILL_DURATION:
		checked_set (_still_duration, _film->still_duration ());
		break;
	case Film::WITH_SUBTITLES:
		checked_set (_with_subtitles, _film->with_subtitles ());
		setup_subtitle_control_sensitivity ();
		setup_dcp_name ();
		break;
	case Film::SUBTITLE_OFFSET:
		checked_set (_subtitle_offset, _film->subtitle_offset ());
		break;
	case Film::SUBTITLE_SCALE:
		checked_set (_subtitle_scale, _film->subtitle_scale() * 100);
		break;
	case Film::COLOUR_LUT:
		checked_set (_colour_lut, _film->colour_lut ());
		break;
	case Film::J2K_BANDWIDTH:
		checked_set (_j2k_bandwidth, double (_film->j2k_bandwidth()) / 1e6);
		break;
	case Film::USE_DCI_NAME:
		checked_set (_use_dci_name, _film->use_dci_name ());
		setup_dcp_name ();
		break;
	case Film::DCI_METADATA:
		setup_dcp_name ();
		break;
	case Film::CONTENT_AUDIO_STREAM:
		if (_film->content_audio_stream()) {
			checked_set (_audio_stream, _film->content_audio_stream()->to_string());
		}
		setup_dcp_name ();
		setup_audio_details ();
		setup_audio_control_sensitivity ();
		break;
	case Film::USE_CONTENT_AUDIO:
		checked_set (_use_content_audio, _film->use_content_audio());
		checked_set (_use_external_audio, !_film->use_content_audio());
		setup_dcp_name ();
		setup_audio_details ();
		setup_audio_control_sensitivity ();
		break;
	case Film::SUBTITLE_STREAM:
		if (_film->subtitle_stream()) {
			checked_set (_subtitle_stream, _film->subtitle_stream()->to_string());
		}
		break;
	case Film::EXTERNAL_AUDIO:
	{
		vector<string> a = _film->external_audio ();
		for (size_t i = 0; i < a.size() && i < MAX_AUDIO_CHANNELS; ++i) {
			checked_set (_external_audio[i], a[i]);
		}
		setup_audio_details ();
		break;
	}
	}
}

/** Called when the format widget has been changed */
void
FilmEditor::format_changed (wxCommandEvent &)
{
	if (!_film) {
		return;
	}

	int const n = _format->GetSelection ();
	if (n >= 0) {
		assert (n < int (_formats.size()));
		_film->set_format (_formats[n]);
	}
}

/** Called when the DCP content type widget has been changed */
void
FilmEditor::dcp_content_type_changed (wxCommandEvent &)
{
	if (!_film) {
		return;
	}

	int const n = _dcp_content_type->GetSelection ();
	if (n != wxNOT_FOUND) {
		_film->set_dcp_content_type (DCPContentType::from_index (n));
	}
}

/** Sets the Film that we are editing */
void
FilmEditor::set_film (shared_ptr<Film> f)
{
	_film = f;

	set_things_sensitive (_film != 0);

	if (_film) {
		_film->Changed.connect (bind (&FilmEditor::film_changed, this, _1));
	}

	if (_film) {
		FileChanged (_film->directory ());
	} else {
		FileChanged (wx_to_std (N_("")));
	}

	if (_audio_dialog) {
		_audio_dialog->set_film (_film);
	}
	
	film_changed (Film::NAME);
	film_changed (Film::USE_DCI_NAME);
	film_changed (Film::CONTENT);
	film_changed (Film::TRUST_CONTENT_HEADER);
	film_changed (Film::DCP_CONTENT_TYPE);
	film_changed (Film::FORMAT);
	film_changed (Film::CROP);
	film_changed (Film::FILTERS);
	film_changed (Film::SCALER);
	film_changed (Film::TRIM_START);
	film_changed (Film::TRIM_END);
	film_changed (Film::DCP_AB);
	film_changed (Film::CONTENT_AUDIO_STREAM);
	film_changed (Film::EXTERNAL_AUDIO);
	film_changed (Film::USE_CONTENT_AUDIO);
	film_changed (Film::AUDIO_GAIN);
	film_changed (Film::AUDIO_DELAY);
	film_changed (Film::STILL_DURATION);
	film_changed (Film::WITH_SUBTITLES);
	film_changed (Film::SUBTITLE_OFFSET);
	film_changed (Film::SUBTITLE_SCALE);
	film_changed (Film::COLOUR_LUT);
	film_changed (Film::J2K_BANDWIDTH);
	film_changed (Film::DCI_METADATA);
	film_changed (Film::SIZE);
	film_changed (Film::LENGTH);
	film_changed (Film::CONTENT_AUDIO_STREAMS);
	film_changed (Film::SUBTITLE_STREAMS);
	film_changed (Film::FRAMES_PER_SECOND);
}

/** Updates the sensitivity of lots of widgets to a given value.
 *  @param s true to make sensitive, false to make insensitive.
 */
void
FilmEditor::set_things_sensitive (bool s)
{
	_generally_sensitive = s;
	
	_name->Enable (s);
	_use_dci_name->Enable (s);
	_edit_dci_button->Enable (s);
	_format->Enable (s);
	_content->Enable (s);
	_trust_content_header->Enable (s);
	_left_crop->Enable (s);
	_right_crop->Enable (s);
	_top_crop->Enable (s);
	_bottom_crop->Enable (s);
	_filters_button->Enable (s);
	_scaler->Enable (s);
	_audio_stream->Enable (s);
	_dcp_content_type->Enable (s);
	_trim_start->Enable (s);
	_trim_end->Enable (s);
	_dcp_ab->Enable (s);
	_colour_lut->Enable (s);
	_j2k_bandwidth->Enable (s);
	_audio_gain->Enable (s);
	_audio_gain_calculate_button->Enable (s);
	_show_audio->Enable (s);
	_audio_delay->Enable (s);
	_still_duration->Enable (s);

	setup_subtitle_control_sensitivity ();
	setup_audio_control_sensitivity ();
}

/** Called when the `Edit filters' button has been clicked */
void
FilmEditor::edit_filters_clicked (wxCommandEvent &)
{
	FilterDialog* d = new FilterDialog (this, _film->filters());
	d->ActiveChanged.connect (bind (&Film::set_filters, _film, _1));
	d->ShowModal ();
	d->Destroy ();
}

/** Called when the scaler widget has been changed */
void
FilmEditor::scaler_changed (wxCommandEvent &)
{
	if (!_film) {
		return;
	}

	int const n = _scaler->GetSelection ();
	if (n >= 0) {
		_film->set_scaler (Scaler::from_index (n));
	}
}

void
FilmEditor::audio_gain_changed (wxCommandEvent &)
{
	if (!_film) {
		return;
	}

	_film->set_audio_gain (_audio_gain->GetValue ());
}

void
FilmEditor::audio_delay_changed (wxCommandEvent &)
{
	if (!_film) {
		return;
	}

	_film->set_audio_delay (_audio_delay->GetValue ());
}

wxControl *
FilmEditor::video_control (wxControl* c)
{
	_video_controls.push_back (c);
	return c;
}

wxControl *
FilmEditor::still_control (wxControl* c)
{
	_still_controls.push_back (c);
	return c;
}

void
FilmEditor::setup_visibility ()
{
	ContentType c = VIDEO;

	if (_film) {
		c = _film->content_type ();
	}

	for (list<wxControl*>::iterator i = _video_controls.begin(); i != _video_controls.end(); ++i) {
		(*i)->Show (c == VIDEO);
	}

	for (list<wxControl*>::iterator i = _still_controls.begin(); i != _still_controls.end(); ++i) {
		(*i)->Show (c == STILL);
	}

	_notebook->InvalidateBestSize ();
	
	_film_sizer->Layout ();
	_film_sizer->SetSizeHints (_film_panel);
	_video_sizer->Layout ();
	_video_sizer->SetSizeHints (_video_panel);
	_audio_sizer->Layout ();
	_audio_sizer->SetSizeHints (_audio_panel);
	_subtitle_sizer->Layout ();
	_subtitle_sizer->SetSizeHints (_subtitle_panel);

	_notebook->Fit ();
	Fit ();
}

void
FilmEditor::still_duration_changed (wxCommandEvent &)
{
	if (!_film) {
		return;
	}

	_film->set_still_duration (_still_duration->GetValue ());
}

void
FilmEditor::trim_start_changed (wxCommandEvent &)
{
	if (!_film) {
		return;
	}

	_film->set_trim_start (_trim_start->GetValue ());
}

void
FilmEditor::trim_end_changed (wxCommandEvent &)
{
	if (!_film) {
		return;
	}

	_film->set_trim_end (_trim_end->GetValue ());
}

void
FilmEditor::audio_gain_calculate_button_clicked (wxCommandEvent &)
{
	GainCalculatorDialog* d = new GainCalculatorDialog (this);
	d->ShowModal ();

	if (d->wanted_fader() == 0 || d->actual_fader() == 0) {
		d->Destroy ();
		return;
	}
	
	_audio_gain->SetValue (
		Config::instance()->sound_processor()->db_for_fader_change (
			d->wanted_fader (),
			d->actual_fader ()
			)
		);

	/* This appears to be necessary, as the change is not signalled,
	   I think.
	*/
	wxCommandEvent dummy;
	audio_gain_changed (dummy);
	
	d->Destroy ();
}

void
FilmEditor::setup_formats ()
{
	ContentType c = VIDEO;

	if (_film) {
		c = _film->content_type ();
	}
	
	_formats.clear ();

	vector<Format const *> fmt = Format::all ();
	for (vector<Format const *>::iterator i = fmt.begin(); i != fmt.end(); ++i) {
		if (c == VIDEO && dynamic_cast<FixedFormat const *> (*i)) {
			_formats.push_back (*i);
		} else if (c == STILL && dynamic_cast<VariableFormat const *> (*i)) {
			_formats.push_back (*i);
		}
	}

	_format->Clear ();
	for (vector<Format const *>::iterator i = _formats.begin(); i != _formats.end(); ++i) {
		_format->Append (std_to_wx ((*i)->name ()));
	}

	_film_sizer->Layout ();
}

void
FilmEditor::with_subtitles_toggled (wxCommandEvent &)
{
	if (!_film) {
		return;
	}

	_film->set_with_subtitles (_with_subtitles->GetValue ());
}

void
FilmEditor::setup_subtitle_control_sensitivity ()
{
	bool h = false;
	if (_generally_sensitive && _film) {
		h = !_film->subtitle_streams().empty();
	}
	
	_with_subtitles->Enable (h);

	bool j = false;
	if (_film) {
		j = _film->with_subtitles ();
	}
	
	_subtitle_stream->Enable (j);
	_subtitle_offset->Enable (j);
	_subtitle_scale->Enable (j);
}

void
FilmEditor::setup_audio_control_sensitivity ()
{
	_use_content_audio->Enable (_generally_sensitive);
	_use_external_audio->Enable (_generally_sensitive);
	
	bool const source = _generally_sensitive && _use_content_audio->GetValue();
	bool const external = _generally_sensitive && _use_external_audio->GetValue();

	_audio_stream->Enable (source);
	for (int i = 0; i < MAX_AUDIO_CHANNELS; ++i) {
		_external_audio[i]->Enable (external);
	}
}

void
FilmEditor::use_dci_name_toggled (wxCommandEvent &)
{
	if (!_film) {
		return;
	}

	_film->set_use_dci_name (_use_dci_name->GetValue ());
}

void
FilmEditor::edit_dci_button_clicked (wxCommandEvent &)
{
	if (!_film) {
		return;
	}

	DCIMetadataDialog* d = new DCIMetadataDialog (this, _film->dci_metadata ());
	d->ShowModal ();
	_film->set_dci_metadata (d->dci_metadata ());
	d->Destroy ();
}

void
FilmEditor::setup_streams ()
{
	_audio_stream->Clear ();
	vector<shared_ptr<AudioStream> > a = _film->content_audio_streams ();
	for (vector<shared_ptr<AudioStream> >::iterator i = a.begin(); i != a.end(); ++i) {
		shared_ptr<FFmpegAudioStream> ffa = dynamic_pointer_cast<FFmpegAudioStream> (*i);
		assert (ffa);
		_audio_stream->Append (std_to_wx (ffa->name()), new wxStringClientData (std_to_wx (ffa->to_string ())));
	}
	
	if (_film->use_content_audio() && _film->audio_stream()) {
		checked_set (_audio_stream, _film->audio_stream()->to_string());
	}

	_subtitle_stream->Clear ();
	vector<shared_ptr<SubtitleStream> > s = _film->subtitle_streams ();
	for (vector<shared_ptr<SubtitleStream> >::iterator i = s.begin(); i != s.end(); ++i) {
		_subtitle_stream->Append (std_to_wx ((*i)->name()), new wxStringClientData (std_to_wx ((*i)->to_string ())));
	}
	if (_film->subtitle_stream()) {
		checked_set (_subtitle_stream, _film->subtitle_stream()->to_string());
	} else {
		_subtitle_stream->SetSelection (wxNOT_FOUND);
	}
}

void
FilmEditor::audio_stream_changed (wxCommandEvent &)
{
	if (!_film) {
		return;
	}

	_film->set_content_audio_stream (
		audio_stream_factory (
			string_client_data (_audio_stream->GetClientObject (_audio_stream->GetSelection ())),
			Film::state_version
			)
		);
}

void
FilmEditor::subtitle_stream_changed (wxCommandEvent &)
{
	if (!_film) {
		return;
	}

	_film->set_subtitle_stream (
		subtitle_stream_factory (
			string_client_data (_subtitle_stream->GetClientObject (_subtitle_stream->GetSelection ())),
			Film::state_version
			)
		);
}

void
FilmEditor::setup_audio_details ()
{
	if (!_film->audio_stream()) {
		_audio->SetLabel (wxT (""));
	} else {
		stringstream s;
		if (_film->audio_stream()->channels() == 1) {
			s << _("1 channel");
		} else {
			s << _film->audio_stream()->channels () << " " << _("channels");
		}
		s << ", " << _film->audio_stream()->sample_rate() << _("Hz");
		_audio->SetLabel (std_to_wx (s.str ()));
	}
}

void
FilmEditor::active_jobs_changed (bool a)
{
	set_things_sensitive (!a);
}

void
FilmEditor::use_audio_changed (wxCommandEvent &)
{
	_film->set_use_content_audio (_use_content_audio->GetValue());
}

void
FilmEditor::external_audio_changed (wxCommandEvent &)
{
	vector<string> a;
	for (int i = 0; i < MAX_AUDIO_CHANNELS; ++i) {
		a.push_back (wx_to_std (_external_audio[i]->GetPath()));
	}

	_film->set_external_audio (a);
}

void
FilmEditor::setup_dcp_name ()
{
	string s = _film->dcp_name (true);
	if (s.length() > 28) {
		_dcp_name->SetLabel (std_to_wx (s.substr (0, 28)) + N_("..."));
		_dcp_name->SetToolTip (std_to_wx (s));
	} else {
		_dcp_name->SetLabel (std_to_wx (s));
	}
}

void
FilmEditor::show_audio_clicked (wxCommandEvent &)
{
	if (_audio_dialog) {
		_audio_dialog->Destroy ();
		_audio_dialog = 0;
	}
	
	_audio_dialog = new AudioDialog (this);
	_audio_dialog->Show ();
	_audio_dialog->set_film (_film);
}<|MERGE_RESOLUTION|>--- conflicted
+++ resolved
@@ -347,22 +347,6 @@
 	grid->Add (_use_external_audio);
 	grid->AddSpacer (0);
 
-<<<<<<< HEAD
-=======
-	assert (MAX_AUDIO_CHANNELS == 6);
-
-	/// TRANSLATORS: these are the names of audio channels; Lfe (sub) is the low-frequency
-	/// enhancement channel (sub-woofer).
-	wxString const channels[] = {
-		_("Left"),
-		_("Right"),
-		_("Centre"),
-		_("Lfe (sub)"),
-		_("Left surround"),
-		_("Right surround"),
-	};
-
->>>>>>> dc1cfa36
 	for (int i = 0; i < MAX_AUDIO_CHANNELS; ++i) {
 		add_label_to_sizer (grid, _audio_panel, std_to_wx (audio_channel_name (i)));
 		_external_audio[i] = new wxFilePickerCtrl (_audio_panel, wxID_ANY, wxT (""), _("Select Audio File"), wxT ("*.wav"));
