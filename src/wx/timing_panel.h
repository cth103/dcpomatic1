/*
    Copyright (C) 2012-2013 Carl Hetherington <cth@carlh.net>

    This program is free software; you can redistribute it and/or modify
    it under the terms of the GNU General Public License as published by
    the Free Software Foundation; either version 2 of the License, or
    (at your option) any later version.

    This program is distributed in the hope that it will be useful,
    but WITHOUT ANY WARRANTY; without even the implied warranty of
    MERCHANTABILITY or FITNESS FOR A PARTICULAR PURPOSE.  See the
    GNU General Public License for more details.

    You should have received a copy of the GNU General Public License
    along with this program; if not, write to the Free Software
    Foundation, Inc., 675 Mass Ave, Cambridge, MA 02139, USA.

*/

#include "film_editor_panel.h"

class DCPTimecode;

class TimingPanel : public FilmEditorPanel
{
public:
	TimingPanel (FilmEditor *);

	void film_content_changed (int);
	void content_selection_changed ();
	
private:
	void position_changed ();
	void full_length_changed ();
	void trim_start_changed ();
	void trim_end_changed ();
	void play_length_changed ();
	void video_frame_rate_changed ();
	void set_video_frame_rate ();
	
<<<<<<< HEAD
	DCPTimecode* _position;
	DCPTimecode* _full_length;
	DCPTimecode* _trim_start;
	DCPTimecode* _trim_end;
	DCPTimecode* _play_length;
=======
	Timecode* _position;
	Timecode* _full_length;
	Timecode* _trim_start;
	Timecode* _trim_end;
	Timecode* _play_length;
	wxTextCtrl* _video_frame_rate;
	wxButton* _set_video_frame_rate;
>>>>>>> 16973301
};<|MERGE_RESOLUTION|>--- conflicted
+++ resolved
@@ -19,7 +19,7 @@
 
 #include "film_editor_panel.h"
 
-class DCPTimecode;
+class Timecode;
 
 class TimingPanel : public FilmEditorPanel
 {
@@ -38,13 +38,6 @@
 	void video_frame_rate_changed ();
 	void set_video_frame_rate ();
 	
-<<<<<<< HEAD
-	DCPTimecode* _position;
-	DCPTimecode* _full_length;
-	DCPTimecode* _trim_start;
-	DCPTimecode* _trim_end;
-	DCPTimecode* _play_length;
-=======
 	Timecode* _position;
 	Timecode* _full_length;
 	Timecode* _trim_start;
@@ -52,5 +45,4 @@
 	Timecode* _play_length;
 	wxTextCtrl* _video_frame_rate;
 	wxButton* _set_video_frame_rate;
->>>>>>> 16973301
 };