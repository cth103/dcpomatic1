--- conflicted
+++ resolved
@@ -56,13 +56,9 @@
     obj.includes = [ '..' ]
     obj.export_includes = ['.']
     obj.uselib = 'WXWIDGETS'
-<<<<<<< HEAD
-    obj.use = 'libdcpomatic'
-=======
     if bld.env.TARGET_LINUX:
         obj.uselib += ' GTK'
-    obj.use = 'libdvdomatic'
->>>>>>> b0afef31
+    obj.use = 'libdcpomatic'
     obj.source = sources
     obj.target = 'dcpomatic-wx'
 
