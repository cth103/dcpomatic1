--- conflicted
+++ resolved
@@ -334,13 +334,8 @@
 
 	d << wxString::Format (_("Content frame rate %.4f\n"), vcs->video_frame_rate ());
 	++lines;
-<<<<<<< HEAD
 	FrameRateChange frc (vcs->video_frame_rate(), _editor->film()->video_frame_rate ());
-	d << frc.description << "\n";
-=======
-	FrameRateConversion frc (vcs->video_frame_rate(), _editor->film()->video_frame_rate ());
 	d << std_to_wx (frc.description) << "\n";
->>>>>>> 1fffe882
 	++lines;
 
 	for (int i = lines; i < 6; ++i) {
