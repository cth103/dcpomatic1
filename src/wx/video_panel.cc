--- conflicted
+++ resolved
@@ -331,13 +331,8 @@
 
 	d << wxString::Format (_("Content frame rate %.4f\n"), vcs->video_frame_rate ());
 	++lines;
-<<<<<<< HEAD
 	FrameRateChange frc (vcs->video_frame_rate(), _parent->film()->video_frame_rate ());
-	d << std_to_wx (frc.description) << "\n";
-=======
-	FrameRateChange frc (vcs->video_frame_rate(), _editor->film()->video_frame_rate ());
 	d << std_to_wx (frc.description ()) << "\n";
->>>>>>> 470824e5
 	++lines;
 
 	for (int i = lines; i < 6; ++i) {
