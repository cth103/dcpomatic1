--- conflicted
+++ resolved
@@ -363,22 +363,8 @@
 void
 VideoPanel::content_selection_changed ()
 {
-<<<<<<< HEAD
-	VideoContentList sel = _parent->selected_video ();
-	bool const single = sel.size() == 1;
-
-	_left_crop->set_content (sel);
-	_right_crop->set_content (sel);
-	_top_crop->set_content (sel);
-	_bottom_crop->set_content (sel);
-	_frame_type->set_content (sel);
-	_scale->set_content (sel);
-
-	/* Things that are only allowed with single selections */
-	_filters_button->Enable (single);
-=======
-	VideoContentList video_sel = _editor->selected_video_content ();
-	FFmpegContentList ffmpeg_sel = _editor->selected_ffmpeg_content ();
+	VideoContentList video_sel = _parent->selected_video ();
+	FFmpegContentList ffmpeg_sel = _parent->selected_ffmpeg ();
 	
 	bool const single = video_sel.size() == 1;
 
@@ -390,7 +376,6 @@
 	_scale->set_content (video_sel);
 
 	_filters_button->Enable (single && !ffmpeg_sel.empty ());
->>>>>>> a4bac424
 	_colour_conversion_button->Enable (single);
 
 	film_content_changed (VideoContentProperty::VIDEO_CROP);
