/*
    Copyright (C) 2012-2014 Carl Hetherington <cth@carlh.net>

    This program is free software; you can redistribute it and/or modify
    it under the terms of the GNU General Public License as published by
    the Free Software Foundation; either version 2 of the License, or
    (at your option) any later version.

    This program is distributed in the hope that it will be useful,
    but WITHOUT ANY WARRANTY; without even the implied warranty of
    MERCHANTABILITY or FITNESS FOR A PARTICULAR PURPOSE.  See the
    GNU General Public License for more details.

    You should have received a copy of the GNU General Public License
    along with this program; if not, write to the Free Software
    Foundation, Inc., 675 Mass Ave, Cambridge, MA 02139, USA.

*/

#include <wx/spinctrl.h>
#include "lib/filter.h"
#include "lib/ffmpeg_content.h"
#include "lib/colour_conversion.h"
#include "lib/config.h"
#include "lib/util.h"
#include "lib/ratio.h"
#include "filter_dialog.h"
#include "video_panel.h"
#include "wx_util.h"
#include "film_editor.h"
#include "content_colour_conversion_dialog.h"
#include "content_widget.h"

using std::vector;
using std::string;
using std::pair;
using std::cout;
using std::list;
using boost::shared_ptr;
using boost::dynamic_pointer_cast;
using boost::bind;
using boost::optional;

static VideoContentScale
index_to_scale (int n)
{
	vector<VideoContentScale> scales = VideoContentScale::all ();
	assert (n >= 0);
	assert (n < int (scales.size ()));
	return scales[n];
}

static int
scale_to_index (VideoContentScale scale)
{
	vector<VideoContentScale> scales = VideoContentScale::all ();
	for (size_t i = 0; i < scales.size(); ++i) {
		if (scales[i] == scale) {
			return i;
		}
	}

	assert (false);
}

VideoPanel::VideoPanel (FilmEditor* e)
	: FilmEditorPanel (e, _("Video"))
{
	wxGridBagSizer* grid = new wxGridBagSizer (DCPOMATIC_SIZER_X_GAP, DCPOMATIC_SIZER_Y_GAP);
	_sizer->Add (grid, 0, wxALL, 8);

	int r = 0;

	add_label_to_grid_bag_sizer (grid, this, _("Type"), true, wxGBPosition (r, 0));
	_frame_type = new ContentChoice<VideoContent, VideoFrameType> (
		this,
		new wxChoice (this, wxID_ANY),
		VideoContentProperty::VIDEO_FRAME_TYPE,
		boost::mem_fn (&VideoContent::video_frame_type),
		boost::mem_fn (&VideoContent::set_video_frame_type),
		&caster<int, VideoFrameType>,
		&caster<VideoFrameType, int>
		);
	_frame_type->add (grid, wxGBPosition (r, 1));
	++r;
	
	add_label_to_grid_bag_sizer (grid, this, _("Left crop"), true, wxGBPosition (r, 0));
	_left_crop = new ContentSpinCtrl<VideoContent> (
		this,
		new wxSpinCtrl (this, wxID_ANY, wxEmptyString, wxDefaultPosition, wxSize (64, -1)),
		VideoContentProperty::VIDEO_CROP,
		boost::mem_fn (&VideoContent::left_crop),
		boost::mem_fn (&VideoContent::set_left_crop)
		);
	_left_crop->add (grid, wxGBPosition (r, 1));
	++r;

	add_label_to_grid_bag_sizer (grid, this, _("Right crop"), true, wxGBPosition (r, 0));
	_right_crop = new ContentSpinCtrl<VideoContent> (
		this,
		new wxSpinCtrl (this, wxID_ANY, wxEmptyString, wxDefaultPosition, wxSize (64, -1)),
		VideoContentProperty::VIDEO_CROP,
		boost::mem_fn (&VideoContent::right_crop),
		boost::mem_fn (&VideoContent::set_right_crop)
		);
	_right_crop->add (grid, wxGBPosition (r, 1));
	++r;
	
	add_label_to_grid_bag_sizer (grid, this, _("Top crop"), true, wxGBPosition (r, 0));
	_top_crop = new ContentSpinCtrl<VideoContent> (
		this,
		new wxSpinCtrl (this, wxID_ANY, wxEmptyString, wxDefaultPosition, wxSize (64, -1)),
		VideoContentProperty::VIDEO_CROP,
		boost::mem_fn (&VideoContent::top_crop),
		boost::mem_fn (&VideoContent::set_top_crop)
		);
	_top_crop->add (grid, wxGBPosition (r,1 ));
	++r;
	
	add_label_to_grid_bag_sizer (grid, this, _("Bottom crop"), true, wxGBPosition (r, 0));
	_bottom_crop = new ContentSpinCtrl<VideoContent> (
		this,
		new wxSpinCtrl (this, wxID_ANY, wxEmptyString, wxDefaultPosition, wxSize (64, -1)),
		VideoContentProperty::VIDEO_CROP,
		boost::mem_fn (&VideoContent::bottom_crop),
		boost::mem_fn (&VideoContent::set_bottom_crop)
		);
	_bottom_crop->add (grid, wxGBPosition (r, 1));
	++r;

	add_label_to_grid_bag_sizer (grid, this, _("Scale to"), true, wxGBPosition (r, 0));
	_scale = new ContentChoice<VideoContent, VideoContentScale> (
		this,
		new wxChoice (this, wxID_ANY),
		VideoContentProperty::VIDEO_SCALE,
		boost::mem_fn (&VideoContent::scale),
		boost::mem_fn (&VideoContent::set_scale),
		&index_to_scale,
		&scale_to_index
		);
	_scale->add (grid, wxGBPosition (r, 1));
	++r;

	{
		add_label_to_grid_bag_sizer (grid, this, _("Filters"), true, wxGBPosition (r, 0));
		wxSizer* s = new wxBoxSizer (wxHORIZONTAL);

		wxClientDC dc (this);
		wxSize size = dc.GetTextExtent (wxT ("A quite long name"));
		size.SetHeight (-1);
		
		_filters = new wxStaticText (this, wxID_ANY, _("None"), wxDefaultPosition, size);
		s->Add (_filters, 1, wxEXPAND | wxALIGN_CENTER_VERTICAL | wxTOP | wxBOTTOM | wxRIGHT, 6);
		_filters_button = new wxButton (this, wxID_ANY, _("Edit..."));
		s->Add (_filters_button, 0, wxALIGN_CENTER_VERTICAL);
		grid->Add (s, wxGBPosition (r, 1), wxDefaultSpan, wxALIGN_CENTER_VERTICAL);
	}
	++r;
	
	{
		add_label_to_grid_bag_sizer (grid, this, _("Colour conversion"), true, wxGBPosition (r, 0));
		wxSizer* s = new wxBoxSizer (wxHORIZONTAL);

		wxClientDC dc (this);
		wxSize size = dc.GetTextExtent (wxT ("A quite long name"));
		size.SetHeight (-1);
		
		_colour_conversion = new wxStaticText (this, wxID_ANY, wxT (""), wxDefaultPosition, size);

		s->Add (_colour_conversion, 1, wxEXPAND | wxALIGN_CENTER_VERTICAL | wxTOP | wxBOTTOM | wxRIGHT, 6);
		_colour_conversion_button = new wxButton (this, wxID_ANY, _("Edit..."));
		s->Add (_colour_conversion_button, 0, wxALIGN_CENTER_VERTICAL);
		grid->Add (s, wxGBPosition (r, 1), wxDefaultSpan, wxALIGN_CENTER_VERTICAL);
	}
	++r;

	_description = new wxStaticText (this, wxID_ANY, wxT ("\n \n \n \n \n"), wxDefaultPosition, wxDefaultSize);
	grid->Add (_description, wxGBPosition (r, 0), wxGBSpan (1, 2), wxEXPAND | wxALIGN_CENTER_VERTICAL | wxALL, 6);
	wxFont font = _description->GetFont();
	font.SetStyle(wxFONTSTYLE_ITALIC);
	font.SetPointSize(font.GetPointSize() - 1);
	_description->SetFont(font);
	++r;

	_left_crop->wrapped()->SetRange (0, 1024);
	_top_crop->wrapped()->SetRange (0, 1024);
	_right_crop->wrapped()->SetRange (0, 1024);
	_bottom_crop->wrapped()->SetRange (0, 1024);

	vector<VideoContentScale> scales = VideoContentScale::all ();
	_scale->wrapped()->Clear ();
	for (vector<VideoContentScale>::iterator i = scales.begin(); i != scales.end(); ++i) {
		_scale->wrapped()->Append (std_to_wx (i->name ()));
	}

	_frame_type->wrapped()->Append (_("2D"));
	_frame_type->wrapped()->Append (_("3D left/right"));
	_frame_type->wrapped()->Append (_("3D top/bottom"));

	_filters_button->Bind           (wxEVT_COMMAND_BUTTON_CLICKED,   boost::bind (&VideoPanel::edit_filters_clicked, this));
	_colour_conversion_button->Bind (wxEVT_COMMAND_BUTTON_CLICKED,   boost::bind (&VideoPanel::edit_colour_conversion_clicked, this));
}

void
VideoPanel::film_changed (Film::Property property)
{
	switch (property) {
	case Film::CONTAINER:
	case Film::VIDEO_FRAME_RATE:
	case Film::RESOLUTION:
		setup_description ();
		break;
	default:
		break;
	}
}

void
VideoPanel::film_content_changed (int property)
{
	VideoContentList vc = _editor->selected_video_content ();
	shared_ptr<VideoContent> vcs;
	shared_ptr<FFmpegContent> fcs;
	if (!vc.empty ()) {
		vcs = vc.front ();
		fcs = dynamic_pointer_cast<FFmpegContent> (vcs);
	}
	
	if (property == VideoContentProperty::VIDEO_FRAME_TYPE) {
		setup_description ();
	} else if (property == VideoContentProperty::VIDEO_CROP) {
		setup_description ();
	} else if (property == VideoContentProperty::VIDEO_SCALE) {
		setup_description ();
	} else if (property == VideoContentProperty::VIDEO_FRAME_RATE) {
		setup_description ();
	} else if (property == VideoContentProperty::COLOUR_CONVERSION) {
		optional<size_t> preset = vcs ? vcs->colour_conversion().preset () : optional<size_t> ();
		vector<PresetColourConversion> cc = Config::instance()->colour_conversions ();
		_colour_conversion->SetLabel (preset ? std_to_wx (cc[preset.get()].name) : _("Custom"));
	} else if (property == FFmpegContentProperty::FILTERS) {
		if (fcs) {
			pair<string, string> p = Filter::ffmpeg_strings (fcs->filters ());
			if (p.first.empty () && p.second.empty ()) {
				_filters->SetLabel (_("None"));
			} else {
				string const b = p.first + " " + p.second;
				_filters->SetLabel (std_to_wx (b));
			}
		}
	}
}

/** Called when the `Edit filters' button has been clicked */
void
VideoPanel::edit_filters_clicked ()
{
	FFmpegContentList c = _editor->selected_ffmpeg_content ();
	if (c.size() != 1) {
		return;
	}

	FilterDialog* d = new FilterDialog (this, c.front()->filters());
	d->ActiveChanged.connect (bind (&FFmpegContent::set_filters, c.front(), _1));
	d->ShowModal ();
	d->Destroy ();
}

void
VideoPanel::setup_description ()
{
	VideoContentList vc = _editor->selected_video_content ();
	if (vc.empty ()) {
		_description->SetLabel ("");
		return;
	} else if (vc.size() > 1) {
		_description->SetLabel (_("Multiple content selected"));
		return;
	}

	shared_ptr<VideoContent> vcs = vc.front ();

	wxString d;

	int lines = 0;

	if (vcs->video_size().width && vcs->video_size().height) {
		d << wxString::Format (
			_("Content video is %dx%d (%.2f:1)\n"),
			vcs->video_size_after_3d_split().width,
			vcs->video_size_after_3d_split().height,
			vcs->video_size_after_3d_split().ratio ()
			);
		++lines;
	}

	Crop const crop = vcs->crop ();
	if ((crop.left || crop.right || crop.top || crop.bottom) && vcs->video_size() != dcp::Size (0, 0)) {
		dcp::Size cropped = vcs->video_size_after_crop ();
		d << wxString::Format (
			_("Cropped to %dx%d (%.2f:1)\n"),
			cropped.width, cropped.height,
			cropped.ratio ()
			);
		++lines;
	}

<<<<<<< HEAD
	Ratio const * ratio = vcs->ratio ();
	dcp::Size container_size = fit_ratio_within (_editor->film()->container()->ratio (), _editor->film()->full_frame ());
	float const ratio_value = ratio ? ratio->ratio() : vcs->video_size_after_crop().ratio ();

	/* We have a specified ratio to scale to */
	dcp::Size const scaled = fit_ratio_within (ratio_value, container_size);
	
	d << wxString::Format (
		_("Scaled to %dx%d (%.2f:1)\n"),
		scaled.width, scaled.height,
		scaled.ratio ()
		);
	++lines;
=======
	libdcp::Size const container_size = fit_ratio_within (_editor->film()->container()->ratio (), _editor->film()->full_frame ());
	libdcp::Size const scaled = vcs->scale().size (vcs, container_size);

	if (scaled != vcs->video_size_after_crop ()) {
		d << wxString::Format (
			_("Scaled to %dx%d (%.2f:1)\n"),
			scaled.width, scaled.height,
			scaled.ratio ()
			);
		++lines;
	}
>>>>>>> b139391c
	
	if (scaled != container_size) {
		d << wxString::Format (
			_("Padded with black to %dx%d (%.2f:1)\n"),
			container_size.width, container_size.height,
			container_size.ratio ()
			);
		++lines;
	}

	d << wxString::Format (_("Content frame rate %.4f\n"), vcs->video_frame_rate ());
	++lines;
	FrameRateChange frc (vcs->video_frame_rate(), _editor->film()->video_frame_rate ());
	d << std_to_wx (frc.description) << "\n";
	++lines;

	for (int i = lines; i < 6; ++i) {
		d << wxT ("\n ");
	}

	_description->SetLabel (d);
	_sizer->Layout ();
}

void
VideoPanel::edit_colour_conversion_clicked ()
{
	VideoContentList vc = _editor->selected_video_content ();
	if (vc.size() != 1) {
		return;
	}

	ColourConversion conversion = vc.front()->colour_conversion ();
	ContentColourConversionDialog* d = new ContentColourConversionDialog (this);
	d->set (conversion);
	d->ShowModal ();

	vc.front()->set_colour_conversion (d->get ());
	d->Destroy ();
}

void
VideoPanel::content_selection_changed ()
{
	VideoContentList sel = _editor->selected_video_content ();
	bool const single = sel.size() == 1;

	_left_crop->set_content (sel);
	_right_crop->set_content (sel);
	_top_crop->set_content (sel);
	_bottom_crop->set_content (sel);
	_frame_type->set_content (sel);
	_scale->set_content (sel);

	/* Things that are only allowed with single selections */
	_filters_button->Enable (single);
	_colour_conversion_button->Enable (single);

	film_content_changed (VideoContentProperty::VIDEO_CROP);
	film_content_changed (VideoContentProperty::VIDEO_FRAME_RATE);
	film_content_changed (VideoContentProperty::COLOUR_CONVERSION);
	film_content_changed (FFmpegContentProperty::FILTERS);
}<|MERGE_RESOLUTION|>--- conflicted
+++ resolved
@@ -305,23 +305,8 @@
 		++lines;
 	}
 
-<<<<<<< HEAD
-	Ratio const * ratio = vcs->ratio ();
-	dcp::Size container_size = fit_ratio_within (_editor->film()->container()->ratio (), _editor->film()->full_frame ());
-	float const ratio_value = ratio ? ratio->ratio() : vcs->video_size_after_crop().ratio ();
-
-	/* We have a specified ratio to scale to */
-	dcp::Size const scaled = fit_ratio_within (ratio_value, container_size);
-	
-	d << wxString::Format (
-		_("Scaled to %dx%d (%.2f:1)\n"),
-		scaled.width, scaled.height,
-		scaled.ratio ()
-		);
-	++lines;
-=======
-	libdcp::Size const container_size = fit_ratio_within (_editor->film()->container()->ratio (), _editor->film()->full_frame ());
-	libdcp::Size const scaled = vcs->scale().size (vcs, container_size);
+	dcp::Size const container_size = fit_ratio_within (_editor->film()->container()->ratio (), _editor->film()->full_frame ());
+	dcp::Size const scaled = vcs->scale().size (vcs, container_size);
 
 	if (scaled != vcs->video_size_after_crop ()) {
 		d << wxString::Format (
@@ -331,7 +316,6 @@
 			);
 		++lines;
 	}
->>>>>>> b139391c
 	
 	if (scaled != container_size) {
 		d << wxString::Format (
