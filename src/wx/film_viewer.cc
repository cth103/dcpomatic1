--- conflicted
+++ resolved
@@ -300,11 +300,7 @@
 		return;
 	}
 
-<<<<<<< HEAD
-	shared_ptr<Image> input = _raw_frame;
-=======
-	boost::shared_ptr<const Image> input = _raw_frame;
->>>>>>> c1bf5f2a
+	shared_ptr<const Image> input = _raw_frame;
 
 	pair<string, string> const s = Filter::ffmpeg_strings (_film->filters());
 	if (!s.second.empty ()) {
