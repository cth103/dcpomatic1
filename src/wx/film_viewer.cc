--- conflicted
+++ resolved
@@ -172,7 +172,7 @@
 	list<shared_ptr<PlayerVideo> > pvf = _player->get_video (p, accurate);
 	if (!pvf.empty ()) {
 		try {
-			_frame = pvf.front()->image (true);
+			_frame = pvf.front()->image (PIX_FMT_RGB24, true);
 			_frame = _frame->scale (_frame->size(), Scaler::from_id ("fastbilinear"), PIX_FMT_RGB24, false);
 			_position = pvf.front()->time ();
 			_inter_position = pvf.front()->inter_position ();
@@ -338,24 +338,7 @@
 }
 
 void
-<<<<<<< HEAD
 FilmViewer::set_position_text ()
-=======
-FilmViewer::process_video (shared_ptr<PlayerVideoFrame> pvf, Time t)
-{
-	if (pvf->eyes() == EYES_RIGHT) {
-		return;
-	}
-	
-	_frame = pvf->image (PIX_FMT_RGB24);
-	_got_frame = true;
-
-	set_position_text (t);
-}
-
-void
-FilmViewer::set_position_text (Time t)
->>>>>>> d4fe3dd6
 {
 	if (!_film) {
 		_frame_number->SetLabel ("0");
