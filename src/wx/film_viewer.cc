--- conflicted
+++ resolved
@@ -277,16 +277,7 @@
 		return;
 	}
 
-<<<<<<< HEAD
-	libdcp::Size old_size;
-	if (_display_frame) {
-		old_size = _display_frame->size();
-	}
-
 	shared_ptr<Image> input = _raw_frame;
-=======
-	boost::shared_ptr<Image> input = _raw_frame;
->>>>>>> ff5d1fc4
 
 	pair<string, string> const s = Filter::ffmpeg_strings (_film->filters());
 	if (!s.second.empty ()) {
