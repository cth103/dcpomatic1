/*
    Copyright (C) 2012-2014 Carl Hetherington <cth@carlh.net>

    This program is free software; you can redistribute it and/or modify
    it under the terms of the GNU General Public License as published by
    the Free Software Foundation; either version 2 of the License, or
    (at your option) any later version.

    This program is distributed in the hope that it will be useful,
    but WITHOUT ANY WARRANTY; without even the implied warranty of
    MERCHANTABILITY or FITNESS FOR A PARTICULAR PURPOSE.  See the
    GNU General Public License for more details.

    You should have received a copy of the GNU General Public License
    along with this program; if not, write to the Free Software
    Foundation, Inc., 675 Mass Ave, Cambridge, MA 02139, USA.

*/

#include <boost/lexical_cast.hpp>
#include <wx/spinctrl.h>
#include "lib/config.h"
#include "lib/ffmpeg_content.h"
#include "lib/ffmpeg_audio_stream.h"
#include "lib/audio_processor.h"
#include "lib/cinema_sound_processor.h"
#include "audio_dialog.h"
#include "audio_panel.h"
#include "audio_mapping_view.h"
#include "wx_util.h"
#include "gain_calculator_dialog.h"
#include "content_panel.h"

using std::vector;
using std::cout;
using std::string;
using std::list;
using boost::dynamic_pointer_cast;
using boost::lexical_cast;
using boost::shared_ptr;

AudioPanel::AudioPanel (ContentPanel* p)
	: ContentSubPanel (p, _("Audio"))
	, _audio_dialog (0)
{
	wxGridBagSizer* grid = new wxGridBagSizer (DCPOMATIC_SIZER_X_GAP, DCPOMATIC_SIZER_Y_GAP);
	_sizer->Add (grid, 0, wxALL, 8);

	int r = 0;

	_show = new wxButton (this, wxID_ANY, _("Show Audio..."));
	grid->Add (_show, wxGBPosition (r, 0));
	++r;

	add_label_to_grid_bag_sizer (grid, this, _("Gain"), true, wxGBPosition (r, 0));
	_gain = new ContentSpinCtrlDouble<AudioContent> (
		this,
		new wxSpinCtrlDouble (this),
		AudioContentProperty::AUDIO_GAIN,
		boost::mem_fn (&AudioContent::audio_gain),
		boost::mem_fn (&AudioContent::set_audio_gain)
		);
	
	_gain->add (grid, wxGBPosition (r, 1));
	add_label_to_grid_bag_sizer (grid, this, _("dB"), false, wxGBPosition (r, 2));
	_gain_calculate_button = new wxButton (this, wxID_ANY, _("Calculate..."));
	grid->Add (_gain_calculate_button, wxGBPosition (r, 3));
	++r;

	add_label_to_grid_bag_sizer (grid, this, _("Delay"), true, wxGBPosition (r, 0));
	_delay = new ContentSpinCtrl<AudioContent> (
		this,
		new wxSpinCtrl (this),
		AudioContentProperty::AUDIO_DELAY,
		boost::mem_fn (&AudioContent::audio_delay),
		boost::mem_fn (&AudioContent::set_audio_delay)
		);
	
	_delay->add (grid, wxGBPosition (r, 1));
	/// TRANSLATORS: this is an abbreviation for milliseconds, the unit of time
	add_label_to_grid_bag_sizer (grid, this, _("ms"), false, wxGBPosition (r, 2));
	++r;

	add_label_to_grid_bag_sizer (grid, this, _("Stream"), true, wxGBPosition (r, 0));
	_stream = new wxChoice (this, wxID_ANY);
<<<<<<< HEAD
	grid->Add (_stream, wxGBPosition (r, 1), wxGBSpan (1, 3), wxEXPAND);
	++r;

	add_label_to_grid_bag_sizer (grid, this, _("Process with"), true, wxGBPosition (r, 0));
	_processor = new wxChoice (this, wxID_ANY);
	setup_processors ();
	grid->Add (_processor, wxGBPosition (r, 1), wxGBSpan (1, 3), wxEXPAND);
=======
	grid->Add (_stream, wxGBPosition (r, 1));
	_stream_description = add_label_to_grid_bag_sizer (grid, this, "", false, wxGBPosition (r, 3));
>>>>>>> d4fe3dd6
	++r;
	
	_mapping = new AudioMappingView (this);
	_sizer->Add (_mapping, 1, wxEXPAND | wxALL, 6);
	++r;

	_description = new wxStaticText (this, wxID_ANY, wxT (" \n"), wxDefaultPosition, wxDefaultSize);
	_sizer->Add (_description, 0, wxALL, 12);
	wxFont font = _description->GetFont();
	font.SetStyle (wxFONTSTYLE_ITALIC);
	font.SetPointSize (font.GetPointSize() - 1);
	_description->SetFont (font);
	++r;

	_gain->wrapped()->SetRange (-60, 60);
	_gain->wrapped()->SetDigits (1);
	_gain->wrapped()->SetIncrement (0.5);
	_delay->wrapped()->SetRange (-1000, 1000);

	_stream->Bind                (wxEVT_COMMAND_CHOICE_SELECTED, boost::bind (&AudioPanel::stream_changed, this));
	_show->Bind                  (wxEVT_COMMAND_BUTTON_CLICKED,  boost::bind (&AudioPanel::show_clicked, this));
	_gain_calculate_button->Bind (wxEVT_COMMAND_BUTTON_CLICKED,  boost::bind (&AudioPanel::gain_calculate_button_clicked, this));
	_processor->Bind             (wxEVT_COMMAND_CHOICE_SELECTED, boost::bind (&AudioPanel::processor_changed, this));

	_mapping->Changed.connect (boost::bind (&AudioPanel::mapping_changed, this, _1));
}


void
AudioPanel::film_changed (Film::Property property)
{
	switch (property) {
	case Film::AUDIO_CHANNELS:
		_mapping->set_channels (_parent->film()->audio_channels ());
		_sizer->Layout ();
		break;
	case Film::VIDEO_FRAME_RATE:
		setup_description ();
		break;
	default:
		break;
	}
}

void
AudioPanel::film_content_changed (int property)
{
	AudioContentList ac = _parent->selected_audio ();
	shared_ptr<AudioContent> acs;
	shared_ptr<FFmpegContent> fcs;
	if (ac.size() == 1) {
		acs = ac.front ();
		fcs = dynamic_pointer_cast<FFmpegContent> (acs);
	}
	
	if (property == AudioContentProperty::AUDIO_MAPPING) {
		_mapping->set (acs ? acs->audio_mapping () : AudioMapping ());
		_sizer->Layout ();
	} else if (property == AudioContentProperty::AUDIO_FRAME_RATE) {
		setup_description ();
	} else if (property == FFmpegContentProperty::AUDIO_STREAM) {
		_mapping->set (acs ? acs->audio_mapping () : AudioMapping ());
		_sizer->Layout ();
	} else if (property == FFmpegContentProperty::AUDIO_STREAMS) {
		_stream->Clear ();
		if (fcs) {
			vector<shared_ptr<FFmpegAudioStream> > a = fcs->audio_streams ();
			for (vector<shared_ptr<FFmpegAudioStream> >::iterator i = a.begin(); i != a.end(); ++i) {
				_stream->Append (std_to_wx ((*i)->name), new wxStringClientData (std_to_wx ((*i)->identifier ())));
			}
			
			if (fcs->audio_stream()) {
				checked_set (_stream, fcs->audio_stream()->identifier ());
			}
		}
	} else if (property == AudioContentProperty::AUDIO_PROCESSOR) {
		if (acs) {
			checked_set (_processor, acs->audio_processor() ? acs->audio_processor()->id() : N_("none"));
		} else {
			checked_set (_processor, N_("none"));
		}
	}
}

void
AudioPanel::gain_calculate_button_clicked ()
{
	GainCalculatorDialog* d = new GainCalculatorDialog (this);
	d->ShowModal ();

	if (d->wanted_fader() == 0 || d->actual_fader() == 0) {
		d->Destroy ();
		return;
	}
	
	_gain->wrapped()->SetValue (
		Config::instance()->cinema_sound_processor()->db_for_fader_change (
			d->wanted_fader (),
			d->actual_fader ()
			)
		);

	/* This appears to be necessary, as the change is not signalled,
	   I think.
	*/
	_gain->view_changed ();
	
	d->Destroy ();
}

void
AudioPanel::show_clicked ()
{
	if (_audio_dialog) {
		_audio_dialog->Destroy ();
		_audio_dialog = 0;
	}

	AudioContentList ac = _parent->selected_audio ();
	if (ac.size() != 1) {
		return;
	}
	
	_audio_dialog = new AudioDialog (this);
	_audio_dialog->Show ();
	_audio_dialog->set_content (ac.front ());
}

void
AudioPanel::stream_changed ()
{
	FFmpegContentList fc = _parent->selected_ffmpeg ();
	if (fc.size() != 1) {
		return;
	}

	shared_ptr<FFmpegContent> fcs = fc.front ();
	
	if (_stream->GetSelection() == -1) {
		return;
	}
	
	vector<shared_ptr<FFmpegAudioStream> > a = fcs->audio_streams ();
	vector<shared_ptr<FFmpegAudioStream> >::iterator i = a.begin ();
	string const s = string_client_data (_stream->GetClientObject (_stream->GetSelection ()));
	while (i != a.end() && (*i)->identifier () != s) {
		++i;
	}

	if (i != a.end ()) {
		fcs->set_audio_stream (*i);
	}
}

void
<<<<<<< HEAD
AudioPanel::processor_changed ()
{
	string const s = string_client_data (_processor->GetClientObject (_processor->GetSelection ()));
	AudioProcessor const * p = 0;
	if (s != wx_to_std (N_("none"))) {
		p = AudioProcessor::from_id (s);
	}
		
	AudioContentList c = _parent->selected_audio ();
	for (AudioContentList::const_iterator i = c.begin(); i != c.end(); ++i) {
		(*i)->set_audio_processor (p);
=======
AudioPanel::setup_description ()
{
	AudioContentList ac = _editor->selected_audio_content ();
	if (ac.size () != 1) {
		_description->SetLabel ("");
		return;
	}

	shared_ptr<AudioContent> acs = ac.front ();
	if (acs->content_audio_frame_rate() != acs->output_audio_frame_rate ()) {
		_description->SetLabel (wxString::Format (
						_("Audio will be resampled from %.3fkHz to %.3fkHz."),
						acs->content_audio_frame_rate() / 1000.0,
						acs->output_audio_frame_rate() / 1000.0
						));
	} else {
		_description->SetLabel (_("Audio will not be resampled."));
	}
}

void
AudioPanel::setup_stream_description ()
{
	FFmpegContentList fc = _editor->selected_ffmpeg_content ();
	if (fc.size() != 1) {
		_stream_description->SetLabel ("");
		return;
	}

	shared_ptr<FFmpegContent> fcs = fc.front ();

	if (!fcs->audio_stream ()) {
		_stream_description->SetLabel (wxT (""));
	} else {
		wxString s;
		if (fcs->audio_channels() == 1) {
			s << _("1 channel");
		} else {
			s << fcs->audio_channels() << wxT (" ") << _("channels");
		}
		s << wxT (", ") << fcs->content_audio_frame_rate() << _("Hz");
		_stream_description->SetLabel (s);
>>>>>>> d4fe3dd6
	}
}

void
AudioPanel::mapping_changed (AudioMapping m)
{
	AudioContentList c = _parent->selected_audio ();
	if (c.size() == 1) {
		c.front()->set_audio_mapping (m);
	}
}

void
AudioPanel::content_selection_changed ()
{
	AudioContentList sel = _parent->selected_audio ();

	if (_audio_dialog && sel.size() == 1) {
		_audio_dialog->set_content (sel.front ());
	}
	
	_gain->set_content (sel);
	_delay->set_content (sel);

	_gain_calculate_button->Enable (sel.size() == 1);
	_show->Enable (sel.size() == 1);
	_stream->Enable (sel.size() == 1);
	_processor->Enable (!sel.empty());
	_mapping->Enable (sel.size() == 1);

	setup_processors ();

	film_content_changed (AudioContentProperty::AUDIO_MAPPING);
<<<<<<< HEAD
	film_content_changed (AudioContentProperty::AUDIO_PROCESSOR);
=======
	film_content_changed (AudioContentProperty::AUDIO_FRAME_RATE);
>>>>>>> d4fe3dd6
	film_content_changed (FFmpegContentProperty::AUDIO_STREAM);
	film_content_changed (FFmpegContentProperty::AUDIO_STREAMS);
}

void
AudioPanel::setup_processors ()
{
	AudioContentList sel = _parent->selected_audio ();

	_processor->Clear ();
	list<AudioProcessor const *> ap = AudioProcessor::all ();
	_processor->Append (_("None"), new wxStringClientData (N_("none")));
	for (list<AudioProcessor const *>::const_iterator i = ap.begin(); i != ap.end(); ++i) {

		AudioContentList::const_iterator j = sel.begin();
		while (j != sel.end() && (*i)->in_channels().includes ((*j)->audio_channels ())) {
			++j;
		}

		if (j == sel.end ()) {
			_processor->Append (std_to_wx ((*i)->name ()), new wxStringClientData (std_to_wx ((*i)->id ())));
		}
	}
}<|MERGE_RESOLUTION|>--- conflicted
+++ resolved
@@ -83,7 +83,6 @@
 
 	add_label_to_grid_bag_sizer (grid, this, _("Stream"), true, wxGBPosition (r, 0));
 	_stream = new wxChoice (this, wxID_ANY);
-<<<<<<< HEAD
 	grid->Add (_stream, wxGBPosition (r, 1), wxGBSpan (1, 3), wxEXPAND);
 	++r;
 
@@ -91,10 +90,6 @@
 	_processor = new wxChoice (this, wxID_ANY);
 	setup_processors ();
 	grid->Add (_processor, wxGBPosition (r, 1), wxGBSpan (1, 3), wxEXPAND);
-=======
-	grid->Add (_stream, wxGBPosition (r, 1));
-	_stream_description = add_label_to_grid_bag_sizer (grid, this, "", false, wxGBPosition (r, 3));
->>>>>>> d4fe3dd6
 	++r;
 	
 	_mapping = new AudioMappingView (this);
@@ -250,7 +245,6 @@
 }
 
 void
-<<<<<<< HEAD
 AudioPanel::processor_changed ()
 {
 	string const s = string_client_data (_processor->GetClientObject (_processor->GetSelection ()));
@@ -262,50 +256,27 @@
 	AudioContentList c = _parent->selected_audio ();
 	for (AudioContentList::const_iterator i = c.begin(); i != c.end(); ++i) {
 		(*i)->set_audio_processor (p);
-=======
+	}
+}
+
+void
 AudioPanel::setup_description ()
 {
-	AudioContentList ac = _editor->selected_audio_content ();
+	AudioContentList ac = _parent->selected_audio ();
 	if (ac.size () != 1) {
 		_description->SetLabel ("");
 		return;
 	}
 
 	shared_ptr<AudioContent> acs = ac.front ();
-	if (acs->content_audio_frame_rate() != acs->output_audio_frame_rate ()) {
+	if (acs->audio_frame_rate() != acs->resampled_audio_frame_rate ()) {
 		_description->SetLabel (wxString::Format (
 						_("Audio will be resampled from %.3fkHz to %.3fkHz."),
-						acs->content_audio_frame_rate() / 1000.0,
-						acs->output_audio_frame_rate() / 1000.0
+						acs->audio_frame_rate() / 1000.0,
+						acs->resampled_audio_frame_rate() / 1000.0
 						));
 	} else {
 		_description->SetLabel (_("Audio will not be resampled."));
-	}
-}
-
-void
-AudioPanel::setup_stream_description ()
-{
-	FFmpegContentList fc = _editor->selected_ffmpeg_content ();
-	if (fc.size() != 1) {
-		_stream_description->SetLabel ("");
-		return;
-	}
-
-	shared_ptr<FFmpegContent> fcs = fc.front ();
-
-	if (!fcs->audio_stream ()) {
-		_stream_description->SetLabel (wxT (""));
-	} else {
-		wxString s;
-		if (fcs->audio_channels() == 1) {
-			s << _("1 channel");
-		} else {
-			s << fcs->audio_channels() << wxT (" ") << _("channels");
-		}
-		s << wxT (", ") << fcs->content_audio_frame_rate() << _("Hz");
-		_stream_description->SetLabel (s);
->>>>>>> d4fe3dd6
 	}
 }
 
@@ -339,11 +310,8 @@
 	setup_processors ();
 
 	film_content_changed (AudioContentProperty::AUDIO_MAPPING);
-<<<<<<< HEAD
 	film_content_changed (AudioContentProperty::AUDIO_PROCESSOR);
-=======
 	film_content_changed (AudioContentProperty::AUDIO_FRAME_RATE);
->>>>>>> d4fe3dd6
 	film_content_changed (FFmpegContentProperty::AUDIO_STREAM);
 	film_content_changed (FFmpegContentProperty::AUDIO_STREAMS);
 }
