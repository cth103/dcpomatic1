/*
    Copyright (C) 2012 Carl Hetherington <cth@carlh.net>

    This program is free software; you can redistribute it and/or modify
    it under the terms of the GNU General Public License as published by
    the Free Software Foundation; either version 2 of the License, or
    (at your option) any later version.

    This program is distributed in the hope that it will be useful,
    but WITHOUT ANY WARRANTY; without even the implied warranty of
    MERCHANTABILITY or FITNESS FOR A PARTICULAR PURPOSE.  See the
    GNU General Public License for more details.

    You should have received a copy of the GNU General Public License
    along with this program; if not, write to the Free Software
    Foundation, Inc., 675 Mass Ave, Cambridge, MA 02139, USA.

*/

#include <fstream>
#include <boost/algorithm/string.hpp>
#include "cross.h"
<<<<<<< HEAD
#ifdef DCPOMATIC_POSIX
=======
#include "compose.hpp"
#include "log.h"
#ifdef DVDOMATIC_LINUX
>>>>>>> b0afef31
#include <unistd.h>
#include <mntent.h>
#endif
<<<<<<< HEAD
#ifdef DCPOMATIC_WINDOWS
#include "windows.h"
=======
#ifdef DVDOMATIC_WINDOWS
#include <windows.h>
#undef DATADIR
#include <shlwapi.h>
>>>>>>> b0afef31
#endif
#ifdef DCPOMATIC_OSX
#include <sys/sysctl.h>
#endif

using std::pair;
using std::list;
using std::ifstream;
using std::string;
using std::make_pair;
using boost::shared_ptr;

void
dcpomatic_sleep (int s)
{
#ifdef DCPOMATIC_POSIX
	sleep (s);
#endif
#ifdef DCPOMATIC_WINDOWS
	Sleep (s * 1000);
#endif
}

/** @return A pair containing CPU model name and the number of processors */
pair<string, int>
cpu_info ()
{
	pair<string, int> info;
	info.second = 0;
	
#ifdef DCPOMATIC_LINUX
	ifstream f ("/proc/cpuinfo");
	while (f.good ()) {
		string l;
		getline (f, l);
		if (boost::algorithm::starts_with (l, "model name")) {
			string::size_type const c = l.find (':');
			if (c != string::npos) {
				info.first = l.substr (c + 2);
			}
		} else if (boost::algorithm::starts_with (l, "processor")) {
			++info.second;
		}
	}
#endif

#ifdef DCPOMATIC_OSX
	size_t N = sizeof (info.second);
	sysctlbyname ("hw.ncpu", &info.second, &N, 0, 0);
	char buffer[64];
	N = sizeof (buffer);
	if (sysctlbyname ("machdep.cpu.brand_string", buffer, &N, 0, 0) == 0) {
	        info.first = buffer;
        }
#endif		

	return info;
}

void
run_ffprobe (boost::filesystem::path content, boost::filesystem::path out, shared_ptr<Log> log)
{
#ifdef DVDOMATIC_WINDOWS
	SECURITY_ATTRIBUTES security;
	security.nLength = sizeof (security);
	security.bInheritHandle = TRUE;
	security.lpSecurityDescriptor = 0;

	HANDLE child_stderr_read;
	HANDLE child_stderr_write;
	if (!CreatePipe (&child_stderr_read, &child_stderr_write, &security, 0)) {
		log->log ("ffprobe call failed (could not CreatePipe)");
		return;
	}

	wchar_t dir[512];
	GetModuleFileName (GetModuleHandle (0), dir, sizeof (dir));
	PathRemoveFileSpec (dir);
	SetCurrentDirectory (dir);

	STARTUPINFO startup_info;
	ZeroMemory (&startup_info, sizeof (startup_info));
	startup_info.cb = sizeof (startup_info);
	startup_info.hStdError = child_stderr_write;
	startup_info.dwFlags |= STARTF_USESTDHANDLES;

	wchar_t command[512];
	wcscpy (command, L"ffprobe.exe \"");

	wchar_t file[512];
	MultiByteToWideChar (CP_UTF8, 0, content.string().c_str(), -1, file, sizeof(file));
	wcscat (command, file);

	wcscat (command, L"\"");

	PROCESS_INFORMATION process_info;
	ZeroMemory (&process_info, sizeof (process_info));
	if (!CreateProcess (0, command, 0, 0, TRUE, CREATE_NO_WINDOW, 0, 0, &startup_info, &process_info)) {
		log->log ("ffprobe call failed (could not CreateProcess)");
		return;
	}

	FILE* o = fopen (out.string().c_str(), "w");
	if (!o) {
		log->log ("ffprobe call failed (could not create output file)");
		return;
	}

	CloseHandle (child_stderr_write);

	while (1) {
		char buffer[512];
		DWORD read;
		if (!ReadFile(child_stderr_read, buffer, sizeof(buffer), &read, 0) || read == 0) {
			break;
		}
		fwrite (buffer, read, 1, o);
	}

	fclose (o);

	WaitForSingleObject (process_info.hProcess, INFINITE);
	CloseHandle (process_info.hProcess);
	CloseHandle (process_info.hThread);
	CloseHandle (child_stderr_read);
#else
	string ffprobe = "ffprobe \"" + content.string() + "\" 2> \"" + out.string() + "\"";
	log->log (String::compose ("Probing with %1", ffprobe));
	system (ffprobe.c_str ());
#endif	
}

list<pair<string, string> >
mount_info ()
{
	list<pair<string, string> > m;
	
#ifdef DVDOMATIC_LINUX
	FILE* f = setmntent ("/etc/mtab", "r");
	if (!f) {
		return m;
	}
	
	while (1) {
		struct mntent* mnt = getmntent (f);
		if (!mnt) {
			break;
		}

		m.push_back (make_pair (mnt->mnt_dir, mnt->mnt_type));
	}

	endmntent (f);
#endif

	return m;
}<|MERGE_RESOLUTION|>--- conflicted
+++ resolved
@@ -20,25 +20,16 @@
 #include <fstream>
 #include <boost/algorithm/string.hpp>
 #include "cross.h"
-<<<<<<< HEAD
-#ifdef DCPOMATIC_POSIX
-=======
 #include "compose.hpp"
 #include "log.h"
-#ifdef DVDOMATIC_LINUX
->>>>>>> b0afef31
+#ifdef DCPOMATIC_LINUX
 #include <unistd.h>
 #include <mntent.h>
 #endif
-<<<<<<< HEAD
 #ifdef DCPOMATIC_WINDOWS
-#include "windows.h"
-=======
-#ifdef DVDOMATIC_WINDOWS
 #include <windows.h>
 #undef DATADIR
 #include <shlwapi.h>
->>>>>>> b0afef31
 #endif
 #ifdef DCPOMATIC_OSX
 #include <sys/sysctl.h>
@@ -101,7 +92,7 @@
 void
 run_ffprobe (boost::filesystem::path content, boost::filesystem::path out, shared_ptr<Log> log)
 {
-#ifdef DVDOMATIC_WINDOWS
+#ifdef DCPOMATIC_WINDOWS
 	SECURITY_ATTRIBUTES security;
 	security.nLength = sizeof (security);
 	security.bInheritHandle = TRUE;
@@ -176,7 +167,7 @@
 {
 	list<pair<string, string> > m;
 	
-#ifdef DVDOMATIC_LINUX
+#ifdef DCPOMATIC_LINUX
 	FILE* f = setmntent ("/etc/mtab", "r");
 	if (!f) {
 		return m;
