/*
    Copyright (C) 2012-2014 Carl Hetherington <cth@carlh.net>

    This program is free software; you can redistribute it and/or modify
    it under the terms of the GNU General Public License as published by
    the Free Software Foundation; either version 2 of the License, or
    (at your option) any later version.

    This program is distributed in the hope that it will be useful,
    but WITHOUT ANY WARRANTY; without even the implied warranty of
    MERCHANTABILITY or FITNESS FOR A PARTICULAR PURPOSE.  See the
    GNU General Public License for more details.

    You should have received a copy of the GNU General Public License
    along with this program; if not, write to the Free Software
    Foundation, Inc., 675 Mass Ave, Cambridge, MA 02139, USA.

*/

#include "video_decoder.h"
#include "image.h"
#include "content_video.h"

#include "i18n.h"

using std::cout;
using std::list;
using boost::shared_ptr;
using boost::optional;

VideoDecoder::VideoDecoder (shared_ptr<const VideoContent> c)
	: _video_content (c)
{

}

optional<ContentVideo>
VideoDecoder::decoded_video (VideoFrame frame)
{
	for (list<ContentVideo>::const_iterator i = _decoded_video.begin(); i != _decoded_video.end(); ++i) {
		if (i->frame == frame) {
			return *i;
		}
	}

	return optional<ContentVideo> ();
}

optional<ContentVideo>
VideoDecoder::get_video (VideoFrame frame, bool accurate)
{
	if (_decoded_video.empty() || (frame < _decoded_video.front().frame || frame > (_decoded_video.back().frame + 1))) {
		/* Either we have no decoded data, or what we do have is a long way from what we want: seek */
		seek (ContentTime::from_frames (frame, _video_content->video_frame_rate()), accurate);
	}

	optional<ContentVideo> dec;

	/* Now enough pass() calls will either:
	 *  (a) give us what we want, or
	 *  (b) hit the end of the decoder.
	 */
	if (accurate) {
		/* We are being accurate, so we want the right frame */
		while (!decoded_video (frame) && !pass ()) {}
		dec = decoded_video (frame);
	} else {
		/* Any frame will do: use the first one that comes out of pass() */
		while (_decoded_video.empty() && !pass ()) {}
		if (!_decoded_video.empty ()) {
			dec = _decoded_video.front ();
		}
	}

	/* Clean up decoded_video */
	while (!_decoded_video.empty() && _decoded_video.front().frame < (frame - 1)) {
		_decoded_video.pop_front ();
	}

	return dec;
}


/** Called by subclasses when they have a video frame ready */
void
VideoDecoder::video (shared_ptr<const Image> image, VideoFrame frame)
{
	/* Fill in gaps */
	/* XXX: 3D */
	while (!_decoded_video.empty () && (_decoded_video.back().frame + 1) < frame) {
		_decoded_video.push_back (
			ContentVideo (
				_decoded_video.back().image,
				_decoded_video.back().eyes,
				_decoded_video.back().frame + 1
				)
			);
	}
	
	switch (_video_content->video_frame_type ()) {
	case VIDEO_FRAME_TYPE_2D:
		_decoded_video.push_back (ContentVideo (image, EYES_BOTH, frame));
		break;
	case VIDEO_FRAME_TYPE_3D_ALTERNATE:
		_decoded_video.push_back (ContentVideo (image, (frame % 2) ? EYES_RIGHT : EYES_LEFT, frame));
		break;
	case VIDEO_FRAME_TYPE_3D_LEFT_RIGHT:
	{
		int const half = image->size().width / 2;
		_decoded_video.push_back (ContentVideo (image->crop (Crop (0, half, 0, 0), true), EYES_LEFT, frame));
		_decoded_video.push_back (ContentVideo (image->crop (Crop (half, 0, 0, 0), true), EYES_RIGHT, frame));
		break;
	}
	case VIDEO_FRAME_TYPE_3D_TOP_BOTTOM:
	{
		int const half = image->size().height / 2;
		_decoded_video.push_back (ContentVideo (image->crop (Crop (0, 0, 0, half), true), EYES_LEFT, frame));
		_decoded_video.push_back (ContentVideo (image->crop (Crop (0, 0, half, 0), true), EYES_RIGHT, frame));
		break;
	}
<<<<<<< HEAD
	default:
		assert (false);
=======
	case VIDEO_FRAME_TYPE_3D_LEFT:
		Video (image, EYES_LEFT, same, frame);
		break;
	case VIDEO_FRAME_TYPE_3D_RIGHT:
		Video (image, EYES_RIGHT, same, frame);
		break;
>>>>>>> b6b0255d
	}
}

void
VideoDecoder::seek (ContentTime, bool)
{
	_decoded_video.clear ();
}
<|MERGE_RESOLUTION|>--- conflicted
+++ resolved
@@ -118,17 +118,14 @@
 		_decoded_video.push_back (ContentVideo (image->crop (Crop (0, 0, half, 0), true), EYES_RIGHT, frame));
 		break;
 	}
-<<<<<<< HEAD
+	case VIDEO_FRAME_TYPE_3D_LEFT:
+		_decoded_video.push_back (ContentVideo (image, EYES_LEFT, frame));
+		break;
+	case VIDEO_FRAME_TYPE_3D_RIGHT:
+		_decoded_video.push_back (ContentVideo (image, EYES_RIGHT, frame));
+		break;
 	default:
 		assert (false);
-=======
-	case VIDEO_FRAME_TYPE_3D_LEFT:
-		Video (image, EYES_LEFT, same, frame);
-		break;
-	case VIDEO_FRAME_TYPE_3D_RIGHT:
-		Video (image, EYES_RIGHT, same, frame);
-		break;
->>>>>>> b6b0255d
 	}
 }
 
