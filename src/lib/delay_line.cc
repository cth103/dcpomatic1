/*
    Copyright (C) 2012 Carl Hetherington <cth@carlh.net>

    This program is free software; you can redistribute it and/or modify
    it under the terms of the GNU General Public License as published by
    the Free Software Foundation; either version 2 of the License, or
    (at your option) any later version.

    This program is distributed in the hope that it will be useful,
    but WITHOUT ANY WARRANTY; without even the implied warranty of
    MERCHANTABILITY or FITNESS FOR A PARTICULAR PURPOSE.  See the
    GNU General Public License for more details.

    You should have received a copy of the GNU General Public License
    along with this program; if not, write to the Free Software
    Foundation, Inc., 675 Mass Ave, Cambridge, MA 02139, USA.

*/

#include <stdint.h>
#include <cstring>
#include <algorithm>
#include <iostream>
#include "delay_line.h"
#include "util.h"

using std::min;
using boost::shared_ptr;

/*  @param seconds Delay in seconds, +ve to move audio later.
 */
<<<<<<< HEAD
DelayLine::DelayLine (Log* log, double seconds)
	: Processor (log)
	, _seconds (seconds)
=======
DelayLine::DelayLine (shared_ptr<Log> log, int channels, int frames)
	: AudioProcessor (log)
	, _negative_delay_remaining (0)
	, _frames (frames)
>>>>>>> 743eec0c
{
	
}

void
DelayLine::process_audio (shared_ptr<AudioBuffers> data)
{
	if (_seconds > 0) {
		t += _seconds;
	}

	Audio (data, t);
}

void
DelayLine::process_video (boost::shared_ptr<Image> image, bool same, boost::shared_ptr<Subtitle> sub, double t)
{
	if (_seconds < 0) {
		t += _seconds;
	}

<<<<<<< HEAD
	Video (image, same, sub, t);
=======
	Audio (data);
>>>>>>> 743eec0c
}<|MERGE_RESOLUTION|>--- conflicted
+++ resolved
@@ -29,16 +29,9 @@
 
 /*  @param seconds Delay in seconds, +ve to move audio later.
  */
-<<<<<<< HEAD
-DelayLine::DelayLine (Log* log, double seconds)
+DelayLine::DelayLine (shared_ptr<Log> log, double seconds)
 	: Processor (log)
 	, _seconds (seconds)
-=======
-DelayLine::DelayLine (shared_ptr<Log> log, int channels, int frames)
-	: AudioProcessor (log)
-	, _negative_delay_remaining (0)
-	, _frames (frames)
->>>>>>> 743eec0c
 {
 	
 }
@@ -60,9 +53,5 @@
 		t += _seconds;
 	}
 
-<<<<<<< HEAD
 	Video (image, same, sub, t);
-=======
-	Audio (data);
->>>>>>> 743eec0c
 }