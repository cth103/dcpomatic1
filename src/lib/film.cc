--- conflicted
+++ resolved
@@ -90,18 +90,13 @@
  * Subtitle offset changed to subtitle y offset, and subtitle x offset added.
  * 7 -> 8
  * Use <Scale> tag in <VideoContent> rather than <Ratio>.
-<<<<<<< HEAD
+ * 8 -> 9
+ * DCI -> ISDCF
  *
  * Bumped to 32 for 2.0 branch; some times are expressed in Times rather
  * than frames now.
  */
 int const Film::current_state_version = 32;
-=======
- * 8 -> 9
- * DCI -> ISDCF
- */
-int const Film::current_state_version = 9;
->>>>>>> 469308f8
 
 /** Construct a Film object in a given directory.
  *
@@ -570,7 +565,7 @@
 	*/
 
 	/* The standard says we don't do this for trailers, for some strange reason */
-	if (dcp_content_type() && dcp_content_type()->libdcp_kind() != libdcp::TRAILER) {
+	if (dcp_content_type() && dcp_content_type()->libdcp_kind() != dcp::TRAILER) {
 		ContentList cl = content ();
 		Ratio const * content_ratio = 0;
 		for (ContentList::const_iterator i = cl.begin(); i != cl.end(); ++i) {
@@ -1101,10 +1096,4 @@
 	required = double (required_disk_space ()) / 1073741824.0f;
 	available = double (s.available) / 1073741824.0f;
 	return (available - required) > 1;
-}
-
-FrameRateChange
-Film::active_frame_rate_change (Time t) const
-{
-	return _playlist->active_frame_rate_change (t, video_frame_rate ());
-}
+}