/*
    Copyright (C) 2012 Carl Hetherington <cth@carlh.net>

    This program is free software; you can redistribute it and/or modify
    it under the terms of the GNU General Public License as published by
    the Free Software Foundation; either version 2 of the License, or
    (at your option) any later version.

    This program is distributed in the hope that it will be useful,
    but WITHOUT ANY WARRANTY; without even the implied warranty of
    MERCHANTABILITY or FITNESS FOR A PARTICULAR PURPOSE.  See the
    GNU General Public License for more details.

    You should have received a copy of the GNU General Public License
    along with this program; if not, write to the Free Software
    Foundation, Inc., 675 Mass Ave, Cambridge, MA 02139, USA.

*/

#include <stdexcept>
#include <iostream>
#include <algorithm>
#include <fstream>
#include <cstdlib>
#include <sstream>
#include <iomanip>
#include <unistd.h>
#include <boost/filesystem.hpp>
#include <boost/algorithm/string.hpp>
#include <boost/lexical_cast.hpp>
#include <boost/date_time.hpp>
#include <libxml++/libxml++.h>
#include <libcxml/cxml.h>
#include "film.h"
#include "format.h"
#include "job.h"
#include "filter.h"
#include "util.h"
#include "job_manager.h"
#include "ab_transcode_job.h"
#include "transcode_job.h"
#include "scp_dcp_job.h"
#include "log.h"
#include "exceptions.h"
#include "examine_content_job.h"
#include "scaler.h"
#include "config.h"
#include "version.h"
#include "ui_signaller.h"
#include "analyse_audio_job.h"
#include "playlist.h"
#include "player.h"
#include "ffmpeg_content.h"
#include "imagemagick_content.h"
#include "sndfile_content.h"
#include "dcp_content_type.h"

#include "i18n.h"

using std::string;
using std::stringstream;
using std::multimap;
using std::pair;
using std::map;
using std::vector;
using std::ifstream;
using std::ofstream;
using std::setfill;
using std::min;
using std::make_pair;
using std::endl;
using std::cout;
using std::list;
using boost::shared_ptr;
using boost::lexical_cast;
using boost::to_upper_copy;
using boost::ends_with;
using boost::starts_with;
using boost::optional;
using libdcp::Size;

int const Film::state_version = 4;

/** Construct a Film object in a given directory, reading any metadata
 *  file that exists in that directory.  An exception will be thrown if
 *  must_exist is true and the specified directory does not exist.
 *
 *  @param d Film directory.
 *  @param must_exist true to throw an exception if does not exist.
 */

Film::Film (string d, bool must_exist)
<<<<<<< HEAD
	: _playlist (new Playlist)
	, _use_dci_name (true)
	, _trust_content_headers (true)
	, _dcp_content_type (0)
	, _format (Format::from_id ("185"))
=======
	: _use_dci_name (true)
	, _trust_content_header (true)
	, _dcp_content_type (Config::instance()->default_dcp_content_type ())
	, _format (Config::instance()->default_format ())
>>>>>>> e67d1526
	, _scaler (Scaler::from_id ("bicubic"))
	, _trim_start (0)
	, _trim_end (0)
	, _trim_type (CPL)
	, _ab (false)
	, _audio_gain (0)
	, _audio_delay (0)
	, _with_subtitles (false)
	, _subtitle_offset (0)
	, _subtitle_scale (1)
	, _colour_lut (0)
	, _j2k_bandwidth (200000000)
	, _dci_metadata (Config::instance()->default_dci_metadata ())
	, _dcp_frame_rate (0)
	, _dirty (false)
{
	set_dci_date_today ();

	_playlist->Changed.connect (bind (&Film::playlist_changed, this));
	_playlist->ContentChanged.connect (bind (&Film::playlist_content_changed, this, _1, _2));
	
	/* Make state.directory a complete path without ..s (where possible)
	   (Code swiped from Adam Bowen on stackoverflow)
	*/
	
	boost::filesystem::path p (boost::filesystem::system_complete (d));
	boost::filesystem::path result;
	for (boost::filesystem::path::iterator i = p.begin(); i != p.end(); ++i) {
		if (*i == "..") {
			if (boost::filesystem::is_symlink (result) || result.filename() == "..") {
				result /= *i;
			} else {
				result = result.parent_path ();
			}
		} else if (*i != ".") {
			result /= *i;
		}
	}

	set_directory (result.string ());
	
	if (!boost::filesystem::exists (directory())) {
		if (must_exist) {
			throw OpenFileError (directory());
		} else {
			boost::filesystem::create_directory (directory());
		}
	}

	if (must_exist) {
		read_metadata ();
	} else {
		write_metadata ();
	}

	_log.reset (new FileLog (file ("log")));
}

Film::Film (Film const & o)
	: boost::enable_shared_from_this<Film> (o)
	/* note: the copied film shares the original's log */
	, _log               (o._log)
	, _playlist          (new Playlist (o._playlist))
	, _directory         (o._directory)
	, _name              (o._name)
	, _use_dci_name      (o._use_dci_name)
	, _trust_content_headers (o._trust_content_headers)
	, _dcp_content_type  (o._dcp_content_type)
	, _format            (o._format)
	, _crop              (o._crop)
	, _filters           (o._filters)
	, _scaler            (o._scaler)
	, _trim_start        (o._trim_start)
	, _trim_end          (o._trim_end)
	, _trim_type         (o._trim_type)
	, _ab                (o._ab)
	, _audio_gain        (o._audio_gain)
	, _audio_delay       (o._audio_delay)
	, _with_subtitles    (o._with_subtitles)
	, _subtitle_offset   (o._subtitle_offset)
	, _subtitle_scale    (o._subtitle_scale)
	, _colour_lut        (o._colour_lut)
	, _j2k_bandwidth     (o._j2k_bandwidth)
	, _dci_metadata      (o._dci_metadata)
	, _dcp_frame_rate    (o._dcp_frame_rate)
	, _dci_date          (o._dci_date)
	, _dirty             (o._dirty)
{
	_playlist->ContentChanged.connect (bind (&Film::playlist_content_changed, this, _1, _2));
}

string
Film::video_state_identifier () const
{
	assert (format ());
	LocaleGuard lg;

	pair<string, string> f = Filter::ffmpeg_strings (filters());

	stringstream s;
	s << format()->id()
	  << "_" << _playlist->video_digest()
	  << "_" << crop().left << "_" << crop().right << "_" << crop().top << "_" << crop().bottom
	  << "_" << _dcp_frame_rate
	  << "_" << f.first << "_" << f.second
	  << "_" << scaler()->id()
	  << "_" << j2k_bandwidth()
	  << "_" << boost::lexical_cast<int> (colour_lut());

	if (ab()) {
		pair<string, string> fa = Filter::ffmpeg_strings (Config::instance()->reference_filters());
		s << "ab_" << Config::instance()->reference_scaler()->id() << "_" << fa.first << "_" << fa.second;
	}

	return s.str ();
}
	  
/** @return The path to the directory to write video frame info files to */
string
Film::info_dir () const
{
	boost::filesystem::path p;
	p /= "info";
	p /= video_state_identifier ();
	return dir (p.string());
}

string
Film::internal_video_mxf_dir () const
{
	boost::filesystem::path p;
	return dir ("video");
}

string
Film::internal_video_mxf_filename () const
{
	return video_state_identifier() + ".mxf";
}

string
Film::dcp_video_mxf_filename () const
{
	return filename_safe_name() + "_video.mxf";
}

string
Film::dcp_audio_mxf_filename () const
{
	return filename_safe_name() + "_audio.mxf";
}

string
Film::filename_safe_name () const
{
	string const n = name ();
	string o;
	for (size_t i = 0; i < n.length(); ++i) {
		if (isalnum (n[i])) {
			o += n[i];
		} else {
			o += "_";
		}
	}

	return o;
}

string
Film::audio_analysis_path () const
{
	boost::filesystem::path p;
	p /= "analysis";
	p /= _playlist->audio_digest();
	return file (p.string ());
}

/** Add suitable Jobs to the JobManager to create a DCP for this Film */
void
Film::make_dcp ()
{
	set_dci_date_today ();
	
	if (dcp_name().find ("/") != string::npos) {
		throw BadSettingError (_("name"), _("cannot contain slashes"));
	}
	
	log()->log (String::compose ("DCP-o-matic %1 git %2 using %3", dcpomatic_version, dcpomatic_git_commit, dependency_version_summary()));

	{
		char buffer[128];
		gethostname (buffer, sizeof (buffer));
		log()->log (String::compose ("Starting to make DCP on %1", buffer));
	}
	
//	log()->log (String::compose ("Content is %1; type %2", content_path(), (content_type() == STILL ? _("still") : _("video"))));
//	if (length()) {
//		log()->log (String::compose ("Content length %1", length().get()));
//	}
//	log()->log (String::compose ("Content digest %1", content_digest()));
//	log()->log (String::compose ("Content at %1 fps, DCP at %2 fps", source_frame_rate(), dcp_frame_rate()));
	log()->log (String::compose ("%1 threads", Config::instance()->num_local_encoding_threads()));
	log()->log (String::compose ("J2K bandwidth %1", j2k_bandwidth()));
#ifdef DCPOMATIC_DEBUG
	log()->log ("DCP-o-matic built in debug mode.");
#else
	log()->log ("DCP-o-matic built in optimised mode.");
#endif
#ifdef LIBDCP_DEBUG
	log()->log ("libdcp built in debug mode.");
#else
	log()->log ("libdcp built in optimised mode.");
#endif
	pair<string, int> const c = cpu_info ();
	log()->log (String::compose ("CPU: %1, %2 processors", c.first, c.second));
	
	if (format() == 0) {
		throw MissingSettingError (_("format"));
	}

	if (_playlist->content().empty ()) {
		throw MissingSettingError (_("content"));
	}

	if (dcp_content_type() == 0) {
		throw MissingSettingError (_("content type"));
	}

	if (name().empty()) {
		throw MissingSettingError (_("name"));
	}

	shared_ptr<Job> r;

	if (ab()) {
		r = JobManager::instance()->add (shared_ptr<Job> (new ABTranscodeJob (shared_from_this())));
	} else {
		r = JobManager::instance()->add (shared_ptr<Job> (new TranscodeJob (shared_from_this())));
	}
}

/** Start a job to analyse the audio in our Playlist */
void
Film::analyse_audio ()
{
	if (_analyse_audio_job) {
		return;
	}

	_analyse_audio_job.reset (new AnalyseAudioJob (shared_from_this()));
	_analyse_audio_job->Finished.connect (bind (&Film::analyse_audio_finished, this));
	JobManager::instance()->add (_analyse_audio_job);
}

/** Start a job to examine a piece of content */
void
Film::examine_content (shared_ptr<Content> c)
{
	shared_ptr<Job> j (new ExamineContentJob (shared_from_this(), c, trust_content_headers ()));
	JobManager::instance()->add (j);
}

void
Film::analyse_audio_finished ()
{
	ensure_ui_thread ();

	if (_analyse_audio_job->finished_ok ()) {
		AudioAnalysisSucceeded ();
	}
	
	_analyse_audio_job.reset ();
}

/** Start a job to send our DCP to the configured TMS */
void
Film::send_dcp_to_tms ()
{
	shared_ptr<Job> j (new SCPDCPJob (shared_from_this()));
	JobManager::instance()->add (j);
}

/** Count the number of frames that have been encoded for this film.
 *  @return frame count.
 */
int
Film::encoded_frames () const
{
	if (format() == 0) {
		return 0;
	}

	int N = 0;
	for (boost::filesystem::directory_iterator i = boost::filesystem::directory_iterator (info_dir ()); i != boost::filesystem::directory_iterator(); ++i) {
		++N;
		boost::this_thread::interruption_point ();
	}

	return N;
}

/** Write state to our `metadata' file */
void
Film::write_metadata () const
{
	boost::mutex::scoped_lock lm (_state_mutex);
	LocaleGuard lg;

	boost::filesystem::create_directories (directory());

	xmlpp::Document doc;
	xmlpp::Element* root = doc.create_root_node ("Metadata");

	root->add_child("Version")->add_child_text (boost::lexical_cast<string> (state_version));
	root->add_child("Name")->add_child_text (_name);
	root->add_child("UseDCIName")->add_child_text (_use_dci_name ? "1" : "0");
	root->add_child("TrustContentHeaders")->add_child_text (_trust_content_headers ? "1" : "0");

	if (_dcp_content_type) {
		root->add_child("DCPContentType")->add_child_text (_dcp_content_type->dci_name ());
	}

	if (_format) {
		root->add_child("Format")->add_child_text (_format->id ());
	}

	switch (_trim_type) {
	case CPL:
		root->add_child("TrimType")->add_child_text ("CPL");
		break;
	case ENCODE:
		root->add_child("TrimType")->add_child_text ("Encode");
	}
			
	root->add_child("LeftCrop")->add_child_text (boost::lexical_cast<string> (_crop.left));
	root->add_child("RightCrop")->add_child_text (boost::lexical_cast<string> (_crop.right));
	root->add_child("TopCrop")->add_child_text (boost::lexical_cast<string> (_crop.top));
	root->add_child("BottomCrop")->add_child_text (boost::lexical_cast<string> (_crop.bottom));

	for (vector<Filter const *>::const_iterator i = _filters.begin(); i != _filters.end(); ++i) {
		root->add_child("Filter")->add_child_text ((*i)->id ());
	}
	
	root->add_child("Scaler")->add_child_text (_scaler->id ());
	root->add_child("TrimStart")->add_child_text (boost::lexical_cast<string> (_trim_start));
	root->add_child("TrimEnd")->add_child_text (boost::lexical_cast<string> (_trim_end));
	root->add_child("AB")->add_child_text (_ab ? "1" : "0");
	root->add_child("AudioGain")->add_child_text (boost::lexical_cast<string> (_audio_gain));
	root->add_child("AudioDelay")->add_child_text (boost::lexical_cast<string> (_audio_delay));
	root->add_child("WithSubtitles")->add_child_text (_with_subtitles ? "1" : "0");
	root->add_child("SubtitleOffset")->add_child_text (boost::lexical_cast<string> (_subtitle_offset));
	root->add_child("SubtitleScale")->add_child_text (boost::lexical_cast<string> (_subtitle_scale));
	root->add_child("ColourLUT")->add_child_text (boost::lexical_cast<string> (_colour_lut));
	root->add_child("J2KBandwidth")->add_child_text (boost::lexical_cast<string> (_j2k_bandwidth));
	_dci_metadata.as_xml (root->add_child ("DCIMetadata"));
	root->add_child("DCPFrameRate")->add_child_text (boost::lexical_cast<string> (_dcp_frame_rate));
	root->add_child("DCIDate")->add_child_text (boost::gregorian::to_iso_string (_dci_date));
	_audio_mapping.as_xml (root->add_child("AudioMapping"));
	_playlist->as_xml (root->add_child ("Playlist"));

	doc.write_to_file_formatted (file ("metadata.xml"));
	
	_dirty = false;
}

/** Read state from our metadata file */
void
Film::read_metadata ()
{
	boost::mutex::scoped_lock lm (_state_mutex);
	LocaleGuard lg;

	if (boost::filesystem::exists (file ("metadata")) && !boost::filesystem::exists (file ("metadata.xml"))) {
		throw StringError (_("This film was created with an older version of DCP-o-matic, and unfortunately it cannot be loaded into this version.  You will need to create a new Film, re-add your content and set it up again.  Sorry!"));
	}

	cxml::File f (file ("metadata.xml"), "Metadata");
	
	_name = f.string_child ("Name");
	_use_dci_name = f.bool_child ("UseDCIName");
	_trust_content_headers = f.bool_child ("TrustContentHeaders");

	{
		optional<string> c = f.optional_string_child ("DCPContentType");
		if (c) {
			_dcp_content_type = DCPContentType::from_dci_name (c.get ());
		}
	}

	{
		optional<string> c = f.optional_string_child ("Format");
		if (c) {
			_format = Format::from_id (c.get ());
		}
	}

	{
		optional<string> c = f.optional_string_child ("TrimType");
		if (!c || c.get() == "CPL") {
			_trim_type = CPL;
		} else if (c && c.get() == "Encode") {
			_trim_type = ENCODE;
		}
	}

	_crop.left = f.number_child<int> ("LeftCrop");
	_crop.right = f.number_child<int> ("RightCrop");
	_crop.top = f.number_child<int> ("TopCrop");
	_crop.bottom = f.number_child<int> ("BottomCrop");

	{
		list<shared_ptr<cxml::Node> > c = f.node_children ("Filter");
		for (list<shared_ptr<cxml::Node> >::iterator i = c.begin(); i != c.end(); ++i) {
			_filters.push_back (Filter::from_id ((*i)->content ()));
		}
	}

	_scaler = Scaler::from_id (f.string_child ("Scaler"));
	_trim_start = f.number_child<int> ("TrimStart");
	_trim_end = f.number_child<int> ("TrimEnd");
	_ab = f.bool_child ("AB");
	_audio_gain = f.number_child<float> ("AudioGain");
	_audio_delay = f.number_child<int> ("AudioDelay");
	_with_subtitles = f.bool_child ("WithSubtitles");
	_subtitle_offset = f.number_child<float> ("SubtitleOffset");
	_subtitle_scale = f.number_child<float> ("SubtitleScale");
	_colour_lut = f.number_child<int> ("ColourLUT");
	_j2k_bandwidth = f.number_child<int> ("J2KBandwidth");
	_dci_metadata = DCIMetadata (f.node_child ("DCIMetadata"));
	_dcp_frame_rate = f.number_child<int> ("DCPFrameRate");
	_dci_date = boost::gregorian::from_undelimited_string (f.string_child ("DCIDate"));

	_playlist->set_from_xml (f.node_child ("Playlist"));
	_audio_mapping.set_from_xml (_playlist->content(), f.node_child ("AudioMapping"));

	_dirty = false;
}

libdcp::Size
Film::cropped_size (libdcp::Size s) const
{
	boost::mutex::scoped_lock lm (_state_mutex);
	s.width -= _crop.left + _crop.right;
	s.height -= _crop.top + _crop.bottom;
	return s;
}

/** Given a directory name, return its full path within the Film's directory.
 *  The directory (and its parents) will be created if they do not exist.
 */
string
Film::dir (string d) const
{
	boost::mutex::scoped_lock lm (_directory_mutex);
	
	boost::filesystem::path p;
	p /= _directory;
	p /= d;
	
	boost::filesystem::create_directories (p);
	
	return p.string ();
}

/** Given a file or directory name, return its full path within the Film's directory.
 *  _directory_mutex must not be locked on entry.
 *  Any required parent directories will be created.
 */
string
Film::file (string f) const
{
	boost::mutex::scoped_lock lm (_directory_mutex);

	boost::filesystem::path p;
	p /= _directory;
	p /= f;

	boost::filesystem::create_directories (p.parent_path ());
	
	return p.string ();
}

/** @return The sampling rate that we will resample the audio to */
int
Film::target_audio_sample_rate () const
{
	if (!has_audio ()) {
		return 0;
	}
	
	/* Resample to a DCI-approved sample rate */
	double t = dcp_audio_sample_rate (audio_frame_rate());

	FrameRateConversion frc (video_frame_rate(), dcp_frame_rate());

	/* Compensate if the DCP is being run at a different frame rate
	   to the source; that is, if the video is run such that it will
	   look different in the DCP compared to the source (slower or faster).
	   skip/repeat doesn't come into effect here.
	*/

	if (frc.change_speed) {
		t *= video_frame_rate() * frc.factor() / dcp_frame_rate();
	}

	return rint (t);
}

/** @return a DCI-compliant name for a DCP of this film */
string
Film::dci_name (bool if_created_now) const
{
	stringstream d;

	string fixed_name = to_upper_copy (name());
	for (size_t i = 0; i < fixed_name.length(); ++i) {
		if (fixed_name[i] == ' ') {
			fixed_name[i] = '-';
		}
	}

	/* Spec is that the name part should be maximum 14 characters, as I understand it */
	if (fixed_name.length() > 14) {
		fixed_name = fixed_name.substr (0, 14);
	}

	d << fixed_name;

	if (dcp_content_type()) {
		d << "_" << dcp_content_type()->dci_name();
	}

	if (format()) {
		d << "_" << format()->dci_name();
	}

	DCIMetadata const dm = dci_metadata ();

	if (!dm.audio_language.empty ()) {
		d << "_" << dm.audio_language;
		if (!dm.subtitle_language.empty()) {
			d << "-" << dm.subtitle_language;
		} else {
			d << "-XX";
		}
	}

	if (!dm.territory.empty ()) {
		d << "_" << dm.territory;
		if (!dm.rating.empty ()) {
			d << "-" << dm.rating;
		}
	}

	switch (audio_channels ()) {
	case 1:
		d << "_10";
		break;
	case 2:
		d << "_20";
		break;
	case 6:
		d << "_51";
		break;
	case 8:
		d << "_71";
		break;
	}

	d << "_2K";

	if (!dm.studio.empty ()) {
		d << "_" << dm.studio;
	}

	if (if_created_now) {
		d << "_" << boost::gregorian::to_iso_string (boost::gregorian::day_clock::local_day ());
	} else {
		d << "_" << boost::gregorian::to_iso_string (_dci_date);
	}

	if (!dm.facility.empty ()) {
		d << "_" << dm.facility;
	}

	if (!dm.package_type.empty ()) {
		d << "_" << dm.package_type;
	}

	return d.str ();
}

/** @return name to give the DCP */
string
Film::dcp_name (bool if_created_now) const
{
	if (use_dci_name()) {
		return dci_name (if_created_now);
	}

	return name();
}


void
Film::set_directory (string d)
{
	boost::mutex::scoped_lock lm (_state_mutex);
	_directory = d;
	_dirty = true;
}

void
Film::set_name (string n)
{
	{
		boost::mutex::scoped_lock lm (_state_mutex);
		_name = n;
	}
	signal_changed (NAME);
}

void
Film::set_use_dci_name (bool u)
{
	{
		boost::mutex::scoped_lock lm (_state_mutex);
		_use_dci_name = u;
	}
	signal_changed (USE_DCI_NAME);
}

void
Film::set_trust_content_headers (bool t)
{
	{
		boost::mutex::scoped_lock lm (_state_mutex);
		_trust_content_headers = t;
	}
	
	signal_changed (TRUST_CONTENT_HEADERS);

	
	ContentList content = _playlist->content ();
	if (!_trust_content_headers && !content.empty()) {
		/* We just said that we don't trust the content's header */
		for (ContentList::iterator i = content.begin(); i != content.end(); ++i) {
			examine_content (*i);
		}
	}
}
	       
void
Film::set_dcp_content_type (DCPContentType const * t)
{
	{
		boost::mutex::scoped_lock lm (_state_mutex);
		_dcp_content_type = t;
	}
	signal_changed (DCP_CONTENT_TYPE);
}

void
Film::set_format (Format const * f)
{
	{
		boost::mutex::scoped_lock lm (_state_mutex);
		_format = f;
	}
	signal_changed (FORMAT);
}

void
Film::set_crop (Crop c)
{
	{
		boost::mutex::scoped_lock lm (_state_mutex);
		_crop = c;
	}
	signal_changed (CROP);
}

void
Film::set_left_crop (int c)
{
	{
		boost::mutex::scoped_lock lm (_state_mutex);
		
		if (_crop.left == c) {
			return;
		}
		
		_crop.left = c;
	}
	signal_changed (CROP);
}

void
Film::set_right_crop (int c)
{
	{
		boost::mutex::scoped_lock lm (_state_mutex);
		if (_crop.right == c) {
			return;
		}
		
		_crop.right = c;
	}
	signal_changed (CROP);
}

void
Film::set_top_crop (int c)
{
	{
		boost::mutex::scoped_lock lm (_state_mutex);
		if (_crop.top == c) {
			return;
		}
		
		_crop.top = c;
	}
	signal_changed (CROP);
}

void
Film::set_bottom_crop (int c)
{
	{
		boost::mutex::scoped_lock lm (_state_mutex);
		if (_crop.bottom == c) {
			return;
		}
		
		_crop.bottom = c;
	}
	signal_changed (CROP);
}

void
Film::set_filters (vector<Filter const *> f)
{
	{
		boost::mutex::scoped_lock lm (_state_mutex);
		_filters = f;
	}
	signal_changed (FILTERS);
}

void
Film::set_scaler (Scaler const * s)
{
	{
		boost::mutex::scoped_lock lm (_state_mutex);
		_scaler = s;
	}
	signal_changed (SCALER);
}

void
Film::set_trim_start (int t)
{
	{
		boost::mutex::scoped_lock lm (_state_mutex);
		_trim_start = t;
	}
	signal_changed (TRIM_START);
}

void
Film::set_trim_end (int t)
{
	{
		boost::mutex::scoped_lock lm (_state_mutex);
		_trim_end = t;
	}
	signal_changed (TRIM_END);
}

void
Film::set_trim_type (TrimType t)
{
	{
		boost::mutex::scoped_lock lm (_state_mutex);
		_trim_type = t;
	}
	signal_changed (TRIM_TYPE);
}

void
Film::set_ab (bool a)
{
	{
		boost::mutex::scoped_lock lm (_state_mutex);
		_ab = a;
	}
	signal_changed (AB);
}

void
Film::set_audio_gain (float g)
{
	{
		boost::mutex::scoped_lock lm (_state_mutex);
		_audio_gain = g;
	}
	signal_changed (AUDIO_GAIN);
}

void
Film::set_audio_delay (int d)
{
	{
		boost::mutex::scoped_lock lm (_state_mutex);
		_audio_delay = d;
	}
	signal_changed (AUDIO_DELAY);
}

void
Film::set_with_subtitles (bool w)
{
	{
		boost::mutex::scoped_lock lm (_state_mutex);
		_with_subtitles = w;
	}
	signal_changed (WITH_SUBTITLES);
}

void
Film::set_subtitle_offset (int o)
{
	{
		boost::mutex::scoped_lock lm (_state_mutex);
		_subtitle_offset = o;
	}
	signal_changed (SUBTITLE_OFFSET);
}

void
Film::set_subtitle_scale (float s)
{
	{
		boost::mutex::scoped_lock lm (_state_mutex);
		_subtitle_scale = s;
	}
	signal_changed (SUBTITLE_SCALE);
}

void
Film::set_colour_lut (int i)
{
	{
		boost::mutex::scoped_lock lm (_state_mutex);
		_colour_lut = i;
	}
	signal_changed (COLOUR_LUT);
}

void
Film::set_j2k_bandwidth (int b)
{
	{
		boost::mutex::scoped_lock lm (_state_mutex);
		_j2k_bandwidth = b;
	}
	signal_changed (J2K_BANDWIDTH);
}

void
Film::set_dci_metadata (DCIMetadata m)
{
	{
		boost::mutex::scoped_lock lm (_state_mutex);
		_dci_metadata = m;
	}
	signal_changed (DCI_METADATA);
}


void
Film::set_dcp_frame_rate (int f)
{
	{
		boost::mutex::scoped_lock lm (_state_mutex);
		_dcp_frame_rate = f;
	}
	signal_changed (DCP_FRAME_RATE);
}

void
Film::signal_changed (Property p)
{
	{
		boost::mutex::scoped_lock lm (_state_mutex);
		_dirty = true;
	}

	switch (p) {
	case Film::CONTENT:
		set_dcp_frame_rate (best_dcp_frame_rate (video_frame_rate ()));
		set_audio_mapping (_playlist->default_audio_mapping ());
		break;
	default:
		break;
	}

	if (ui_signaller) {
		ui_signaller->emit (boost::bind (boost::ref (Changed), p));
	}
}

void
Film::set_dci_date_today ()
{
	_dci_date = boost::gregorian::day_clock::local_day ();
}

string
Film::info_path (int f) const
{
	boost::filesystem::path p;
	p /= info_dir ();

	stringstream s;
	s.width (8);
	s << setfill('0') << f << ".md5";

	p /= s.str();

	/* info_dir() will already have added any initial bit of the path,
	   so don't call file() on this.
	*/
	return p.string ();
}

string
Film::j2c_path (int f, bool t) const
{
	boost::filesystem::path p;
	p /= "j2c";
	p /= video_state_identifier ();

	stringstream s;
	s.width (8);
	s << setfill('0') << f << ".j2c";

	if (t) {
		s << ".tmp";
	}

	p /= s.str();
	return file (p.string ());
}

/** Make an educated guess as to whether we have a complete DCP
 *  or not.
 *  @return true if we do.
 */

bool
Film::have_dcp () const
{
	try {
		libdcp::DCP dcp (dir (dcp_name()));
		dcp.read ();
	} catch (...) {
		return false;
	}

	return true;
}

shared_ptr<Player>
Film::player () const
{
	boost::mutex::scoped_lock lm (_state_mutex);
	return shared_ptr<Player> (new Player (shared_from_this (), _playlist));
}

ContentList
Film::content () const
{
	return _playlist->content ();
}

void
Film::add_content (shared_ptr<Content> c)
{
	_playlist->add (c);
	examine_content (c);
}

void
Film::remove_content (shared_ptr<Content> c)
{
	_playlist->remove (c);
}

void
Film::move_content_earlier (shared_ptr<Content> c)
{
	_playlist->move_earlier (c);
}

void
Film::move_content_later (shared_ptr<Content> c)
{
	_playlist->move_later (c);
}

ContentAudioFrame
Film::audio_length () const
{
	return _playlist->audio_length ();
}

int
Film::audio_channels () const
{
	return _playlist->audio_channels ();
}

int
Film::audio_frame_rate () const
{
	return _playlist->audio_frame_rate ();
}

bool
Film::has_audio () const
{
	return _playlist->has_audio ();
}

float
Film::video_frame_rate () const
{
	return _playlist->video_frame_rate ();
}

libdcp::Size
Film::video_size () const
{
	return _playlist->video_size ();
}

ContentVideoFrame
Film::video_length () const
{
	return _playlist->video_length ();
}

ContentVideoFrame
Film::content_length () const
{
	return _playlist->content_length ();
}

vector<FFmpegSubtitleStream>
Film::ffmpeg_subtitle_streams () const
{
	shared_ptr<FFmpegContent> f = _playlist->ffmpeg ();
	if (f) {
		return f->subtitle_streams ();
	}

	return vector<FFmpegSubtitleStream> ();
}

boost::optional<FFmpegSubtitleStream>
Film::ffmpeg_subtitle_stream () const
{
	shared_ptr<FFmpegContent> f = _playlist->ffmpeg ();
	if (f) {
		return f->subtitle_stream ();
	}

	return boost::none;
}

vector<FFmpegAudioStream>
Film::ffmpeg_audio_streams () const
{
	shared_ptr<FFmpegContent> f = _playlist->ffmpeg ();
	if (f) {
		return f->audio_streams ();
	}

	return vector<FFmpegAudioStream> ();
}

boost::optional<FFmpegAudioStream>
Film::ffmpeg_audio_stream () const
{
	shared_ptr<FFmpegContent> f = _playlist->ffmpeg ();
	if (f) {
		return f->audio_stream ();
	}

	return boost::none;
}

void
Film::set_ffmpeg_subtitle_stream (FFmpegSubtitleStream s)
{
	shared_ptr<FFmpegContent> f = _playlist->ffmpeg ();
	if (f) {
		f->set_subtitle_stream (s);
	}
}

void
Film::set_ffmpeg_audio_stream (FFmpegAudioStream s)
{
	shared_ptr<FFmpegContent> f = _playlist->ffmpeg ();
	if (f) {
		f->set_audio_stream (s);
	}
}

void
Film::set_audio_mapping (AudioMapping m)
{
	{
		boost::mutex::scoped_lock lm (_state_mutex);
		_audio_mapping = m;
	}

	signal_changed (AUDIO_MAPPING);
}

void
Film::playlist_content_changed (boost::weak_ptr<Content> c, int p)
{
	if (p == VideoContentProperty::VIDEO_FRAME_RATE) {
		set_dcp_frame_rate (best_dcp_frame_rate (video_frame_rate ()));
	} else if (p == AudioContentProperty::AUDIO_CHANNELS) {
		set_audio_mapping (_playlist->default_audio_mapping ());
	} 

	if (ui_signaller) {
		ui_signaller->emit (boost::bind (boost::ref (ContentChanged), c, p));
	}
}

void
Film::playlist_changed ()
{
	signal_changed (CONTENT);
}	

int
Film::loop () const
{
	return _playlist->loop ();
}

void
Film::set_loop (int c)
{
	_playlist->set_loop (c);
}<|MERGE_RESOLUTION|>--- conflicted
+++ resolved
@@ -90,18 +90,11 @@
  */
 
 Film::Film (string d, bool must_exist)
-<<<<<<< HEAD
 	: _playlist (new Playlist)
 	, _use_dci_name (true)
 	, _trust_content_headers (true)
-	, _dcp_content_type (0)
-	, _format (Format::from_id ("185"))
-=======
-	: _use_dci_name (true)
-	, _trust_content_header (true)
 	, _dcp_content_type (Config::instance()->default_dcp_content_type ())
 	, _format (Config::instance()->default_format ())
->>>>>>> e67d1526
 	, _scaler (Scaler::from_id ("bicubic"))
 	, _trim_start (0)
 	, _trim_end (0)
