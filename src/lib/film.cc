/*
    Copyright (C) 2012-2013 Carl Hetherington <cth@carlh.net>

    This program is free software; you can redistribute it and/or modify
    it under the terms of the GNU General Public License as published by
    the Free Software Foundation; either version 2 of the License, or
    (at your option) any later version.

    This program is distributed in the hope that it will be useful,
    but WITHOUT ANY WARRANTY; without even the implied warranty of
    MERCHANTABILITY or FITNESS FOR A PARTICULAR PURPOSE.  See the
    GNU General Public License for more details.

    You should have received a copy of the GNU General Public License
    along with this program; if not, write to the Free Software
    Foundation, Inc., 675 Mass Ave, Cambridge, MA 02139, USA.

*/

#include <stdexcept>
#include <iostream>
#include <algorithm>
#include <fstream>
#include <cstdlib>
#include <sstream>
#include <iomanip>
#include <unistd.h>
#include <boost/filesystem.hpp>
#include <boost/algorithm/string.hpp>
#include <boost/lexical_cast.hpp>
#include <boost/date_time.hpp>
#include <libxml++/libxml++.h>
<<<<<<< HEAD
#include <libdcp/crypt_chain.h>
#include <libdcp/certificates.h>
#include "cinema.h"
=======
#include <libcxml/cxml.h>
>>>>>>> eba57fcb
#include "film.h"
#include "job.h"
#include "util.h"
#include "job_manager.h"
#include "transcode_job.h"
#include "scp_dcp_job.h"
#include "log.h"
#include "exceptions.h"
#include "examine_content_job.h"
#include "scaler.h"
#include "config.h"
#include "version.h"
#include "ui_signaller.h"
#include "playlist.h"
#include "player.h"
#include "dcp_content_type.h"
#include "ratio.h"
#include "cross.h"

#include "i18n.h"

using std::string;
using std::stringstream;
using std::multimap;
using std::pair;
using std::map;
using std::vector;
using std::ifstream;
using std::ofstream;
using std::setfill;
using std::min;
using std::make_pair;
<<<<<<< HEAD
using std::list;
=======
using std::endl;
>>>>>>> eba57fcb
using std::cout;
using std::list;
using boost::shared_ptr;
using boost::weak_ptr;
using boost::lexical_cast;
using boost::dynamic_pointer_cast;
using boost::to_upper_copy;
using boost::ends_with;
using boost::starts_with;
using boost::optional;
using libdcp::Size;

int const Film::state_version = 4;

/** Construct a Film object in a given directory.
 *
 *  @param dir Film directory.
 */

Film::Film (boost::filesystem::path dir)
	: _playlist (new Playlist)
	, _use_dci_name (true)
	, _dcp_content_type (Config::instance()->default_dcp_content_type ())
	, _container (Config::instance()->default_container ())
	, _resolution (RESOLUTION_2K)
	, _scaler (Scaler::from_id ("bicubic"))
	, _with_subtitles (false)
<<<<<<< HEAD
	, _subtitle_offset (0)
	, _subtitle_scale (1)
	, _encrypted (false)
	, _colour_lut (0)
	, _j2k_bandwidth (200000000)
	, _frames_per_second (0)
=======
	, _j2k_bandwidth (Config::instance()->default_j2k_bandwidth ())
	, _dci_metadata (Config::instance()->default_dci_metadata ())
	, _video_frame_rate (24)
	, _audio_channels (MAX_AUDIO_CHANNELS)
	, _three_d (false)
	, _sequence_video (true)
	, _interop (false)
>>>>>>> eba57fcb
	, _dirty (false)
{
	set_dci_date_today ();

	_playlist->Changed.connect (bind (&Film::playlist_changed, this));
	_playlist->ContentChanged.connect (bind (&Film::playlist_content_changed, this, _1, _2));
	
	/* Make state.directory a complete path without ..s (where possible)
	   (Code swiped from Adam Bowen on stackoverflow)
	*/
	
	boost::filesystem::path p (boost::filesystem::system_complete (dir));
	boost::filesystem::path result;
	for (boost::filesystem::path::iterator i = p.begin(); i != p.end(); ++i) {
		if (*i == "..") {
			if (boost::filesystem::is_symlink (result) || result.filename() == "..") {
				result /= *i;
			} else {
				result = result.parent_path ();
			}
		} else if (*i != ".") {
			result /= *i;
		}
	}

	set_directory (result.string ());
	_log.reset (new FileLog (file ("log")));

	_playlist->set_sequence_video (_sequence_video);
}

<<<<<<< HEAD
Film::Film (Film const & o)
	: boost::enable_shared_from_this<Film> (o)
	, _log (0)
	, _directory         (o._directory)
	, _name              (o._name)
	, _use_dci_name      (o._use_dci_name)
	, _content           (o._content)
	, _trust_content_header (o._trust_content_header)
	, _dcp_content_type  (o._dcp_content_type)
	, _format            (o._format)
	, _crop              (o._crop)
	, _filters           (o._filters)
	, _scaler            (o._scaler)
	, _dcp_trim_start    (o._dcp_trim_start)
	, _dcp_trim_end      (o._dcp_trim_end)
	, _reel_size         (o._reel_size)
	, _dcp_ab            (o._dcp_ab)
	, _content_audio_stream (o._content_audio_stream)
	, _external_audio    (o._external_audio)
	, _use_content_audio (o._use_content_audio)
	, _audio_gain        (o._audio_gain)
	, _audio_delay       (o._audio_delay)
	, _still_duration    (o._still_duration)
	, _subtitle_stream   (o._subtitle_stream)
	, _with_subtitles    (o._with_subtitles)
	, _subtitle_offset   (o._subtitle_offset)
	, _subtitle_scale    (o._subtitle_scale)
	, _encrypted         (o._encrypted)
	, _colour_lut        (o._colour_lut)
	, _j2k_bandwidth     (o._j2k_bandwidth)
	, _audio_language    (o._audio_language)
	, _subtitle_language (o._subtitle_language)
	, _territory         (o._territory)
	, _rating            (o._rating)
	, _studio            (o._studio)
	, _facility          (o._facility)
	, _package_type      (o._package_type)
	, _size              (o._size)
	, _length            (o._length)
	, _content_digest    (o._content_digest)
	, _content_audio_streams (o._content_audio_streams)
	, _external_audio_stream (o._external_audio_stream)
	, _subtitle_streams  (o._subtitle_streams)
	, _frames_per_second (o._frames_per_second)
	, _dirty             (o._dirty)
=======
string
Film::video_identifier () const
>>>>>>> eba57fcb
{
	assert (container ());
	LocaleGuard lg;

	stringstream s;
	s << container()->id()
	  << "_" << resolution_to_string (_resolution)
	  << "_" << _playlist->video_identifier()
	  << "_" << _video_frame_rate
	  << "_" << scaler()->id()
	  << "_" << j2k_bandwidth();

	if (_interop) {
		s << "_I";
	} else {
		s << "_S";
	}

	if (_three_d) {
		s << "_3D";
	}

	return s.str ();
}
	  
/** @return The path to the directory to write video frame info files to */
string
Film::info_dir () const
{
	boost::filesystem::path p;
	p /= "info";
	p /= video_identifier ();
	return dir (p.string());
}

string
Film::internal_video_mxf_dir () const
{
	return dir ("video");
}

string
Film::internal_video_mxf_filename () const
{
	return video_identifier() + ".mxf";
}

string
Film::video_mxf_filename () const
{
	return filename_safe_name() + "_video.mxf";
}

string
Film::audio_mxf_filename () const
{
	return filename_safe_name() + "_audio.mxf";
}

string
Film::filename_safe_name () const
{
	string const n = name ();
	string o;
	for (size_t i = 0; i < n.length(); ++i) {
		if (isalnum (n[i])) {
			o += n[i];
		} else {
			o += "_";
		}
	}

	return o;
}

boost::filesystem::path
Film::audio_analysis_path (shared_ptr<const AudioContent> c) const
{
	boost::filesystem::path p = dir ("analysis");
	p /= c->digest();
	return p;
}

/** Add suitable Jobs to the JobManager to create a DCP for this Film */
void
Film::make_dcp ()
{
	set_dci_date_today ();
	
	if (dcp_name().find ("/") != string::npos) {
		throw BadSettingError (_("name"), _("cannot contain slashes"));
	}
	
	log()->log (String::compose ("DCP-o-matic %1 git %2 using %3", dcpomatic_version, dcpomatic_git_commit, dependency_version_summary()));

	{
		char buffer[128];
		gethostname (buffer, sizeof (buffer));
		log()->log (String::compose ("Starting to make DCP on %1", buffer));
	}

	ContentList cl = content ();
	for (ContentList::const_iterator i = cl.begin(); i != cl.end(); ++i) {
		log()->log (String::compose ("Content: %1", (*i)->technical_summary()));
	}
	log()->log (String::compose ("DCP video rate %1 fps", video_frame_rate()));
	log()->log (String::compose ("%1 threads", Config::instance()->num_local_encoding_threads()));
	log()->log (String::compose ("J2K bandwidth %1", j2k_bandwidth()));
#ifdef DCPOMATIC_DEBUG
	log()->log ("DCP-o-matic built in debug mode.");
#else
	log()->log ("DCP-o-matic built in optimised mode.");
#endif
#ifdef LIBDCP_DEBUG
	log()->log ("libdcp built in debug mode.");
#else
	log()->log ("libdcp built in optimised mode.");
#endif
	log()->log (String::compose ("CPU: %1, %2 processors", cpu_info(), boost::thread::hardware_concurrency ()));
	list<pair<string, string> > const m = mount_info ();
	for (list<pair<string, string> >::const_iterator i = m.begin(); i != m.end(); ++i) {
		log()->log (String::compose ("Mount: %1 %2", i->first, i->second));
	}
	
	if (container() == 0) {
		throw MissingSettingError (_("container"));
	}

	if (content().empty()) {
		throw StringError (_("You must add some content to the DCP before creating it"));
	}

	if (dcp_content_type() == 0) {
		throw MissingSettingError (_("content type"));
	}

	if (name().empty()) {
		throw MissingSettingError (_("name"));
	}

	JobManager::instance()->add (shared_ptr<Job> (new TranscodeJob (shared_from_this())));
}

/** Start a job to send our DCP to the configured TMS */
void
Film::send_dcp_to_tms ()
{
	shared_ptr<Job> j (new SCPDCPJob (shared_from_this()));
	JobManager::instance()->add (j);
}

/** Count the number of frames that have been encoded for this film.
 *  @return frame count.
 */
int
Film::encoded_frames () const
{
	if (container() == 0) {
		return 0;
	}

	int N = 0;
	for (boost::filesystem::directory_iterator i = boost::filesystem::directory_iterator (info_dir ()); i != boost::filesystem::directory_iterator(); ++i) {
		++N;
		boost::this_thread::interruption_point ();
	}

	return N;
}

/** Write state to our `metadata' file */
void
Film::write_metadata () const
{
	if (!boost::filesystem::exists (directory())) {
		boost::filesystem::create_directory (directory());
	}
	
	LocaleGuard lg;

	boost::filesystem::create_directories (directory());

	xmlpp::Document doc;
	xmlpp::Element* root = doc.create_root_node ("Metadata");

	root->add_child("Version")->add_child_text (lexical_cast<string> (state_version));
	root->add_child("Name")->add_child_text (_name);
	root->add_child("UseDCIName")->add_child_text (_use_dci_name ? "1" : "0");

	if (_dcp_content_type) {
		root->add_child("DCPContentType")->add_child_text (_dcp_content_type->dci_name ());
	}
<<<<<<< HEAD
	f << "use_content_audio " << (_use_content_audio ? "1" : "0") << "\n";
	f << "audio_gain " << _audio_gain << "\n";
	f << "audio_delay " << _audio_delay << "\n";
	f << "still_duration " << _still_duration << "\n";
	if (_subtitle_stream) {
		f << "selected_subtitle_stream " << _subtitle_stream->to_string() << "\n";
	}
	f << "with_subtitles " << _with_subtitles << "\n";
	f << "subtitle_offset " << _subtitle_offset << "\n";
	f << "subtitle_scale " << _subtitle_scale << "\n";
	f << "encrypted " << _encrypted << "\n";
	f << "colour_lut " << _colour_lut << "\n";
	f << "j2k_bandwidth " << _j2k_bandwidth << "\n";
	f << "audio_language " << _audio_language << "\n";
	f << "subtitle_language " << _subtitle_language << "\n";
	f << "territory " << _territory << "\n";
	f << "rating " << _rating << "\n";
	f << "studio " << _studio << "\n";
	f << "facility " << _facility << "\n";
	f << "package_type " << _package_type << "\n";

	f << "width " << _size.width << "\n";
	f << "height " << _size.height << "\n";
	f << "length " << _length.get_value_or(0) << "\n";
	f << "content_digest " << _content_digest << "\n";

	for (vector<shared_ptr<AudioStream> >::const_iterator i = _content_audio_streams.begin(); i != _content_audio_streams.end(); ++i) {
		f << "content_audio_stream " << (*i)->to_string () << "\n";
	}

	f << "external_audio_stream " << _external_audio_stream->to_string() << "\n";
=======
>>>>>>> eba57fcb

	if (_container) {
		root->add_child("Container")->add_child_text (_container->id ());
	}

	root->add_child("Resolution")->add_child_text (resolution_to_string (_resolution));
	root->add_child("Scaler")->add_child_text (_scaler->id ());
	root->add_child("WithSubtitles")->add_child_text (_with_subtitles ? "1" : "0");
	root->add_child("J2KBandwidth")->add_child_text (lexical_cast<string> (_j2k_bandwidth));
	_dci_metadata.as_xml (root->add_child ("DCIMetadata"));
	root->add_child("VideoFrameRate")->add_child_text (lexical_cast<string> (_video_frame_rate));
	root->add_child("DCIDate")->add_child_text (boost::gregorian::to_iso_string (_dci_date));
	root->add_child("AudioChannels")->add_child_text (lexical_cast<string> (_audio_channels));
	root->add_child("ThreeD")->add_child_text (_three_d ? "1" : "0");
	root->add_child("SequenceVideo")->add_child_text (_sequence_video ? "1" : "0");
	root->add_child("Interop")->add_child_text (_interop ? "1" : "0");
	_playlist->as_xml (root->add_child ("Playlist"));

	doc.write_to_file_formatted (file ("metadata.xml"));
	
	_dirty = false;
}

/** Read state from our metadata file */
void
Film::read_metadata ()
{
	LocaleGuard lg;

	if (boost::filesystem::exists (file ("metadata")) && !boost::filesystem::exists (file ("metadata.xml"))) {
		throw StringError (_("This film was created with an older version of DCP-o-matic, and unfortunately it cannot be loaded into this version.  You will need to create a new Film, re-add your content and set it up again.  Sorry!"));
	}

	cxml::Document f ("Metadata");
	f.read_file (file ("metadata.xml"));
	
	_name = f.string_child ("Name");
	_use_dci_name = f.bool_child ("UseDCIName");

	{
		optional<string> c = f.optional_string_child ("DCPContentType");
		if (c) {
			_dcp_content_type = DCPContentType::from_dci_name (c.get ());
		}
	}

<<<<<<< HEAD
		/* User-specified stuff */
		if (k == "name") {
			_name = v;
		} else if (k == "use_dci_name") {
			_use_dci_name = (v == "1");
		} else if (k == "content") {
			_content = v;
		} else if (k == "trust_content_header") {
			_trust_content_header = (v == "1");
		} else if (k == "dcp_content_type") {
			_dcp_content_type = DCPContentType::from_pretty_name (v);
		} else if (k == "format") {
			_format = Format::from_metadata (v);
		} else if (k == "left_crop") {
			_crop.left = atoi (v.c_str ());
		} else if (k == "right_crop") {
			_crop.right = atoi (v.c_str ());
		} else if (k == "top_crop") {
			_crop.top = atoi (v.c_str ());
		} else if (k == "bottom_crop") {
			_crop.bottom = atoi (v.c_str ());
		} else if (k == "filter") {
			_filters.push_back (Filter::from_id (v));
		} else if (k == "scaler") {
			_scaler = Scaler::from_id (v);
		} else if (k == "dcp_trim_start") {
			_dcp_trim_start = atoi (v.c_str ());
		} else if (k == "dcp_trim_end") {
			_dcp_trim_end = atoi (v.c_str ());
		} else if (k == "reel_size") {
			_reel_size = boost::lexical_cast<uint64_t> (v);
		} else if (k == "dcp_ab") {
			_dcp_ab = (v == "1");
		} else if (k == "selected_content_audio_stream" || (!version && k == "selected_audio_stream")) {
			if (!version) {
				audio_stream_index = atoi (v.c_str ());
			} else {
				_content_audio_stream = audio_stream_factory (v, version);
			}
		} else if (k == "external_audio") {
			_external_audio.push_back (v);
		} else if (k == "use_content_audio") {
			_use_content_audio = (v == "1");
		} else if (k == "audio_gain") {
			_audio_gain = atof (v.c_str ());
		} else if (k == "audio_delay") {
			_audio_delay = atoi (v.c_str ());
		} else if (k == "still_duration") {
			_still_duration = atoi (v.c_str ());
		} else if (k == "selected_subtitle_stream") {
			if (!version) {
				subtitle_stream_index = atoi (v.c_str ());
			} else {
				_subtitle_stream = subtitle_stream_factory (v, version);
			}
		} else if (k == "with_subtitles") {
			_with_subtitles = (v == "1");
		} else if (k == "subtitle_offset") {
			_subtitle_offset = atoi (v.c_str ());
		} else if (k == "subtitle_scale") {
			_subtitle_scale = atof (v.c_str ());
		} else if (k == "encrypted") {
			_encrypted = (v == "1");
		} else if (k == "colour_lut") {
			_colour_lut = atoi (v.c_str ());
		} else if (k == "j2k_bandwidth") {
			_j2k_bandwidth = atoi (v.c_str ());
		} else if (k == "audio_language") {
			_audio_language = v;
		} else if (k == "subtitle_language") {
			_subtitle_language = v;
		} else if (k == "territory") {
			_territory = v;
		} else if (k == "rating") {
			_rating = v;
		} else if (k == "studio") {
			_studio = v;
		} else if (k == "facility") {
			_facility = v;
		} else if (k == "package_type") {
			_package_type = v;
		}
		
		/* Cached stuff */
		if (k == "width") {
			_size.width = atoi (v.c_str ());
		} else if (k == "height") {
			_size.height = atoi (v.c_str ());
		} else if (k == "length") {
			int const vv = atoi (v.c_str ());
			if (vv) {
				_length = vv;
			}
		} else if (k == "content_digest") {
			_content_digest = v;
		} else if (k == "content_audio_stream" || (!version && k == "audio_stream")) {
			_content_audio_streams.push_back (audio_stream_factory (v, version));
		} else if (k == "external_audio_stream") {
			_external_audio_stream = audio_stream_factory (v, version);
		} else if (k == "subtitle_stream") {
			_subtitle_streams.push_back (subtitle_stream_factory (v, version));
		} else if (k == "frames_per_second") {
			_frames_per_second = atof (v.c_str ());
=======
	{
		optional<string> c = f.optional_string_child ("Container");
		if (c) {
			_container = Ratio::from_id (c.get ());
>>>>>>> eba57fcb
		}
	}

	_resolution = string_to_resolution (f.string_child ("Resolution"));
	_scaler = Scaler::from_id (f.string_child ("Scaler"));
	_with_subtitles = f.bool_child ("WithSubtitles");
	_j2k_bandwidth = f.number_child<int> ("J2KBandwidth");
	_dci_metadata = DCIMetadata (f.node_child ("DCIMetadata"));
	_video_frame_rate = f.number_child<int> ("VideoFrameRate");
	_dci_date = boost::gregorian::from_undelimited_string (f.string_child ("DCIDate"));
	_audio_channels = f.number_child<int> ("AudioChannels");
	_sequence_video = f.bool_child ("SequenceVideo");
	_three_d = f.bool_child ("ThreeD");
	_interop = f.bool_child ("Interop");

	_playlist->set_from_xml (shared_from_this(), f.node_child ("Playlist"));

	_dirty = false;
}

/** Given a directory name, return its full path within the Film's directory.
 *  The directory (and its parents) will be created if they do not exist.
 */
string
Film::dir (string d) const
{
	boost::filesystem::path p;
	p /= _directory;
	p /= d;
	
	boost::filesystem::create_directories (p);
	
	return p.string ();
}

/** Given a file or directory name, return its full path within the Film's directory.
 *  Any required parent directories will be created.
 */
string
Film::file (string f) const
{
	boost::filesystem::path p;
	p /= _directory;
	p /= f;

	boost::filesystem::create_directories (p.parent_path ());
	
	return p.string ();
}

/** @return a DCI-compliant name for a DCP of this film */
string
Film::dci_name (bool if_created_now) const
{
	stringstream d;

	string fixed_name = to_upper_copy (name());
	for (size_t i = 0; i < fixed_name.length(); ++i) {
		if (fixed_name[i] == ' ') {
			fixed_name[i] = '-';
		}
	}

	/* Spec is that the name part should be maximum 14 characters, as I understand it */
	if (fixed_name.length() > 14) {
		fixed_name = fixed_name.substr (0, 14);
	}

	d << fixed_name;

	if (dcp_content_type()) {
		d << "_" << dcp_content_type()->dci_name();
		d << "-" << dci_metadata().content_version;
	}

	if (three_d ()) {
		d << "-3D";
	}

	if (video_frame_rate() != 24) {
		d << "-" << video_frame_rate();
	}

	if (container()) {
		d << "_" << container()->dci_name();
	}

	DCIMetadata const dm = dci_metadata ();

	if (!dm.audio_language.empty ()) {
		d << "_" << dm.audio_language;
		if (!dm.subtitle_language.empty() && with_subtitles()) {
			d << "-" << dm.subtitle_language;
		} else {
			d << "-XX";
		}
	}

	if (!dm.territory.empty ()) {
		d << "_" << dm.territory;
		if (!dm.rating.empty ()) {
			d << "-" << dm.rating;
		}
	}

	switch (audio_channels ()) {
	case 1:
		d << "_10";
		break;
	case 2:
		d << "_20";
		break;
	case 3:
		d << "_30";
		break;
	case 4:
		d << "_40";
		break;
	case 5:
		d << "_50";
		break;
	case 6:
		d << "_51";
		break;
	}

	d << "_" << resolution_to_string (_resolution);

	if (!dm.studio.empty ()) {
		d << "_" << dm.studio;
	}

	if (if_created_now) {
		d << "_" << boost::gregorian::to_iso_string (boost::gregorian::day_clock::local_day ());
	} else {
		d << "_" << boost::gregorian::to_iso_string (_dci_date);
	}

	if (!dm.facility.empty ()) {
		d << "_" << dm.facility;
	}

	if (!dm.package_type.empty ()) {
		d << "_" << dm.package_type;
	}

	return d.str ();
}

/** @return name to give the DCP */
string
Film::dcp_name (bool if_created_now) const
{
	if (use_dci_name()) {
		return dci_name (if_created_now);
	}

	return name();
}


void
Film::set_directory (string d)
{
	_directory = d;
	_dirty = true;
}

void
Film::set_name (string n)
{
	_name = n;
	signal_changed (NAME);
}

void
Film::set_use_dci_name (bool u)
{
	_use_dci_name = u;
	signal_changed (USE_DCI_NAME);
}

void
Film::set_dcp_content_type (DCPContentType const * t)
{
	_dcp_content_type = t;
	signal_changed (DCP_CONTENT_TYPE);
}

void
Film::set_container (Ratio const * c)
{
	_container = c;
	signal_changed (CONTAINER);
}

void
Film::set_resolution (Resolution r)
{
	_resolution = r;
	signal_changed (RESOLUTION);
}

void
Film::set_scaler (Scaler const * s)
{
	_scaler = s;
	signal_changed (SCALER);
}

void
Film::set_with_subtitles (bool w)
{
	_with_subtitles = w;
	signal_changed (WITH_SUBTITLES);
}

void
Film::set_j2k_bandwidth (int b)
{
	_j2k_bandwidth = b;
	signal_changed (J2K_BANDWIDTH);
}

void
Film::set_dci_metadata (DCIMetadata m)
{
	_dci_metadata = m;
	signal_changed (DCI_METADATA);
}

void
Film::set_video_frame_rate (int f)
{
	_video_frame_rate = f;
	signal_changed (VIDEO_FRAME_RATE);
}

void
Film::set_audio_channels (int c)
{
	_audio_channels = c;
	signal_changed (AUDIO_CHANNELS);
}

void
Film::set_three_d (bool t)
{
	_three_d = t;
	signal_changed (THREE_D);
}

void
Film::set_interop (bool i)
{
	_interop = i;
	signal_changed (INTEROP);
}

void
Film::signal_changed (Property p)
{
	_dirty = true;

	switch (p) {
	case Film::CONTENT:
		set_video_frame_rate (_playlist->best_dcp_frame_rate ());
		break;
	case Film::VIDEO_FRAME_RATE:
	case Film::SEQUENCE_VIDEO:
		_playlist->maybe_sequence_video ();
		break;
	default:
		break;
	}

	if (ui_signaller) {
		ui_signaller->emit (boost::bind (boost::ref (Changed), p));
	}
}

void
Film::set_dci_date_today ()
{
	_dci_date = boost::gregorian::day_clock::local_day ();
}

string
Film::info_path (int f, Eyes e) const
{
	boost::filesystem::path p;
	p /= info_dir ();

	stringstream s;
	s.width (8);
	s << setfill('0') << f;

	if (e == EYES_LEFT) {
		s << ".L";
	} else if (e == EYES_RIGHT) {
		s << ".R";
	}

	s << ".md5";
	
	p /= s.str();

	/* info_dir() will already have added any initial bit of the path,
	   so don't call file() on this.
	*/
	return p.string ();
}

string
Film::j2c_path (int f, Eyes e, bool t) const
{
	boost::filesystem::path p;
	p /= "j2c";
	p /= video_identifier ();

	stringstream s;
	s.width (8);
	s << setfill('0') << f;

	if (e == EYES_LEFT) {
		s << ".L";
	} else if (e == EYES_RIGHT) {
		s << ".R";
	}
	
	s << ".j2c";

	if (t) {
		s << ".tmp";
	}

	p /= s.str();
	return file (p.string ());
}

/** Make an educated guess as to whether we have a complete DCP
 *  or not.
 *  @return true if we do.
 */

bool
Film::have_dcp () const
{
	try {
		libdcp::DCP dcp (dir (dcp_name()));
		dcp.read ();
	} catch (...) {
		return false;
	}

	return true;
}

shared_ptr<Player>
Film::make_player () const
{
	return shared_ptr<Player> (new Player (shared_from_this (), _playlist));
}

<<<<<<< HEAD
void
Film::set_encrypted (bool e)
{
	{
		boost::mutex::scoped_lock lm (_state_mutex);
		_encrypted = e;
	}
	signal_changed (ENCRYPTED);
}

void
Film::set_colour_lut (int i)
=======
shared_ptr<Playlist>
Film::playlist () const
>>>>>>> eba57fcb
{
	return _playlist;
}

ContentList
Film::content () const
{
	return _playlist->content ();
}

void
Film::examine_and_add_content (shared_ptr<Content> c)
{
	shared_ptr<Job> j (new ExamineContentJob (shared_from_this(), c));
	j->Finished.connect (bind (&Film::maybe_add_content, this, boost::weak_ptr<Job> (j), boost::weak_ptr<Content> (c)));
	JobManager::instance()->add (j);
}

void
Film::maybe_add_content (weak_ptr<Job> j, weak_ptr<Content> c)
{
	shared_ptr<Job> job = j.lock ();
	if (!job || !job->finished_ok ()) {
		return;
	}
	
	shared_ptr<Content> content = c.lock ();
	if (content) {
		add_content (content);
	}
}

void
Film::add_content (shared_ptr<Content> c)
{
	/* Add video content after any existing content */
	if (dynamic_pointer_cast<VideoContent> (c)) {
		c->set_position (_playlist->video_end ());
	}

	_playlist->add (c);
}

void
Film::remove_content (shared_ptr<Content> c)
{
	_playlist->remove (c);
}

Time
Film::length () const
{
	return _playlist->length ();
}

bool
Film::has_subtitles () const
{
	return _playlist->has_subtitles ();
}

OutputVideoFrame
Film::best_video_frame_rate () const
{
	return _playlist->best_dcp_frame_rate ();
}

void
Film::playlist_content_changed (boost::weak_ptr<Content> c, int p)
{
	if (p == VideoContentProperty::VIDEO_FRAME_RATE) {
		set_video_frame_rate (_playlist->best_dcp_frame_rate ());
	} 

	if (ui_signaller) {
		ui_signaller->emit (boost::bind (boost::ref (ContentChanged), c, p));
	}
}

void
Film::playlist_changed ()
{
	signal_changed (CONTENT);
}	

OutputAudioFrame
Film::time_to_audio_frames (Time t) const
{
	return t * audio_frame_rate () / TIME_HZ;
}

OutputVideoFrame
Film::time_to_video_frames (Time t) const
{
	return t * video_frame_rate () / TIME_HZ;
}

Time
Film::audio_frames_to_time (OutputAudioFrame f) const
{
	return f * TIME_HZ / audio_frame_rate ();
}

Time
Film::video_frames_to_time (OutputVideoFrame f) const
{
	return f * TIME_HZ / video_frame_rate ();
}

OutputAudioFrame
Film::audio_frame_rate () const
{
	/* XXX */
	return 48000;
}

void
Film::set_sequence_video (bool s)
{
	_sequence_video = s;
	_playlist->set_sequence_video (s);
	signal_changed (SEQUENCE_VIDEO);
}

libdcp::Size
Film::full_frame () const
{
	switch (_resolution) {
	case RESOLUTION_2K:
		return libdcp::Size (2048, 1080);
	case RESOLUTION_4K:
		return libdcp::Size (4096, 2160);
	}

<<<<<<< HEAD
	return _external_audio_stream;
}

void
Film::make_kdms (
	list<shared_ptr<Screen> > screens,
	boost::posix_time::ptime from,
	boost::posix_time::ptime until,
	string directory
	) const
{
	string const cd = Config::instance()->crypt_chain_directory ();
	if (boost::filesystem::is_empty (cd)) {
		libdcp::make_crypt_chain (cd);
	}

	libdcp::CertificateChain chain;

	{
		boost::filesystem::path p (cd);
		p /= "ca.self-signed.pem";
		chain.add (shared_ptr<libdcp::Certificate> (new libdcp::Certificate (p.string ())));
	}

	{
		boost::filesystem::path p (cd);
		p /= "intermediate.signed.pem";
		chain.add (shared_ptr<libdcp::Certificate> (new libdcp::Certificate (p.string ())));
	}

	{
		boost::filesystem::path p (cd);
		p /= "leaf.signed.pem";
		chain.add (shared_ptr<libdcp::Certificate> (new libdcp::Certificate (p.string ())));
	}

	boost::filesystem::path signer_key (cd);
	signer_key /= "leaf.key";

	/* Find the DCP to make the KDM for */
	string const dir = this->directory ();
	list<string> dcps;
	for (boost::filesystem::directory_iterator i = boost::filesystem::directory_iterator(dir); i != boost::filesystem::directory_iterator(); ++i) {
		if (boost::filesystem::is_directory (*i) && i->path().leaf() != "j2c" && i->path().leaf() != "wavs") {
			dcps.push_back (i->path().string());
		}
	}

	if (dcps.empty()) {
		throw KDMError ("Could not find DCP to make KDM for");
	} else if (dcps.size() > 1) {
		throw KDMError ("More than one possible DCP to make KDM for");
	}

	for (list<shared_ptr<Screen> >::iterator i = screens.begin(); i != screens.end(); ++i) {

		libdcp::DCP dcp (dcps.front ());
		dcp.read ();
		
		/* XXX: single CPL only */
		shared_ptr<xmlpp::Document> kdm = dcp.cpls().front()->make_kdm (chain, signer_key.string(), (*i)->certificate, from, until);

		boost::filesystem::path out = directory;
		out /= "kdm.xml";
		kdm->write_to_file_formatted (out.string());
	}
}
	
=======
	assert (false);
	return libdcp::Size ();
}
>>>>>>> eba57fcb
<|MERGE_RESOLUTION|>--- conflicted
+++ resolved
@@ -30,13 +30,9 @@
 #include <boost/lexical_cast.hpp>
 #include <boost/date_time.hpp>
 #include <libxml++/libxml++.h>
-<<<<<<< HEAD
+#include <libcxml/cxml.h>
 #include <libdcp/crypt_chain.h>
-#include <libdcp/certificates.h>
-#include "cinema.h"
-=======
-#include <libcxml/cxml.h>
->>>>>>> eba57fcb
+#include <libdcp/cpl.h>
 #include "film.h"
 #include "job.h"
 #include "util.h"
@@ -55,6 +51,7 @@
 #include "dcp_content_type.h"
 #include "ratio.h"
 #include "cross.h"
+#include "cinema.h"
 
 #include "i18n.h"
 
@@ -69,11 +66,7 @@
 using std::setfill;
 using std::min;
 using std::make_pair;
-<<<<<<< HEAD
-using std::list;
-=======
 using std::endl;
->>>>>>> eba57fcb
 using std::cout;
 using std::list;
 using boost::shared_ptr;
@@ -101,14 +94,7 @@
 	, _resolution (RESOLUTION_2K)
 	, _scaler (Scaler::from_id ("bicubic"))
 	, _with_subtitles (false)
-<<<<<<< HEAD
-	, _subtitle_offset (0)
-	, _subtitle_scale (1)
 	, _encrypted (false)
-	, _colour_lut (0)
-	, _j2k_bandwidth (200000000)
-	, _frames_per_second (0)
-=======
 	, _j2k_bandwidth (Config::instance()->default_j2k_bandwidth ())
 	, _dci_metadata (Config::instance()->default_dci_metadata ())
 	, _video_frame_rate (24)
@@ -116,7 +102,6 @@
 	, _three_d (false)
 	, _sequence_video (true)
 	, _interop (false)
->>>>>>> eba57fcb
 	, _dirty (false)
 {
 	set_dci_date_today ();
@@ -148,56 +133,8 @@
 	_playlist->set_sequence_video (_sequence_video);
 }
 
-<<<<<<< HEAD
-Film::Film (Film const & o)
-	: boost::enable_shared_from_this<Film> (o)
-	, _log (0)
-	, _directory         (o._directory)
-	, _name              (o._name)
-	, _use_dci_name      (o._use_dci_name)
-	, _content           (o._content)
-	, _trust_content_header (o._trust_content_header)
-	, _dcp_content_type  (o._dcp_content_type)
-	, _format            (o._format)
-	, _crop              (o._crop)
-	, _filters           (o._filters)
-	, _scaler            (o._scaler)
-	, _dcp_trim_start    (o._dcp_trim_start)
-	, _dcp_trim_end      (o._dcp_trim_end)
-	, _reel_size         (o._reel_size)
-	, _dcp_ab            (o._dcp_ab)
-	, _content_audio_stream (o._content_audio_stream)
-	, _external_audio    (o._external_audio)
-	, _use_content_audio (o._use_content_audio)
-	, _audio_gain        (o._audio_gain)
-	, _audio_delay       (o._audio_delay)
-	, _still_duration    (o._still_duration)
-	, _subtitle_stream   (o._subtitle_stream)
-	, _with_subtitles    (o._with_subtitles)
-	, _subtitle_offset   (o._subtitle_offset)
-	, _subtitle_scale    (o._subtitle_scale)
-	, _encrypted         (o._encrypted)
-	, _colour_lut        (o._colour_lut)
-	, _j2k_bandwidth     (o._j2k_bandwidth)
-	, _audio_language    (o._audio_language)
-	, _subtitle_language (o._subtitle_language)
-	, _territory         (o._territory)
-	, _rating            (o._rating)
-	, _studio            (o._studio)
-	, _facility          (o._facility)
-	, _package_type      (o._package_type)
-	, _size              (o._size)
-	, _length            (o._length)
-	, _content_digest    (o._content_digest)
-	, _content_audio_streams (o._content_audio_streams)
-	, _external_audio_stream (o._external_audio_stream)
-	, _subtitle_streams  (o._subtitle_streams)
-	, _frames_per_second (o._frames_per_second)
-	, _dirty             (o._dirty)
-=======
 string
 Film::video_identifier () const
->>>>>>> eba57fcb
 {
 	assert (container ());
 	LocaleGuard lg;
@@ -390,40 +327,6 @@
 	if (_dcp_content_type) {
 		root->add_child("DCPContentType")->add_child_text (_dcp_content_type->dci_name ());
 	}
-<<<<<<< HEAD
-	f << "use_content_audio " << (_use_content_audio ? "1" : "0") << "\n";
-	f << "audio_gain " << _audio_gain << "\n";
-	f << "audio_delay " << _audio_delay << "\n";
-	f << "still_duration " << _still_duration << "\n";
-	if (_subtitle_stream) {
-		f << "selected_subtitle_stream " << _subtitle_stream->to_string() << "\n";
-	}
-	f << "with_subtitles " << _with_subtitles << "\n";
-	f << "subtitle_offset " << _subtitle_offset << "\n";
-	f << "subtitle_scale " << _subtitle_scale << "\n";
-	f << "encrypted " << _encrypted << "\n";
-	f << "colour_lut " << _colour_lut << "\n";
-	f << "j2k_bandwidth " << _j2k_bandwidth << "\n";
-	f << "audio_language " << _audio_language << "\n";
-	f << "subtitle_language " << _subtitle_language << "\n";
-	f << "territory " << _territory << "\n";
-	f << "rating " << _rating << "\n";
-	f << "studio " << _studio << "\n";
-	f << "facility " << _facility << "\n";
-	f << "package_type " << _package_type << "\n";
-
-	f << "width " << _size.width << "\n";
-	f << "height " << _size.height << "\n";
-	f << "length " << _length.get_value_or(0) << "\n";
-	f << "content_digest " << _content_digest << "\n";
-
-	for (vector<shared_ptr<AudioStream> >::const_iterator i = _content_audio_streams.begin(); i != _content_audio_streams.end(); ++i) {
-		f << "content_audio_stream " << (*i)->to_string () << "\n";
-	}
-
-	f << "external_audio_stream " << _external_audio_stream->to_string() << "\n";
-=======
->>>>>>> eba57fcb
 
 	if (_container) {
 		root->add_child("Container")->add_child_text (_container->id ());
@@ -440,6 +343,7 @@
 	root->add_child("ThreeD")->add_child_text (_three_d ? "1" : "0");
 	root->add_child("SequenceVideo")->add_child_text (_sequence_video ? "1" : "0");
 	root->add_child("Interop")->add_child_text (_interop ? "1" : "0");
+	root->add_child("Encrypted")->add_child_text (_encrypted ? "1" : "0");
 	_playlist->as_xml (root->add_child ("Playlist"));
 
 	doc.write_to_file_formatted (file ("metadata.xml"));
@@ -470,116 +374,10 @@
 		}
 	}
 
-<<<<<<< HEAD
-		/* User-specified stuff */
-		if (k == "name") {
-			_name = v;
-		} else if (k == "use_dci_name") {
-			_use_dci_name = (v == "1");
-		} else if (k == "content") {
-			_content = v;
-		} else if (k == "trust_content_header") {
-			_trust_content_header = (v == "1");
-		} else if (k == "dcp_content_type") {
-			_dcp_content_type = DCPContentType::from_pretty_name (v);
-		} else if (k == "format") {
-			_format = Format::from_metadata (v);
-		} else if (k == "left_crop") {
-			_crop.left = atoi (v.c_str ());
-		} else if (k == "right_crop") {
-			_crop.right = atoi (v.c_str ());
-		} else if (k == "top_crop") {
-			_crop.top = atoi (v.c_str ());
-		} else if (k == "bottom_crop") {
-			_crop.bottom = atoi (v.c_str ());
-		} else if (k == "filter") {
-			_filters.push_back (Filter::from_id (v));
-		} else if (k == "scaler") {
-			_scaler = Scaler::from_id (v);
-		} else if (k == "dcp_trim_start") {
-			_dcp_trim_start = atoi (v.c_str ());
-		} else if (k == "dcp_trim_end") {
-			_dcp_trim_end = atoi (v.c_str ());
-		} else if (k == "reel_size") {
-			_reel_size = boost::lexical_cast<uint64_t> (v);
-		} else if (k == "dcp_ab") {
-			_dcp_ab = (v == "1");
-		} else if (k == "selected_content_audio_stream" || (!version && k == "selected_audio_stream")) {
-			if (!version) {
-				audio_stream_index = atoi (v.c_str ());
-			} else {
-				_content_audio_stream = audio_stream_factory (v, version);
-			}
-		} else if (k == "external_audio") {
-			_external_audio.push_back (v);
-		} else if (k == "use_content_audio") {
-			_use_content_audio = (v == "1");
-		} else if (k == "audio_gain") {
-			_audio_gain = atof (v.c_str ());
-		} else if (k == "audio_delay") {
-			_audio_delay = atoi (v.c_str ());
-		} else if (k == "still_duration") {
-			_still_duration = atoi (v.c_str ());
-		} else if (k == "selected_subtitle_stream") {
-			if (!version) {
-				subtitle_stream_index = atoi (v.c_str ());
-			} else {
-				_subtitle_stream = subtitle_stream_factory (v, version);
-			}
-		} else if (k == "with_subtitles") {
-			_with_subtitles = (v == "1");
-		} else if (k == "subtitle_offset") {
-			_subtitle_offset = atoi (v.c_str ());
-		} else if (k == "subtitle_scale") {
-			_subtitle_scale = atof (v.c_str ());
-		} else if (k == "encrypted") {
-			_encrypted = (v == "1");
-		} else if (k == "colour_lut") {
-			_colour_lut = atoi (v.c_str ());
-		} else if (k == "j2k_bandwidth") {
-			_j2k_bandwidth = atoi (v.c_str ());
-		} else if (k == "audio_language") {
-			_audio_language = v;
-		} else if (k == "subtitle_language") {
-			_subtitle_language = v;
-		} else if (k == "territory") {
-			_territory = v;
-		} else if (k == "rating") {
-			_rating = v;
-		} else if (k == "studio") {
-			_studio = v;
-		} else if (k == "facility") {
-			_facility = v;
-		} else if (k == "package_type") {
-			_package_type = v;
-		}
-		
-		/* Cached stuff */
-		if (k == "width") {
-			_size.width = atoi (v.c_str ());
-		} else if (k == "height") {
-			_size.height = atoi (v.c_str ());
-		} else if (k == "length") {
-			int const vv = atoi (v.c_str ());
-			if (vv) {
-				_length = vv;
-			}
-		} else if (k == "content_digest") {
-			_content_digest = v;
-		} else if (k == "content_audio_stream" || (!version && k == "audio_stream")) {
-			_content_audio_streams.push_back (audio_stream_factory (v, version));
-		} else if (k == "external_audio_stream") {
-			_external_audio_stream = audio_stream_factory (v, version);
-		} else if (k == "subtitle_stream") {
-			_subtitle_streams.push_back (subtitle_stream_factory (v, version));
-		} else if (k == "frames_per_second") {
-			_frames_per_second = atof (v.c_str ());
-=======
 	{
 		optional<string> c = f.optional_string_child ("Container");
 		if (c) {
 			_container = Ratio::from_id (c.get ());
->>>>>>> eba57fcb
 		}
 	}
 
@@ -944,23 +742,15 @@
 	return shared_ptr<Player> (new Player (shared_from_this (), _playlist));
 }
 
-<<<<<<< HEAD
 void
 Film::set_encrypted (bool e)
 {
-	{
-		boost::mutex::scoped_lock lm (_state_mutex);
-		_encrypted = e;
-	}
+	_encrypted = e;
 	signal_changed (ENCRYPTED);
 }
 
-void
-Film::set_colour_lut (int i)
-=======
 shared_ptr<Playlist>
 Film::playlist () const
->>>>>>> eba57fcb
 {
 	return _playlist;
 }
@@ -1095,8 +885,8 @@
 		return libdcp::Size (4096, 2160);
 	}
 
-<<<<<<< HEAD
-	return _external_audio_stream;
+	assert (false);
+	return libdcp::Size ();
 }
 
 void
@@ -1156,16 +946,13 @@
 		dcp.read ();
 		
 		/* XXX: single CPL only */
-		shared_ptr<xmlpp::Document> kdm = dcp.cpls().front()->make_kdm (chain, signer_key.string(), (*i)->certificate, from, until);
+		shared_ptr<xmlpp::Document> kdm = dcp.cpls().front()->make_kdm (
+			chain, signer_key.string(), (*i)->certificate, from, until, _interop, libdcp::MXFMetadata (), Config::instance()->dcp_metadata ()
+			);
 
 		boost::filesystem::path out = directory;
 		out /= "kdm.xml";
 		kdm->write_to_file_formatted (out.string());
 	}
 }
-	
-=======
-	assert (false);
-	return libdcp::Size ();
-}
->>>>>>> eba57fcb
+	