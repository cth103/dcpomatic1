/*
    Copyright (C) 2012-2013 Carl Hetherington <cth@carlh.net>

    This program is free software; you can redistribute it and/or modify
    it under the terms of the GNU General Public License as published by
    the Free Software Foundation; either version 2 of the License, or
    (at your option) any later version.

    This program is distributed in the hope that it will be useful,
    but WITHOUT ANY WARRANTY; without even the implied warranty of
    MERCHANTABILITY or FITNESS FOR A PARTICULAR PURPOSE.  See the
    GNU General Public License for more details.

    You should have received a copy of the GNU General Public License
    along with this program; if not, write to the Free Software
    Foundation, Inc., 675 Mass Ave, Cambridge, MA 02139, USA.

*/

#include <stdexcept>
#include <iostream>
#include <algorithm>
#include <fstream>
#include <cstdlib>
#include <sstream>
#include <iomanip>
#include <unistd.h>
#include <boost/filesystem.hpp>
#include <boost/algorithm/string.hpp>
#include <boost/lexical_cast.hpp>
#include <boost/date_time.hpp>
#include <libxml++/libxml++.h>
#include <libcxml/cxml.h>
#include <libdcp/signer_chain.h>
#include <libdcp/cpl.h>
#include <libdcp/signer.h>
#include <libdcp/util.h>
#include <libdcp/kdm.h>
#include "film.h"
#include "job.h"
#include "util.h"
#include "job_manager.h"
#include "transcode_job.h"
#include "scp_dcp_job.h"
#include "log.h"
#include "exceptions.h"
#include "examine_content_job.h"
#include "scaler.h"
#include "config.h"
#include "version.h"
#include "ui_signaller.h"
#include "playlist.h"
#include "player.h"
#include "dcp_content_type.h"
#include "ratio.h"
#include "cross.h"
#include "cinema.h"

#include "i18n.h"

using std::string;
using std::stringstream;
using std::multimap;
using std::pair;
using std::map;
using std::vector;
using std::setfill;
using std::min;
using std::make_pair;
using std::endl;
using std::cout;
using std::list;
using boost::shared_ptr;
using boost::weak_ptr;
using boost::lexical_cast;
using boost::dynamic_pointer_cast;
using boost::to_upper_copy;
using boost::ends_with;
using boost::starts_with;
using boost::optional;
using libdcp::Size;
using libdcp::Signer;

int const Film::state_version = 5;

/** Construct a Film object in a given directory.
 *
 *  @param dir Film directory.
 */

Film::Film (boost::filesystem::path dir)
	: _playlist (new Playlist)
	, _use_dci_name (true)
	, _dcp_content_type (Config::instance()->default_dcp_content_type ())
	, _container (Config::instance()->default_container ())
	, _resolution (RESOLUTION_2K)
	, _scaler (Scaler::from_id ("bicubic"))
	, _with_subtitles (false)
	, _signed (true)
	, _encrypted (false)
	, _j2k_bandwidth (Config::instance()->default_j2k_bandwidth ())
	, _dci_metadata (Config::instance()->default_dci_metadata ())
	, _video_frame_rate (24)
	, _audio_channels (MAX_AUDIO_CHANNELS)
	, _three_d (false)
	, _sequence_video (true)
	, _interop (false)
	, _dirty (false)
{
	set_dci_date_today ();

	_playlist->Changed.connect (bind (&Film::playlist_changed, this));
	_playlist->ContentChanged.connect (bind (&Film::playlist_content_changed, this, _1, _2));
	
	/* Make state.directory a complete path without ..s (where possible)
	   (Code swiped from Adam Bowen on stackoverflow)
	*/
	
	boost::filesystem::path p (boost::filesystem::system_complete (dir));
	boost::filesystem::path result;
	for (boost::filesystem::path::iterator i = p.begin(); i != p.end(); ++i) {
		if (*i == "..") {
			if (boost::filesystem::is_symlink (result) || result.filename() == "..") {
				result /= *i;
			} else {
				result = result.parent_path ();
			}
		} else if (*i != ".") {
			result /= *i;
		}
	}

	set_directory (result);
	_log.reset (new FileLog (file ("log")));

	_playlist->set_sequence_video (_sequence_video);
}

string
Film::video_identifier () const
{
	assert (container ());
	LocaleGuard lg;

	stringstream s;
	s << container()->id()
	  << "_" << resolution_to_string (_resolution)
	  << "_" << _playlist->video_identifier()
	  << "_" << _video_frame_rate
	  << "_" << scaler()->id()
	  << "_" << j2k_bandwidth();

	if (encrypted ()) {
		s << "_E";
	} else {
		s << "_P";
	}

	if (_interop) {
		s << "_I";
	} else {
		s << "_S";
	}

	if (_three_d) {
		s << "_3D";
	}

	return s.str ();
}
	  
/** @return The path to the directory to write video frame info files to */
boost::filesystem::path
Film::info_dir () const
{
	boost::filesystem::path p;
	p /= "info";
	p /= video_identifier ();
	return dir (p);
}

boost::filesystem::path
Film::internal_video_mxf_dir () const
{
	return dir ("video");
}

boost::filesystem::path
Film::internal_video_mxf_filename () const
{
	return video_identifier() + ".mxf";
}

boost::filesystem::path
Film::video_mxf_filename () const
{
	return filename_safe_name() + "_video.mxf";
}

boost::filesystem::path
Film::audio_mxf_filename () const
{
	return filename_safe_name() + "_audio.mxf";
}

string
Film::filename_safe_name () const
{
	string const n = name ();
	string o;
	for (size_t i = 0; i < n.length(); ++i) {
		if (isalnum (n[i])) {
			o += n[i];
		} else {
			o += "_";
		}
	}

	return o;
}

boost::filesystem::path
Film::audio_analysis_path (shared_ptr<const AudioContent> c) const
{
	boost::filesystem::path p = dir ("analysis");
	p /= c->digest();
	return p;
}

/** Add suitable Jobs to the JobManager to create a DCP for this Film */
void
Film::make_dcp ()
{
	set_dci_date_today ();
	
	if (dcp_name().find ("/") != string::npos) {
		throw BadSettingError (_("name"), _("cannot contain slashes"));
	}
	
	log()->log (String::compose ("DCP-o-matic %1 git %2 using %3", dcpomatic_version, dcpomatic_git_commit, dependency_version_summary()));

	{
		char buffer[128];
		gethostname (buffer, sizeof (buffer));
		log()->log (String::compose ("Starting to make DCP on %1", buffer));
	}

	ContentList cl = content ();
	for (ContentList::const_iterator i = cl.begin(); i != cl.end(); ++i) {
		log()->log (String::compose ("Content: %1", (*i)->technical_summary()));
	}
	log()->log (String::compose ("DCP video rate %1 fps", video_frame_rate()));
	log()->log (String::compose ("%1 threads", Config::instance()->num_local_encoding_threads()));
	log()->log (String::compose ("J2K bandwidth %1", j2k_bandwidth()));
#ifdef DCPOMATIC_DEBUG
	log()->log ("DCP-o-matic built in debug mode.");
#else
	log()->log ("DCP-o-matic built in optimised mode.");
#endif
#ifdef LIBDCP_DEBUG
	log()->log ("libdcp built in debug mode.");
#else
	log()->log ("libdcp built in optimised mode.");
#endif
	log()->log (String::compose ("CPU: %1, %2 processors", cpu_info(), boost::thread::hardware_concurrency ()));
	list<pair<string, string> > const m = mount_info ();
	for (list<pair<string, string> >::const_iterator i = m.begin(); i != m.end(); ++i) {
		log()->log (String::compose ("Mount: %1 %2", i->first, i->second));
	}
	
	if (container() == 0) {
		throw MissingSettingError (_("container"));
	}

	if (content().empty()) {
		throw StringError (_("You must add some content to the DCP before creating it"));
	}

	if (dcp_content_type() == 0) {
		throw MissingSettingError (_("content type"));
	}

	if (name().empty()) {
		throw MissingSettingError (_("name"));
	}

	JobManager::instance()->add (shared_ptr<Job> (new TranscodeJob (shared_from_this())));
}

/** Start a job to send our DCP to the configured TMS */
void
Film::send_dcp_to_tms ()
{
	shared_ptr<Job> j (new SCPDCPJob (shared_from_this()));
	JobManager::instance()->add (j);
}

/** Count the number of frames that have been encoded for this film.
 *  @return frame count.
 */
int
Film::encoded_frames () const
{
	if (container() == 0) {
		return 0;
	}

	int N = 0;
	for (boost::filesystem::directory_iterator i = boost::filesystem::directory_iterator (info_dir ()); i != boost::filesystem::directory_iterator(); ++i) {
		++N;
		boost::this_thread::interruption_point ();
	}

	return N;
}

/** Write state to our `metadata' file */
void
Film::write_metadata () const
{
	if (!boost::filesystem::exists (directory ())) {
		boost::filesystem::create_directory (directory ());
	}
	
	LocaleGuard lg;

	boost::filesystem::create_directories (directory ());

	xmlpp::Document doc;
	xmlpp::Element* root = doc.create_root_node ("Metadata");

	root->add_child("Version")->add_child_text (lexical_cast<string> (state_version));
	root->add_child("Name")->add_child_text (_name);
	root->add_child("UseDCIName")->add_child_text (_use_dci_name ? "1" : "0");

	if (_dcp_content_type) {
		root->add_child("DCPContentType")->add_child_text (_dcp_content_type->dci_name ());
	}

	if (_container) {
		root->add_child("Container")->add_child_text (_container->id ());
	}

	root->add_child("Resolution")->add_child_text (resolution_to_string (_resolution));
	root->add_child("Scaler")->add_child_text (_scaler->id ());
	root->add_child("WithSubtitles")->add_child_text (_with_subtitles ? "1" : "0");
	root->add_child("J2KBandwidth")->add_child_text (lexical_cast<string> (_j2k_bandwidth));
	_dci_metadata.as_xml (root->add_child ("DCIMetadata"));
	root->add_child("VideoFrameRate")->add_child_text (lexical_cast<string> (_video_frame_rate));
	root->add_child("DCIDate")->add_child_text (boost::gregorian::to_iso_string (_dci_date));
	root->add_child("AudioChannels")->add_child_text (lexical_cast<string> (_audio_channels));
	root->add_child("ThreeD")->add_child_text (_three_d ? "1" : "0");
	root->add_child("SequenceVideo")->add_child_text (_sequence_video ? "1" : "0");
	root->add_child("Interop")->add_child_text (_interop ? "1" : "0");
	root->add_child("Signed")->add_child_text (_signed ? "1" : "0");
	root->add_child("Encrypted")->add_child_text (_encrypted ? "1" : "0");
	root->add_child("Key")->add_child_text (_key.hex ());
	_playlist->as_xml (root->add_child ("Playlist"));

	doc.write_to_file_formatted (file("metadata.xml").string ());
	
	_dirty = false;
}

/** Read state from our metadata file */
void
Film::read_metadata ()
{
	LocaleGuard lg;

	if (boost::filesystem::exists (file ("metadata")) && !boost::filesystem::exists (file ("metadata.xml"))) {
		throw StringError (_("This film was created with an older version of DCP-o-matic, and unfortunately it cannot be loaded into this version.  You will need to create a new Film, re-add your content and set it up again.  Sorry!"));
	}

	cxml::Document f ("Metadata");
	f.read_file (file ("metadata.xml"));

	int const version = f.number_child<int> ("Version");
	
	_name = f.string_child ("Name");
	_use_dci_name = f.bool_child ("UseDCIName");

	{
		optional<string> c = f.optional_string_child ("DCPContentType");
		if (c) {
			_dcp_content_type = DCPContentType::from_dci_name (c.get ());
		}
	}

	{
		optional<string> c = f.optional_string_child ("Container");
		if (c) {
			_container = Ratio::from_id (c.get ());
		}
	}

	_resolution = string_to_resolution (f.string_child ("Resolution"));
	_scaler = Scaler::from_id (f.string_child ("Scaler"));
	_with_subtitles = f.bool_child ("WithSubtitles");
	_j2k_bandwidth = f.number_child<int> ("J2KBandwidth");
	_dci_metadata = DCIMetadata (f.node_child ("DCIMetadata"));
	_video_frame_rate = f.number_child<int> ("VideoFrameRate");
	_dci_date = boost::gregorian::from_undelimited_string (f.string_child ("DCIDate"));
	_signed = f.optional_bool_child("Signed").get_value_or (true);
	_encrypted = f.bool_child ("Encrypted");
	_audio_channels = f.number_child<int> ("AudioChannels");
	_sequence_video = f.bool_child ("SequenceVideo");
	_three_d = f.bool_child ("ThreeD");
	_interop = f.bool_child ("Interop");
	_key = libdcp::Key (f.string_child ("Key"));
	_playlist->set_from_xml (shared_from_this(), f.node_child ("Playlist"), version);

	_dirty = false;
}

/** Given a directory name, return its full path within the Film's directory.
 *  The directory (and its parents) will be created if they do not exist.
 */
boost::filesystem::path
Film::dir (boost::filesystem::path d) const
{
	boost::filesystem::path p;
	p /= _directory;
	p /= d;
	
	boost::filesystem::create_directories (p);
	
	return p;
}

/** Given a file or directory name, return its full path within the Film's directory.
 *  Any required parent directories will be created.
 */
boost::filesystem::path
Film::file (boost::filesystem::path f) const
{
	boost::filesystem::path p;
	p /= _directory;
	p /= f;

	boost::filesystem::create_directories (p.parent_path ());
	
	return p;
}

/** @return a DCI-compliant name for a DCP of this film */
string
Film::dci_name (bool if_created_now) const
{
	stringstream d;

	string fixed_name = to_upper_copy (name());
	for (size_t i = 0; i < fixed_name.length(); ++i) {
		if (fixed_name[i] == ' ') {
			fixed_name[i] = '-';
		}
	}

	/* Spec is that the name part should be maximum 14 characters, as I understand it */
	if (fixed_name.length() > 14) {
		fixed_name = fixed_name.substr (0, 14);
	}

	d << fixed_name;

	if (dcp_content_type()) {
		d << "_" << dcp_content_type()->dci_name();
		d << "-" << dci_metadata().content_version;
	}

	if (three_d ()) {
		d << "-3D";
	}

	if (video_frame_rate() != 24) {
		d << "-" << video_frame_rate();
	}

	if (container()) {
		d << "_" << container()->dci_name();
	}

	DCIMetadata const dm = dci_metadata ();

	if (!dm.audio_language.empty ()) {
		d << "_" << dm.audio_language;
		if (!dm.subtitle_language.empty()) {
			d << "-" << dm.subtitle_language;
		} else {
			d << "-XX";
		}
	}

	if (!dm.territory.empty ()) {
		d << "_" << dm.territory;
		if (!dm.rating.empty ()) {
			d << "-" << dm.rating;
		}
	}

	switch (audio_channels ()) {
	case 1:
		d << "_10";
		break;
	case 2:
		d << "_20";
		break;
	case 3:
		d << "_30";
		break;
	case 4:
		d << "_40";
		break;
	case 5:
		d << "_50";
		break;
	case 6:
		d << "_51";
		break;
	}

	d << "_" << resolution_to_string (_resolution);

	if (!dm.studio.empty ()) {
		d << "_" << dm.studio;
	}

	if (if_created_now) {
		d << "_" << boost::gregorian::to_iso_string (boost::gregorian::day_clock::local_day ());
	} else {
		d << "_" << boost::gregorian::to_iso_string (_dci_date);
	}

	if (!dm.facility.empty ()) {
		d << "_" << dm.facility;
	}

	if (!dm.package_type.empty ()) {
		d << "_" << dm.package_type;
	}

	return d.str ();
}

/** @return name to give the DCP */
string
Film::dcp_name (bool if_created_now) const
{
	if (use_dci_name()) {
		return dci_name (if_created_now);
	}

	return name();
}


void
Film::set_directory (boost::filesystem::path d)
{
	_directory = d;
	_dirty = true;
}

void
Film::set_name (string n)
{
	_name = n;
	signal_changed (NAME);
}

void
Film::set_use_dci_name (bool u)
{
	_use_dci_name = u;
	signal_changed (USE_DCI_NAME);
}

void
Film::set_dcp_content_type (DCPContentType const * t)
{
	_dcp_content_type = t;
	signal_changed (DCP_CONTENT_TYPE);
}

void
Film::set_container (Ratio const * c)
{
	_container = c;
	signal_changed (CONTAINER);
}

void
Film::set_resolution (Resolution r)
{
	_resolution = r;
	signal_changed (RESOLUTION);
}

void
Film::set_scaler (Scaler const * s)
{
	_scaler = s;
	signal_changed (SCALER);
}

void
Film::set_with_subtitles (bool w)
{
	_with_subtitles = w;
	signal_changed (WITH_SUBTITLES);
}

void
Film::set_j2k_bandwidth (int b)
{
	_j2k_bandwidth = b;
	signal_changed (J2K_BANDWIDTH);
}

void
Film::set_dci_metadata (DCIMetadata m)
{
	_dci_metadata = m;
	signal_changed (DCI_METADATA);
}

void
Film::set_video_frame_rate (int f)
{
	_video_frame_rate = f;
	signal_changed (VIDEO_FRAME_RATE);
}

void
Film::set_audio_channels (int c)
{
	_audio_channels = c;
	signal_changed (AUDIO_CHANNELS);
}

void
Film::set_three_d (bool t)
{
	_three_d = t;
	signal_changed (THREE_D);
}

void
Film::set_interop (bool i)
{
	_interop = i;
	signal_changed (INTEROP);
}

void
Film::signal_changed (Property p)
{
	_dirty = true;

	switch (p) {
	case Film::CONTENT:
		set_video_frame_rate (_playlist->best_dcp_frame_rate ());
		break;
	case Film::VIDEO_FRAME_RATE:
	case Film::SEQUENCE_VIDEO:
		_playlist->maybe_sequence_video ();
		break;
	default:
		break;
	}

	if (ui_signaller) {
		ui_signaller->emit (boost::bind (boost::ref (Changed), p));
	}
}

void
Film::set_dci_date_today ()
{
	_dci_date = boost::gregorian::day_clock::local_day ();
}

boost::filesystem::path
Film::info_path (int f, Eyes e) const
{
	boost::filesystem::path p;
	p /= info_dir ();

	stringstream s;
	s.width (8);
	s << setfill('0') << f;

	if (e == EYES_LEFT) {
		s << ".L";
	} else if (e == EYES_RIGHT) {
		s << ".R";
	}

	s << ".md5";
	
	p /= s.str();

	/* info_dir() will already have added any initial bit of the path,
	   so don't call file() on this.
	*/
	return p;
}

boost::filesystem::path
Film::j2c_path (int f, Eyes e, bool t) const
{
	boost::filesystem::path p;
	p /= "j2c";
	p /= video_identifier ();

	stringstream s;
	s.width (8);
	s << setfill('0') << f;

	if (e == EYES_LEFT) {
		s << ".L";
	} else if (e == EYES_RIGHT) {
		s << ".R";
	}
	
	s << ".j2c";

	if (t) {
		s << ".tmp";
	}

	p /= s.str();
	return file (p);
}

/** @return List of subdirectories (not full paths) containing DCPs that can be successfully libdcp::DCP::read() */
list<boost::filesystem::path>
Film::dcps () const
{
	list<boost::filesystem::path> out;
	
	boost::filesystem::path const dir = directory ();
	for (boost::filesystem::directory_iterator i = boost::filesystem::directory_iterator(dir); i != boost::filesystem::directory_iterator(); ++i) {
		if (
			boost::filesystem::is_directory (*i) &&
			i->path().leaf() != "j2c" && i->path().leaf() != "video" && i->path().leaf() != "info" && i->path().leaf() != "analysis"
			) {

			try {
				libdcp::DCP dcp (*i);
				dcp.read ();
				out.push_back (i->path().leaf ());
			} catch (...) {

			}
		}
	}
	
	return out;
}

shared_ptr<Player>
Film::make_player () const
{
	return shared_ptr<Player> (new Player (shared_from_this (), _playlist));
}

void
Film::set_signed (bool s)
{
	_signed = s;
	signal_changed (SIGNED);
}

void
Film::set_encrypted (bool e)
{
	_encrypted = e;
	signal_changed (ENCRYPTED);
}

shared_ptr<Playlist>
Film::playlist () const
{
	return _playlist;
}

ContentList
Film::content () const
{
	return _playlist->content ();
}

void
Film::examine_and_add_content (shared_ptr<Content> c)
{
	shared_ptr<Job> j (new ExamineContentJob (shared_from_this(), c));
	j->Finished.connect (bind (&Film::maybe_add_content, this, boost::weak_ptr<Job> (j), boost::weak_ptr<Content> (c)));
	JobManager::instance()->add (j);
}

void
Film::maybe_add_content (weak_ptr<Job> j, weak_ptr<Content> c)
{
	shared_ptr<Job> job = j.lock ();
	if (!job || !job->finished_ok ()) {
		return;
	}
	
	shared_ptr<Content> content = c.lock ();
	if (content) {
		add_content (content);
	}
}

void
Film::add_content (shared_ptr<Content> c)
{
	/* Add video content after any existing content */
	if (dynamic_pointer_cast<VideoContent> (c)) {
		c->set_position (_playlist->video_end ());
	}

	_playlist->add (c);
}

void
Film::remove_content (shared_ptr<Content> c)
{
	_playlist->remove (c);
}

void
Film::move_content_earlier (shared_ptr<Content> c)
{
	_playlist->move_earlier (c);
}

void
Film::move_content_later (shared_ptr<Content> c)
{
	_playlist->move_later (c);
}

DCPTime
Film::length () const
{
	return _playlist->length ();
}

bool
Film::has_subtitles () const
{
	return _playlist->has_subtitles ();
}

OutputVideoFrame
Film::best_video_frame_rate () const
{
	return _playlist->best_dcp_frame_rate ();
}

<<<<<<< HEAD
bool
Film::content_paths_valid () const
{
	return _playlist->content_paths_valid ();
}

FrameRateChange
Film::active_frame_rate_change (DCPTime t) const
{
	return _playlist->active_frame_rate_change (t, video_frame_rate ());
}

=======
>>>>>>> de02a6ad
void
Film::playlist_content_changed (boost::weak_ptr<Content> c, int p)
{
	if (p == VideoContentProperty::VIDEO_FRAME_RATE) {
		set_video_frame_rate (_playlist->best_dcp_frame_rate ());
	} 

	if (ui_signaller) {
		ui_signaller->emit (boost::bind (boost::ref (ContentChanged), c, p));
	}
}

void
Film::playlist_changed ()
{
	signal_changed (CONTENT);
}	

OutputAudioFrame
Film::time_to_audio_frames (DCPTime t) const
{
	return t * audio_frame_rate () / TIME_HZ;
}

OutputVideoFrame
Film::time_to_video_frames (DCPTime t) const
{
	return t * video_frame_rate () / TIME_HZ;
}

DCPTime
Film::audio_frames_to_time (OutputAudioFrame f) const
{
	return f * TIME_HZ / audio_frame_rate ();
}

DCPTime
Film::video_frames_to_time (OutputVideoFrame f) const
{
	return f * TIME_HZ / video_frame_rate ();
}

OutputAudioFrame
Film::audio_frame_rate () const
{
	/* XXX */
	return 48000;
}

void
Film::set_sequence_video (bool s)
{
	_sequence_video = s;
	_playlist->set_sequence_video (s);
	signal_changed (SEQUENCE_VIDEO);
}

libdcp::Size
Film::full_frame () const
{
	switch (_resolution) {
	case RESOLUTION_2K:
		return libdcp::Size (2048, 1080);
	case RESOLUTION_4K:
		return libdcp::Size (4096, 2160);
	}

	assert (false);
	return libdcp::Size ();
}

libdcp::KDM
Film::make_kdm (
	shared_ptr<libdcp::Certificate> target,
	boost::filesystem::path dcp_dir,
	boost::posix_time::ptime from,
	boost::posix_time::ptime until
	) const
{
	shared_ptr<const Signer> signer = make_signer ();

	libdcp::DCP dcp (dir (dcp_dir.string ()));
	
	try {
		dcp.read ();
	} catch (...) {
		throw KDMError (_("Could not read DCP to make KDM for"));
	}
	
	time_t now = time (0);
	struct tm* tm = localtime (&now);
	string const issue_date = libdcp::tm_to_string (tm);
	
	dcp.cpls().front()->set_mxf_keys (key ());
	
	return libdcp::KDM (dcp.cpls().front(), signer, target, from, until, "DCP-o-matic", issue_date);
}

list<libdcp::KDM>
Film::make_kdms (
	list<shared_ptr<Screen> > screens,
	boost::filesystem::path dcp,
	boost::posix_time::ptime from,
	boost::posix_time::ptime until
	) const
{
	list<libdcp::KDM> kdms;

	for (list<shared_ptr<Screen> >::iterator i = screens.begin(); i != screens.end(); ++i) {
		kdms.push_back (make_kdm ((*i)->certificate, dcp, from, until));
	}

	return kdms;
}<|MERGE_RESOLUTION|>--- conflicted
+++ resolved
@@ -860,21 +860,12 @@
 	return _playlist->best_dcp_frame_rate ();
 }
 
-<<<<<<< HEAD
-bool
-Film::content_paths_valid () const
-{
-	return _playlist->content_paths_valid ();
-}
-
 FrameRateChange
 Film::active_frame_rate_change (DCPTime t) const
 {
 	return _playlist->active_frame_rate_change (t, video_frame_rate ());
 }
 
-=======
->>>>>>> de02a6ad
 void
 Film::playlist_content_changed (boost::weak_ptr<Content> c, int p)
 {
