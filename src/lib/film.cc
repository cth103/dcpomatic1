/*
    Copyright (C) 2012 Carl Hetherington <cth@carlh.net>

    This program is free software; you can redistribute it and/or modify
    it under the terms of the GNU General Public License as published by
    the Free Software Foundation; either version 2 of the License, or
    (at your option) any later version.

    This program is distributed in the hope that it will be useful,
    but WITHOUT ANY WARRANTY; without even the implied warranty of
    MERCHANTABILITY or FITNESS FOR A PARTICULAR PURPOSE.  See the
    GNU General Public License for more details.

    You should have received a copy of the GNU General Public License
    along with this program; if not, write to the Free Software
    Foundation, Inc., 675 Mass Ave, Cambridge, MA 02139, USA.

*/

#include <stdexcept>
#include <iostream>
#include <algorithm>
#include <fstream>
#include <cstdlib>
#include <sstream>
#include <iomanip>
#include <unistd.h>
#include <boost/filesystem.hpp>
#include <boost/algorithm/string.hpp>
#include <boost/lexical_cast.hpp>
#include <boost/date_time.hpp>
#include <libxml++/libxml++.h>
#include <libdcp/crypt_chain.h>
#include <libdcp/certificates.h>
#include "cinema.h"
#include "film.h"
#include "format.h"
#include "job.h"
#include "filter.h"
#include "transcoder.h"
#include "util.h"
#include "job_manager.h"
#include "ab_transcode_job.h"
#include "transcode_job.h"
#include "scp_dcp_job.h"
#include "make_dcp_job.h"
#include "log.h"
#include "options.h"
#include "exceptions.h"
#include "examine_content_job.h"
#include "scaler.h"
#include "decoder_factory.h"
#include "config.h"
#include "check_hashes_job.h"
#include "version.h"
#include "ui_signaller.h"
#include "video_decoder.h"
#include "audio_decoder.h"
#include "external_audio_decoder.h"

using std::string;
using std::stringstream;
using std::multimap;
using std::pair;
using std::map;
using std::vector;
using std::ifstream;
using std::ofstream;
using std::setfill;
using std::min;
using std::make_pair;
using std::list;
using std::cout;
using boost::shared_ptr;
using boost::lexical_cast;
using boost::to_upper_copy;
using boost::ends_with;
using boost::starts_with;
using boost::optional;

int const Film::state_version = 1;

/** Construct a Film object in a given directory, reading any metadata
 *  file that exists in that directory.  An exception will be thrown if
 *  must_exist is true and the specified directory does not exist.
 *
 *  @param d Film directory.
 *  @param must_exist true to throw an exception if does not exist.
 */

Film::Film (string d, bool must_exist)
	: _use_dci_name (true)
	, _trust_content_header (true)
	, _dcp_content_type (0)
	, _format (0)
	, _scaler (Scaler::from_id ("bicubic"))
	, _dcp_trim_start (0)
	, _dcp_trim_end (0)
	, _dcp_ab (false)
	, _use_content_audio (true)
	, _audio_gain (0)
	, _audio_delay (0)
	, _still_duration (10)
	, _with_subtitles (false)
	, _subtitle_offset (0)
	, _subtitle_scale (1)
<<<<<<< HEAD
	, _encrypted (false)
=======
	, _colour_lut (0)
	, _j2k_bandwidth (200000000)
>>>>>>> 2fc24250
	, _frames_per_second (0)
	, _dirty (false)
{
	/* Make state.directory a complete path without ..s (where possible)
	   (Code swiped from Adam Bowen on stackoverflow)
	*/
	
	boost::filesystem::path p (boost::filesystem::system_complete (d));
	boost::filesystem::path result;
	for (boost::filesystem::path::iterator i = p.begin(); i != p.end(); ++i) {
		if (*i == "..") {
			if (boost::filesystem::is_symlink (result) || result.filename() == "..") {
				result /= *i;
			} else {
				result = result.parent_path ();
			}
		} else if (*i != ".") {
			result /= *i;
		}
	}

	set_directory (result.string ());
	
	if (!boost::filesystem::exists (directory())) {
		if (must_exist) {
			throw OpenFileError (directory());
		} else {
			boost::filesystem::create_directory (directory());
		}
	}

	_external_audio_stream = ExternalAudioStream::create ();
	
	if (must_exist) {
		read_metadata ();
	}

	_log = new FileLog (file ("log"));
	set_dci_date_today ();
}

Film::Film (Film const & o)
	: boost::enable_shared_from_this<Film> (o)
	, _log (0)
	, _directory         (o._directory)
	, _name              (o._name)
	, _use_dci_name      (o._use_dci_name)
	, _content           (o._content)
	, _trust_content_header (o._trust_content_header)
	, _dcp_content_type  (o._dcp_content_type)
	, _format            (o._format)
	, _crop              (o._crop)
	, _filters           (o._filters)
	, _scaler            (o._scaler)
	, _dcp_trim_start    (o._dcp_trim_start)
	, _dcp_trim_end      (o._dcp_trim_end)
	, _reel_size         (o._reel_size)
	, _dcp_ab            (o._dcp_ab)
	, _content_audio_stream (o._content_audio_stream)
	, _external_audio    (o._external_audio)
	, _use_content_audio (o._use_content_audio)
	, _audio_gain        (o._audio_gain)
	, _audio_delay       (o._audio_delay)
	, _still_duration    (o._still_duration)
	, _subtitle_stream   (o._subtitle_stream)
	, _with_subtitles    (o._with_subtitles)
	, _subtitle_offset   (o._subtitle_offset)
	, _subtitle_scale    (o._subtitle_scale)
<<<<<<< HEAD
	, _encrypted         (o._encrypted)
=======
	, _colour_lut        (o._colour_lut)
	, _j2k_bandwidth     (o._j2k_bandwidth)
>>>>>>> 2fc24250
	, _audio_language    (o._audio_language)
	, _subtitle_language (o._subtitle_language)
	, _territory         (o._territory)
	, _rating            (o._rating)
	, _studio            (o._studio)
	, _facility          (o._facility)
	, _package_type      (o._package_type)
	, _size              (o._size)
	, _length            (o._length)
	, _content_digest    (o._content_digest)
	, _content_audio_streams (o._content_audio_streams)
	, _external_audio_stream (o._external_audio_stream)
	, _subtitle_streams  (o._subtitle_streams)
	, _frames_per_second (o._frames_per_second)
	, _dirty             (o._dirty)
{

}

Film::~Film ()
{
	delete _log;
}
	  
/** @return The path to the directory to write JPEG2000 files to */
string
Film::j2k_dir () const
{
	assert (format());

	boost::filesystem::path p;

	/* Start with j2c */
	p /= "j2c";

	pair<string, string> f = Filter::ffmpeg_strings (filters());

	/* Write stuff to specify the filter / post-processing settings that are in use,
	   so that we don't get confused about J2K files generated using different
	   settings.
	*/
	stringstream s;
	s << format()->id()
	  << "_" << content_digest()
	  << "_" << crop().left << "_" << crop().right << "_" << crop().top << "_" << crop().bottom
	  << "_" << f.first << "_" << f.second
	  << "_" << scaler()->id()
	  << "_" << j2k_bandwidth()
	  << "_" << boost::lexical_cast<int> (colour_lut());

	p /= s.str ();

	/* Similarly for the A/B case */
	if (dcp_ab()) {
		stringstream s;
		pair<string, string> fa = Filter::ffmpeg_strings (Config::instance()->reference_filters());
		s << "ab_" << Config::instance()->reference_scaler()->id() << "_" << fa.first << "_" << fa.second;
		p /= s.str ();
	}
	
	return dir (p.string());
}

/** Add suitable Jobs to the JobManager to create a DCP for this Film.
 *  @param true to transcode, false to use the WAV and J2K files that are already there.
 */
void
Film::make_dcp (bool transcode)
{
	set_dci_date_today ();
	
	if (dcp_name().find ("/") != string::npos) {
		throw BadSettingError ("name", "cannot contain slashes");
	}
	
	log()->log (String::compose ("DVD-o-matic %1 git %2 using %3", dvdomatic_version, dvdomatic_git_commit, dependency_version_summary()));

	{
		char buffer[128];
		gethostname (buffer, sizeof (buffer));
		log()->log (String::compose ("Starting to make DCP on %1", buffer));
	}
	
	log()->log (String::compose ("Content is %1; type %2", content_path(), (content_type() == STILL ? "still" : "video")));
	log()->log (String::compose ("Content length %1", length().get()));
	log()->log (String::compose ("Content digest %1", content_digest()));
	log()->log (String::compose ("%1 threads", Config::instance()->num_local_encoding_threads()));
	log()->log (String::compose ("J2K bandwidth %1", j2k_bandwidth()));
#ifdef DVDOMATIC_DEBUG
	log()->log ("DVD-o-matic built in debug mode.");
#else
	log()->log ("DVD-o-matic built in optimised mode.");
#endif
#ifdef LIBDCP_DEBUG
	log()->log ("libdcp built in debug mode.");
#else
	log()->log ("libdcp built in optimised mode.");
#endif
	pair<string, int> const c = cpu_info ();
	log()->log (String::compose ("CPU: %1, %2 processors", c.first, c.second));
	
	if (format() == 0) {
		throw MissingSettingError ("format");
	}

	if (content().empty ()) {
		throw MissingSettingError ("content");
	}

	if (dcp_content_type() == 0) {
		throw MissingSettingError ("content type");
	}

	if (name().empty()) {
		throw MissingSettingError ("name");
	}

	shared_ptr<EncodeOptions> oe (new EncodeOptions (j2k_dir(), ".j2c", dir ("wavs")));
	oe->out_size = format()->dcp_size ();
	oe->padding = format()->dcp_padding (shared_from_this ());
	if (dcp_length ()) {
		oe->video_range = make_pair (dcp_trim_start(), dcp_trim_start() + dcp_length().get());
		if (audio_stream()) {
			oe->audio_range = make_pair (

				video_frames_to_audio_frames (
					oe->video_range.get().first,
					dcp_audio_sample_rate (audio_stream()->sample_rate()),
					dcp_frame_rate (frames_per_second()).frames_per_second
					),
				
				video_frames_to_audio_frames (
					oe->video_range.get().second,
					dcp_audio_sample_rate (audio_stream()->sample_rate()),
					dcp_frame_rate (frames_per_second()).frames_per_second
					)
				);
		}
			
	}
	
	oe->video_skip = dcp_frame_rate (frames_per_second()).skip;

	shared_ptr<DecodeOptions> od (new DecodeOptions);
	od->decode_subtitles = with_subtitles ();

	shared_ptr<Job> r;

	if (transcode) {
		if (dcp_ab()) {
			r = JobManager::instance()->add (shared_ptr<Job> (new ABTranscodeJob (shared_from_this(), od, oe, shared_ptr<Job> ())));
		} else {
			r = JobManager::instance()->add (shared_ptr<Job> (new TranscodeJob (shared_from_this(), od, oe, shared_ptr<Job> ())));
		}
	}

	r = JobManager::instance()->add (shared_ptr<Job> (new CheckHashesJob (shared_from_this(), od, oe, r)));
	JobManager::instance()->add (shared_ptr<Job> (new MakeDCPJob (shared_from_this(), oe, r)));
}

/** Start a job to examine our content file */
void
Film::examine_content ()
{
	if (_examine_content_job) {
		return;
	}

	_examine_content_job.reset (new ExamineContentJob (shared_from_this(), shared_ptr<Job> ()));
	_examine_content_job->Finished.connect (bind (&Film::examine_content_finished, this));
	JobManager::instance()->add (_examine_content_job);
}

void
Film::examine_content_finished ()
{
	_examine_content_job.reset ();
}

/** Start a job to send our DCP to the configured TMS */
void
Film::send_dcp_to_tms ()
{
	shared_ptr<Job> j (new SCPDCPJob (shared_from_this(), shared_ptr<Job> ()));
	JobManager::instance()->add (j);
}

/** Count the number of frames that have been encoded for this film.
 *  @return frame count.
 */
int
Film::encoded_frames () const
{
	if (format() == 0) {
		return 0;
	}

	int N = 0;
	for (boost::filesystem::directory_iterator i = boost::filesystem::directory_iterator (j2k_dir ()); i != boost::filesystem::directory_iterator(); ++i) {
		++N;
		boost::this_thread::interruption_point ();
	}

	return N;
}

/** Write state to our `metadata' file */
void
Film::write_metadata () const
{
	boost::mutex::scoped_lock lm (_state_mutex);

	boost::filesystem::create_directories (directory());

	string const m = file ("metadata");
	ofstream f (m.c_str ());
	if (!f.good ()) {
		throw CreateFileError (m);
	}

	f << "version " << state_version << "\n";

	/* User stuff */
	f << "name " << _name << "\n";
	f << "use_dci_name " << _use_dci_name << "\n";
	f << "content " << _content << "\n";
	f << "trust_content_header " << (_trust_content_header ? "1" : "0") << "\n";
	if (_dcp_content_type) {
		f << "dcp_content_type " << _dcp_content_type->pretty_name () << "\n";
	}
	if (_format) {
		f << "format " << _format->as_metadata () << "\n";
	}
	f << "left_crop " << _crop.left << "\n";
	f << "right_crop " << _crop.right << "\n";
	f << "top_crop " << _crop.top << "\n";
	f << "bottom_crop " << _crop.bottom << "\n";
	for (vector<Filter const *>::const_iterator i = _filters.begin(); i != _filters.end(); ++i) {
		f << "filter " << (*i)->id () << "\n";
	}
	f << "scaler " << _scaler->id () << "\n";
	f << "dcp_trim_start " << _dcp_trim_start << "\n";
	f << "dcp_trim_end " << _dcp_trim_end << "\n";
	if (_reel_size) {
		f << "reel_size " << _reel_size.get() << "\n";
	}
	f << "dcp_ab " << (_dcp_ab ? "1" : "0") << "\n";
	if (_content_audio_stream) {
		f << "selected_content_audio_stream " << _content_audio_stream->to_string() << "\n";
	}
	for (vector<string>::const_iterator i = _external_audio.begin(); i != _external_audio.end(); ++i) {
		f << "external_audio " << *i << "\n";
	}
	f << "use_content_audio " << (_use_content_audio ? "1" : "0") << "\n";
	f << "audio_gain " << _audio_gain << "\n";
	f << "audio_delay " << _audio_delay << "\n";
	f << "still_duration " << _still_duration << "\n";
	if (_subtitle_stream) {
		f << "selected_subtitle_stream " << _subtitle_stream->to_string() << "\n";
	}
	f << "with_subtitles " << _with_subtitles << "\n";
	f << "subtitle_offset " << _subtitle_offset << "\n";
	f << "subtitle_scale " << _subtitle_scale << "\n";
<<<<<<< HEAD
	f << "encrypted " << _encrypted << "\n";
=======
	f << "colour_lut " << _colour_lut << "\n";
	f << "j2k_bandwidth " << _j2k_bandwidth << "\n";
>>>>>>> 2fc24250
	f << "audio_language " << _audio_language << "\n";
	f << "subtitle_language " << _subtitle_language << "\n";
	f << "territory " << _territory << "\n";
	f << "rating " << _rating << "\n";
	f << "studio " << _studio << "\n";
	f << "facility " << _facility << "\n";
	f << "package_type " << _package_type << "\n";

	f << "width " << _size.width << "\n";
	f << "height " << _size.height << "\n";
	f << "length " << _length.get_value_or(0) << "\n";
	f << "content_digest " << _content_digest << "\n";

	for (vector<shared_ptr<AudioStream> >::const_iterator i = _content_audio_streams.begin(); i != _content_audio_streams.end(); ++i) {
		f << "content_audio_stream " << (*i)->to_string () << "\n";
	}

	f << "external_audio_stream " << _external_audio_stream->to_string() << "\n";

	for (vector<shared_ptr<SubtitleStream> >::const_iterator i = _subtitle_streams.begin(); i != _subtitle_streams.end(); ++i) {
		f << "subtitle_stream " << (*i)->to_string () << "\n";
	}

	f << "frames_per_second " << _frames_per_second << "\n";
	
	_dirty = false;
}

/** Read state from our metadata file */
void
Film::read_metadata ()
{
	boost::mutex::scoped_lock lm (_state_mutex);

	_external_audio.clear ();
	_content_audio_streams.clear ();
	_subtitle_streams.clear ();

	boost::optional<int> version;

	/* Backward compatibility things */
	boost::optional<int> audio_sample_rate;
	boost::optional<int> audio_stream_index;
	boost::optional<int> subtitle_stream_index;

	ifstream f (file ("metadata").c_str());
	if (!f.good()) {
		throw OpenFileError (file("metadata"));
	}
	
	multimap<string, string> kv = read_key_value (f);

	/* We need version before anything else */
	multimap<string, string>::iterator v = kv.find ("version");
	if (v != kv.end ()) {
		version = atoi (v->second.c_str());
	}
	
	for (multimap<string, string>::const_iterator i = kv.begin(); i != kv.end(); ++i) {
		string const k = i->first;
		string const v = i->second;

		if (k == "audio_sample_rate") {
			audio_sample_rate = atoi (v.c_str());
		}

		/* User-specified stuff */
		if (k == "name") {
			_name = v;
		} else if (k == "use_dci_name") {
			_use_dci_name = (v == "1");
		} else if (k == "content") {
			_content = v;
		} else if (k == "trust_content_header") {
			_trust_content_header = (v == "1");
		} else if (k == "dcp_content_type") {
			_dcp_content_type = DCPContentType::from_pretty_name (v);
		} else if (k == "format") {
			_format = Format::from_metadata (v);
		} else if (k == "left_crop") {
			_crop.left = atoi (v.c_str ());
		} else if (k == "right_crop") {
			_crop.right = atoi (v.c_str ());
		} else if (k == "top_crop") {
			_crop.top = atoi (v.c_str ());
		} else if (k == "bottom_crop") {
			_crop.bottom = atoi (v.c_str ());
		} else if (k == "filter") {
			_filters.push_back (Filter::from_id (v));
		} else if (k == "scaler") {
			_scaler = Scaler::from_id (v);
		} else if (k == "dcp_trim_start") {
			_dcp_trim_start = atoi (v.c_str ());
		} else if (k == "dcp_trim_end") {
			_dcp_trim_end = atoi (v.c_str ());
		} else if (k == "reel_size") {
			_reel_size = boost::lexical_cast<uint64_t> (v);
		} else if (k == "dcp_ab") {
			_dcp_ab = (v == "1");
		} else if (k == "selected_content_audio_stream" || (!version && k == "selected_audio_stream")) {
			if (!version) {
				audio_stream_index = atoi (v.c_str ());
			} else {
				_content_audio_stream = audio_stream_factory (v, version);
			}
		} else if (k == "external_audio") {
			_external_audio.push_back (v);
		} else if (k == "use_content_audio") {
			_use_content_audio = (v == "1");
		} else if (k == "audio_gain") {
			_audio_gain = atof (v.c_str ());
		} else if (k == "audio_delay") {
			_audio_delay = atoi (v.c_str ());
		} else if (k == "still_duration") {
			_still_duration = atoi (v.c_str ());
		} else if (k == "selected_subtitle_stream") {
			if (!version) {
				subtitle_stream_index = atoi (v.c_str ());
			} else {
				_subtitle_stream = subtitle_stream_factory (v, version);
			}
		} else if (k == "with_subtitles") {
			_with_subtitles = (v == "1");
		} else if (k == "subtitle_offset") {
			_subtitle_offset = atoi (v.c_str ());
		} else if (k == "subtitle_scale") {
			_subtitle_scale = atof (v.c_str ());
<<<<<<< HEAD
		} else if (k == "encrypted") {
			_encrypted = (v == "1");
=======
		} else if (k == "colour_lut") {
			_colour_lut = atoi (v.c_str ());
		} else if (k == "j2k_bandwidth") {
			_j2k_bandwidth = atoi (v.c_str ());
>>>>>>> 2fc24250
		} else if (k == "audio_language") {
			_audio_language = v;
		} else if (k == "subtitle_language") {
			_subtitle_language = v;
		} else if (k == "territory") {
			_territory = v;
		} else if (k == "rating") {
			_rating = v;
		} else if (k == "studio") {
			_studio = v;
		} else if (k == "facility") {
			_facility = v;
		} else if (k == "package_type") {
			_package_type = v;
		}
		
		/* Cached stuff */
		if (k == "width") {
			_size.width = atoi (v.c_str ());
		} else if (k == "height") {
			_size.height = atoi (v.c_str ());
		} else if (k == "length") {
			int const vv = atoi (v.c_str ());
			if (vv) {
				_length = vv;
			}
		} else if (k == "content_digest") {
			_content_digest = v;
		} else if (k == "content_audio_stream" || (!version && k == "audio_stream")) {
			_content_audio_streams.push_back (audio_stream_factory (v, version));
		} else if (k == "external_audio_stream") {
			_external_audio_stream = audio_stream_factory (v, version);
		} else if (k == "subtitle_stream") {
			_subtitle_streams.push_back (subtitle_stream_factory (v, version));
		} else if (k == "frames_per_second") {
			_frames_per_second = atof (v.c_str ());
		}
	}

	if (!version) {
		if (audio_sample_rate) {
			/* version < 1 didn't specify sample rate in the audio streams, so fill it in here */
			for (vector<shared_ptr<AudioStream> >::iterator i = _content_audio_streams.begin(); i != _content_audio_streams.end(); ++i) {
				(*i)->set_sample_rate (audio_sample_rate.get());
			}
		}

		/* also the selected stream was specified as an index */
		if (audio_stream_index && audio_stream_index.get() >= 0 && audio_stream_index.get() < (int) _content_audio_streams.size()) {
			_content_audio_stream = _content_audio_streams[audio_stream_index.get()];
		}

		/* similarly the subtitle */
		if (subtitle_stream_index && subtitle_stream_index.get() >= 0 && subtitle_stream_index.get() < (int) _subtitle_streams.size()) {
			_subtitle_stream = _subtitle_streams[subtitle_stream_index.get()];
		}
	}
		
	_dirty = false;
}

Size
Film::cropped_size (Size s) const
{
	boost::mutex::scoped_lock lm (_state_mutex);
	s.width -= _crop.left + _crop.right;
	s.height -= _crop.top + _crop.bottom;
	return s;
}

/** Given a directory name, return its full path within the Film's directory.
 *  The directory (and its parents) will be created if they do not exist.
 */
string
Film::dir (string d) const
{
	boost::mutex::scoped_lock lm (_directory_mutex);
	boost::filesystem::path p;
	p /= _directory;
	p /= d;
	boost::filesystem::create_directories (p);
	return p.string ();
}

/** Given a file or directory name, return its full path within the Film's directory.
 *  _directory_mutex must not be locked on entry.
 */
string
Film::file (string f) const
{
	boost::mutex::scoped_lock lm (_directory_mutex);
	boost::filesystem::path p;
	p /= _directory;
	p /= f;
	return p.string ();
}

/** @return full path of the content (actual video) file
 *  of the Film.
 */
string
Film::content_path () const
{
	boost::mutex::scoped_lock lm (_state_mutex);
	if (boost::filesystem::path(_content).has_root_directory ()) {
		return _content;
	}

	return file (_content);
}

ContentType
Film::content_type () const
{
	if (boost::filesystem::is_directory (_content)) {
		/* Directory of images, we assume */
		return VIDEO;
	}

	if (still_image_file (_content)) {
		return STILL;
	}

	return VIDEO;
}

/** @return The sampling rate that we will resample the audio to */
int
Film::target_audio_sample_rate () const
{
	if (!audio_stream()) {
		return 0;
	}
	
	/* Resample to a DCI-approved sample rate */
	double t = dcp_audio_sample_rate (audio_stream()->sample_rate());

	DCPFrameRate dfr = dcp_frame_rate (frames_per_second ());

	/* Compensate for the fact that video will be rounded to the
	   nearest integer number of frames per second.
	*/
	if (dfr.run_fast) {
		t *= _frames_per_second * dfr.skip / dfr.frames_per_second;
	}

	return rint (t);
}

boost::optional<int>
Film::dcp_length () const
{
	if (content_type() == STILL) {
		return _still_duration * frames_per_second();
	}
	
	if (!length()) {
		return boost::optional<int> ();
	}

	return length().get() - dcp_trim_start() - dcp_trim_end();
}

/** @return a DCI-compliant name for a DCP of this film */
string
Film::dci_name () const
{
	stringstream d;

	string fixed_name = to_upper_copy (name());
	for (size_t i = 0; i < fixed_name.length(); ++i) {
		if (fixed_name[i] == ' ') {
			fixed_name[i] = '-';
		}
	}

	/* Spec is that the name part should be maximum 14 characters, as I understand it */
	if (fixed_name.length() > 14) {
		fixed_name = fixed_name.substr (0, 14);
	}

	d << fixed_name << "_";

	if (dcp_content_type()) {
		d << dcp_content_type()->dci_name() << "_";
	}

	if (format()) {
		d << format()->dci_name() << "_";
	}

	if (!audio_language().empty ()) {
		d << audio_language();
		if (!subtitle_language().empty() && with_subtitles()) {
			d << "-" << subtitle_language();
		} else {
			d << "-XX";
		}
			
		d << "_";
	}

	if (!territory().empty ()) {
		d << territory();
		if (!rating().empty ()) {
			d << "-" << rating();
		}
		d << "_";
	}

	switch (audio_channels()) {
	case 1:
		d << "10_";
		break;
	case 2:
		d << "20_";
		break;
	case 6:
		d << "51_";
		break;
	case 8:
		d << "71_";
		break;
	}

	d << "2K_";

	if (!studio().empty ()) {
		d << studio() << "_";
	}

	d << boost::gregorian::to_iso_string (_dci_date) << "_";

	if (!facility().empty ()) {
		d << facility() << "_";
	}

	if (!package_type().empty ()) {
		d << package_type();
	}

	return d.str ();
}

/** @return name to give the DCP */
string
Film::dcp_name () const
{
	if (use_dci_name()) {
		return dci_name ();
	}

	return name();
}


void
Film::set_directory (string d)
{
	boost::mutex::scoped_lock lm (_state_mutex);
	_directory = d;
	_dirty = true;
}

void
Film::set_name (string n)
{
	{
		boost::mutex::scoped_lock lm (_state_mutex);
		_name = n;
	}
	signal_changed (NAME);
}

void
Film::set_use_dci_name (bool u)
{
	{
		boost::mutex::scoped_lock lm (_state_mutex);
		_use_dci_name = u;
	}
	signal_changed (USE_DCI_NAME);
}

void
Film::set_content (string c)
{
	string check = directory ();

#if BOOST_FILESYSTEM_VERSION == 3
	boost::filesystem::path slash ("/");
	string platform_slash = slash.make_preferred().string ();
#else
#ifdef DVDOMATIC_WINDOWS
	string platform_slash = "\\";
#else
	string platform_slash = "/";
#endif
#endif	

	if (!ends_with (check, platform_slash)) {
		check += platform_slash;
	}
	
	if (boost::filesystem::path(c).has_root_directory () && starts_with (c, check)) {
		c = c.substr (_directory.length() + 1);
	}

	string old_content;
	
	{
		boost::mutex::scoped_lock lm (_state_mutex);
		if (c == _content) {
			return;
		}

		old_content = _content;
		_content = c;
	}

	/* Reset streams here in case the new content doesn't have one or the other */
	_content_audio_stream = shared_ptr<AudioStream> ();
	_subtitle_stream = shared_ptr<SubtitleStream> ();

	/* Start off using content audio */
	set_use_content_audio (true);

	/* Create a temporary decoder so that we can get information
	   about the content.
	*/

	try {
		shared_ptr<DecodeOptions> o (new DecodeOptions);
		Decoders d = decoder_factory (shared_from_this(), o, 0);
		
		set_size (d.video->native_size ());
		set_frames_per_second (d.video->frames_per_second ());
		set_subtitle_streams (d.video->subtitle_streams ());
		if (d.audio) {
			set_content_audio_streams (d.audio->audio_streams ());
		}

		/* Start off with the first audio and subtitle streams */
		if (d.audio && !d.audio->audio_streams().empty()) {
			set_content_audio_stream (d.audio->audio_streams().front());
		}
		
		if (!d.video->subtitle_streams().empty()) {
			set_subtitle_stream (d.video->subtitle_streams().front());
		}
		
		{
			boost::mutex::scoped_lock lm (_state_mutex);
			_content = c;
		}
		
		signal_changed (CONTENT);
		
		examine_content ();

	} catch (...) {

		boost::mutex::scoped_lock lm (_state_mutex);
		_content = old_content;
		throw;

	}

	/* Default format */
	switch (content_type()) {
	case STILL:
		set_format (Format::from_id ("var-185"));
		break;
	case VIDEO:
		set_format (Format::from_id ("185"));
		break;
	}

	/* Still image DCPs must use external audio */
	if (content_type() == STILL) {
		set_use_content_audio (false);
	}
}

void
Film::set_trust_content_header (bool t)
{
	{
		boost::mutex::scoped_lock lm (_state_mutex);
		_trust_content_header = t;
	}
	
	signal_changed (TRUST_CONTENT_HEADER);

	if (!_trust_content_header && !content().empty()) {
		/* We just said that we don't trust the content's header */
		examine_content ();
	}
}
	       
void
Film::set_dcp_content_type (DCPContentType const * t)
{
	{
		boost::mutex::scoped_lock lm (_state_mutex);
		_dcp_content_type = t;
	}
	signal_changed (DCP_CONTENT_TYPE);
}

void
Film::set_format (Format const * f)
{
	{
		boost::mutex::scoped_lock lm (_state_mutex);
		_format = f;
	}
	signal_changed (FORMAT);
}

void
Film::set_crop (Crop c)
{
	{
		boost::mutex::scoped_lock lm (_state_mutex);
		_crop = c;
	}
	signal_changed (CROP);
}

void
Film::set_left_crop (int c)
{
	{
		boost::mutex::scoped_lock lm (_state_mutex);
		
		if (_crop.left == c) {
			return;
		}
		
		_crop.left = c;
	}
	signal_changed (CROP);
}

void
Film::set_right_crop (int c)
{
	{
		boost::mutex::scoped_lock lm (_state_mutex);
		if (_crop.right == c) {
			return;
		}
		
		_crop.right = c;
	}
	signal_changed (CROP);
}

void
Film::set_top_crop (int c)
{
	{
		boost::mutex::scoped_lock lm (_state_mutex);
		if (_crop.top == c) {
			return;
		}
		
		_crop.top = c;
	}
	signal_changed (CROP);
}

void
Film::set_bottom_crop (int c)
{
	{
		boost::mutex::scoped_lock lm (_state_mutex);
		if (_crop.bottom == c) {
			return;
		}
		
		_crop.bottom = c;
	}
	signal_changed (CROP);
}

void
Film::set_filters (vector<Filter const *> f)
{
	{
		boost::mutex::scoped_lock lm (_state_mutex);
		_filters = f;
	}
	signal_changed (FILTERS);
}

void
Film::set_scaler (Scaler const * s)
{
	{
		boost::mutex::scoped_lock lm (_state_mutex);
		_scaler = s;
	}
	signal_changed (SCALER);
}

void
Film::set_dcp_trim_start (int t)
{
	{
		boost::mutex::scoped_lock lm (_state_mutex);
		_dcp_trim_start = t;
	}
	signal_changed (DCP_TRIM_START);
}

void
Film::set_dcp_trim_end (int t)
{
	{
		boost::mutex::scoped_lock lm (_state_mutex);
		_dcp_trim_end = t;
	}
	signal_changed (DCP_TRIM_END);
}

void
Film::set_reel_size (uint64_t s)
{
	{
		boost::mutex::scoped_lock lm (_state_mutex);
		_reel_size = s;
	}
	signal_changed (REEL_SIZE);
}

void
Film::unset_reel_size ()
{
	{
		boost::mutex::scoped_lock lm (_state_mutex);
		_reel_size = boost::optional<uint64_t> ();
	}
	signal_changed (REEL_SIZE);
}

void
Film::set_dcp_ab (bool a)
{
	{
		boost::mutex::scoped_lock lm (_state_mutex);
		_dcp_ab = a;
	}
	signal_changed (DCP_AB);
}

void
Film::set_content_audio_stream (shared_ptr<AudioStream> s)
{
	{
		boost::mutex::scoped_lock lm (_state_mutex);
		_content_audio_stream = s;
	}
	signal_changed (CONTENT_AUDIO_STREAM);
}

void
Film::set_external_audio (vector<string> a)
{
	{
		boost::mutex::scoped_lock lm (_state_mutex);
		_external_audio = a;
	}

	shared_ptr<DecodeOptions> o (new DecodeOptions);
	shared_ptr<ExternalAudioDecoder> decoder (new ExternalAudioDecoder (shared_from_this(), o, 0));
	if (decoder->audio_stream()) {
		_external_audio_stream = decoder->audio_stream ();
	}
	
	signal_changed (EXTERNAL_AUDIO);
}

void
Film::set_use_content_audio (bool e)
{
	{
		boost::mutex::scoped_lock lm (_state_mutex);
		_use_content_audio = e;
	}

	signal_changed (USE_CONTENT_AUDIO);
}

void
Film::set_audio_gain (float g)
{
	{
		boost::mutex::scoped_lock lm (_state_mutex);
		_audio_gain = g;
	}
	signal_changed (AUDIO_GAIN);
}

void
Film::set_audio_delay (int d)
{
	{
		boost::mutex::scoped_lock lm (_state_mutex);
		_audio_delay = d;
	}
	signal_changed (AUDIO_DELAY);
}

void
Film::set_still_duration (int d)
{
	{
		boost::mutex::scoped_lock lm (_state_mutex);
		_still_duration = d;
	}
	signal_changed (STILL_DURATION);
}

void
Film::set_subtitle_stream (shared_ptr<SubtitleStream> s)
{
	{
		boost::mutex::scoped_lock lm (_state_mutex);
		_subtitle_stream = s;
	}
	signal_changed (SUBTITLE_STREAM);
}

void
Film::set_with_subtitles (bool w)
{
	{
		boost::mutex::scoped_lock lm (_state_mutex);
		_with_subtitles = w;
	}
	signal_changed (WITH_SUBTITLES);
}

void
Film::set_subtitle_offset (int o)
{
	{
		boost::mutex::scoped_lock lm (_state_mutex);
		_subtitle_offset = o;
	}
	signal_changed (SUBTITLE_OFFSET);
}

void
Film::set_subtitle_scale (float s)
{
	{
		boost::mutex::scoped_lock lm (_state_mutex);
		_subtitle_scale = s;
	}
	signal_changed (SUBTITLE_SCALE);
}

void
<<<<<<< HEAD
Film::set_encrypted (bool e)
{
	{
		boost::mutex::scoped_lock lm (_state_mutex);
		_encrypted = e;
	}
	signal_changed (ENCRYPTED);
=======
Film::set_colour_lut (int i)
{
	{
		boost::mutex::scoped_lock lm (_state_mutex);
		_colour_lut = i;
	}
	signal_changed (COLOUR_LUT);
}

void
Film::set_j2k_bandwidth (int b)
{
	{
		boost::mutex::scoped_lock lm (_state_mutex);
		_j2k_bandwidth = b;
	}
	signal_changed (J2K_BANDWIDTH);
>>>>>>> 2fc24250
}

void
Film::set_audio_language (string l)
{
	{
		boost::mutex::scoped_lock lm (_state_mutex);
		_audio_language = l;
	}
	signal_changed (DCI_METADATA);
}

void
Film::set_subtitle_language (string l)
{
	{
		boost::mutex::scoped_lock lm (_state_mutex);
		_subtitle_language = l;
	}
	signal_changed (DCI_METADATA);
}

void
Film::set_territory (string t)
{
	{
		boost::mutex::scoped_lock lm (_state_mutex);
		_territory = t;
	}
	signal_changed (DCI_METADATA);
}

void
Film::set_rating (string r)
{
	{
		boost::mutex::scoped_lock lm (_state_mutex);
		_rating = r;
	}
	signal_changed (DCI_METADATA);
}

void
Film::set_studio (string s)
{
	{
		boost::mutex::scoped_lock lm (_state_mutex);
		_studio = s;
	}
	signal_changed (DCI_METADATA);
}

void
Film::set_facility (string f)
{
	{
		boost::mutex::scoped_lock lm (_state_mutex);
		_facility = f;
	}
	signal_changed (DCI_METADATA);
}

void
Film::set_package_type (string p)
{
	{
		boost::mutex::scoped_lock lm (_state_mutex);
		_package_type = p;
	}
	signal_changed (DCI_METADATA);
}

void
Film::set_size (Size s)
{
	{
		boost::mutex::scoped_lock lm (_state_mutex);
		_size = s;
	}
	signal_changed (SIZE);
}

void
Film::set_length (SourceFrame l)
{
	{
		boost::mutex::scoped_lock lm (_state_mutex);
		_length = l;
	}
	signal_changed (LENGTH);
}

void
Film::unset_length ()
{
	{
		boost::mutex::scoped_lock lm (_state_mutex);
		_length = boost::none;
	}
	signal_changed (LENGTH);
}	

void
Film::set_content_digest (string d)
{
	{
		boost::mutex::scoped_lock lm (_state_mutex);
		_content_digest = d;
	}
	_dirty = true;
}

void
Film::set_content_audio_streams (vector<shared_ptr<AudioStream> > s)
{
	{
		boost::mutex::scoped_lock lm (_state_mutex);
		_content_audio_streams = s;
	}
	signal_changed (CONTENT_AUDIO_STREAMS);
}

void
Film::set_subtitle_streams (vector<shared_ptr<SubtitleStream> > s)
{
	{
		boost::mutex::scoped_lock lm (_state_mutex);
		_subtitle_streams = s;
	}
	signal_changed (SUBTITLE_STREAMS);
}

void
Film::set_frames_per_second (float f)
{
	{
		boost::mutex::scoped_lock lm (_state_mutex);
		_frames_per_second = f;
	}
	signal_changed (FRAMES_PER_SECOND);
}
	
void
Film::signal_changed (Property p)
{
	{
		boost::mutex::scoped_lock lm (_state_mutex);
		_dirty = true;
	}

	if (ui_signaller) {
		ui_signaller->emit (boost::bind (boost::ref (Changed), p));
	}
}

int
Film::audio_channels () const
{
	shared_ptr<AudioStream> s = audio_stream ();
	if (!s) {
		return 0;
	}

	return s->channels ();
}

void
Film::set_dci_date_today ()
{
	_dci_date = boost::gregorian::day_clock::local_day ();
}

boost::shared_ptr<AudioStream>
Film::audio_stream () const
{
	if (use_content_audio()) {
		return _content_audio_stream;
	}

	return _external_audio_stream;
}

void
Film::make_kdms (
	list<shared_ptr<Screen> > screens,
	boost::posix_time::ptime from,
	boost::posix_time::ptime until,
	string directory
	) const
{
	string const cd = Config::instance()->crypt_chain_directory ();
	if (boost::filesystem::is_empty (cd)) {
		libdcp::make_crypt_chain (cd);
	}

	libdcp::CertificateChain chain;

	{
		boost::filesystem::path p (cd);
		p /= "ca.self-signed.pem";
		chain.add (shared_ptr<libdcp::Certificate> (new libdcp::Certificate (p.string ())));
	}

	{
		boost::filesystem::path p (cd);
		p /= "intermediate.signed.pem";
		chain.add (shared_ptr<libdcp::Certificate> (new libdcp::Certificate (p.string ())));
	}

	{
		boost::filesystem::path p (cd);
		p /= "leaf.signed.pem";
		chain.add (shared_ptr<libdcp::Certificate> (new libdcp::Certificate (p.string ())));
	}

	boost::filesystem::path signer_key (cd);
	signer_key /= "leaf.key";

	/* Find the DCP to make the KDM for */
	string const dir = this->directory ();
	list<string> dcps;
	for (boost::filesystem::directory_iterator i = boost::filesystem::directory_iterator(dir); i != boost::filesystem::directory_iterator(); ++i) {
		if (boost::filesystem::is_directory (*i) && i->path().leaf() != "j2c" && i->path().leaf() != "wavs") {
			dcps.push_back (i->path().string());
		}
	}

	if (dcps.empty()) {
		throw KDMError ("Could not find DCP to make KDM for");
	} else if (dcps.size() > 1) {
		throw KDMError ("More than one possible DCP to make KDM for");
	}

	for (list<shared_ptr<Screen> >::iterator i = screens.begin(); i != screens.end(); ++i) {

		libdcp::DCP dcp (dcps.front ());
		dcp.read ();
		
		/* XXX: single CPL only */
		shared_ptr<xmlpp::Document> kdm = dcp.cpls().front()->make_kdm (chain, signer_key.string(), (*i)->certificate, from, until);

		boost::filesystem::path out = directory;
		out /= "kdm.xml";
		kdm->write_to_file_formatted (out.string());
	}
}
	<|MERGE_RESOLUTION|>--- conflicted
+++ resolved
@@ -104,12 +104,9 @@
 	, _with_subtitles (false)
 	, _subtitle_offset (0)
 	, _subtitle_scale (1)
-<<<<<<< HEAD
 	, _encrypted (false)
-=======
 	, _colour_lut (0)
 	, _j2k_bandwidth (200000000)
->>>>>>> 2fc24250
 	, _frames_per_second (0)
 	, _dirty (false)
 {
@@ -178,12 +175,9 @@
 	, _with_subtitles    (o._with_subtitles)
 	, _subtitle_offset   (o._subtitle_offset)
 	, _subtitle_scale    (o._subtitle_scale)
-<<<<<<< HEAD
 	, _encrypted         (o._encrypted)
-=======
 	, _colour_lut        (o._colour_lut)
 	, _j2k_bandwidth     (o._j2k_bandwidth)
->>>>>>> 2fc24250
 	, _audio_language    (o._audio_language)
 	, _subtitle_language (o._subtitle_language)
 	, _territory         (o._territory)
@@ -447,12 +441,9 @@
 	f << "with_subtitles " << _with_subtitles << "\n";
 	f << "subtitle_offset " << _subtitle_offset << "\n";
 	f << "subtitle_scale " << _subtitle_scale << "\n";
-<<<<<<< HEAD
 	f << "encrypted " << _encrypted << "\n";
-=======
 	f << "colour_lut " << _colour_lut << "\n";
 	f << "j2k_bandwidth " << _j2k_bandwidth << "\n";
->>>>>>> 2fc24250
 	f << "audio_language " << _audio_language << "\n";
 	f << "subtitle_language " << _subtitle_language << "\n";
 	f << "territory " << _territory << "\n";
@@ -580,15 +571,12 @@
 			_subtitle_offset = atoi (v.c_str ());
 		} else if (k == "subtitle_scale") {
 			_subtitle_scale = atof (v.c_str ());
-<<<<<<< HEAD
 		} else if (k == "encrypted") {
 			_encrypted = (v == "1");
-=======
 		} else if (k == "colour_lut") {
 			_colour_lut = atoi (v.c_str ());
 		} else if (k == "j2k_bandwidth") {
 			_j2k_bandwidth = atoi (v.c_str ());
->>>>>>> 2fc24250
 		} else if (k == "audio_language") {
 			_audio_language = v;
 		} else if (k == "subtitle_language") {
@@ -1255,7 +1243,6 @@
 }
 
 void
-<<<<<<< HEAD
 Film::set_encrypted (bool e)
 {
 	{
@@ -1263,7 +1250,9 @@
 		_encrypted = e;
 	}
 	signal_changed (ENCRYPTED);
-=======
+}
+
+void
 Film::set_colour_lut (int i)
 {
 	{
@@ -1281,7 +1270,6 @@
 		_j2k_bandwidth = b;
 	}
 	signal_changed (J2K_BANDWIDTH);
->>>>>>> 2fc24250
 }
 
 void
