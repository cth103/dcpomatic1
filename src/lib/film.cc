/*
    Copyright (C) 2012 Carl Hetherington <cth@carlh.net>

    This program is free software; you can redistribute it and/or modify
    it under the terms of the GNU General Public License as published by
    the Free Software Foundation; either version 2 of the License, or
    (at your option) any later version.

    This program is distributed in the hope that it will be useful,
    but WITHOUT ANY WARRANTY; without even the implied warranty of
    MERCHANTABILITY or FITNESS FOR A PARTICULAR PURPOSE.  See the
    GNU General Public License for more details.

    You should have received a copy of the GNU General Public License
    along with this program; if not, write to the Free Software
    Foundation, Inc., 675 Mass Ave, Cambridge, MA 02139, USA.

*/

#include <stdexcept>
#include <iostream>
#include <algorithm>
#include <fstream>
#include <cstdlib>
#include <sstream>
#include <iomanip>
#include <unistd.h>
#include <boost/filesystem.hpp>
#include <boost/algorithm/string.hpp>
#include <boost/lexical_cast.hpp>
#include <boost/date_time.hpp>
#include <libxml++/libxml++.h>
#include <libcxml/cxml.h>
#include "film.h"
#include "format.h"
#include "job.h"
#include "filter.h"
#include "util.h"
#include "job_manager.h"
#include "ab_transcode_job.h"
#include "transcode_job.h"
#include "scp_dcp_job.h"
#include "log.h"
#include "exceptions.h"
#include "examine_content_job.h"
#include "scaler.h"
#include "config.h"
#include "version.h"
#include "ui_signaller.h"
#include "analyse_audio_job.h"
#include "playlist.h"
#include "player.h"
#include "ffmpeg_content.h"
#include "imagemagick_content.h"
#include "sndfile_content.h"
#include "dcp_content_type.h"

#include "i18n.h"

using std::string;
using std::stringstream;
using std::multimap;
using std::pair;
using std::map;
using std::vector;
using std::ifstream;
using std::ofstream;
using std::setfill;
using std::min;
using std::make_pair;
using std::endl;
using std::cout;
using std::list;
using boost::shared_ptr;
using boost::lexical_cast;
using boost::to_upper_copy;
using boost::ends_with;
using boost::starts_with;
using boost::optional;
using libdcp::Size;

int const Film::state_version = 4;

/** Construct a Film object in a given directory, reading any metadata
 *  file that exists in that directory.  An exception will be thrown if
 *  must_exist is true and the specified directory does not exist.
 *
 *  @param d Film directory.
 *  @param must_exist true to throw an exception if does not exist.
 */

Film::Film (string d, bool must_exist)
	: _playlist (new Playlist)
	, _use_dci_name (true)
	, _trust_content_headers (true)
	, _dcp_content_type (0)
	, _format (Format::from_id ("185"))
	, _scaler (Scaler::from_id ("bicubic"))
	, _trim_start (0)
	, _trim_end (0)
<<<<<<< HEAD
	, _ab (false)
=======
	, _trim_type (CPL)
	, _dcp_ab (false)
	, _use_content_audio (true)
>>>>>>> 92bc127a
	, _audio_gain (0)
	, _audio_delay (0)
	, _with_subtitles (false)
	, _subtitle_offset (0)
	, _subtitle_scale (1)
	, _colour_lut (0)
	, _j2k_bandwidth (200000000)
	, _dci_metadata (Config::instance()->default_dci_metadata ())
	, _dcp_frame_rate (0)
	, _dirty (false)
{
	set_dci_date_today ();

	_playlist->ContentChanged.connect (bind (&Film::content_changed, this, _1, _2));
	
	/* Make state.directory a complete path without ..s (where possible)
	   (Code swiped from Adam Bowen on stackoverflow)
	*/
	
	boost::filesystem::path p (boost::filesystem::system_complete (d));
	boost::filesystem::path result;
	for (boost::filesystem::path::iterator i = p.begin(); i != p.end(); ++i) {
		if (*i == "..") {
			if (boost::filesystem::is_symlink (result) || result.filename() == "..") {
				result /= *i;
			} else {
				result = result.parent_path ();
			}
		} else if (*i != ".") {
			result /= *i;
		}
	}

	set_directory (result.string ());
	
	if (!boost::filesystem::exists (directory())) {
		if (must_exist) {
			throw OpenFileError (directory());
		} else {
			boost::filesystem::create_directory (directory());
		}
	}

	if (must_exist) {
		read_metadata ();
	}

	_log.reset (new FileLog (file ("log")));
}

Film::Film (Film const & o)
	: boost::enable_shared_from_this<Film> (o)
	/* note: the copied film shares the original's log */
	, _log               (o._log)
	, _playlist          (new Playlist)
	, _directory         (o._directory)
	, _name              (o._name)
	, _use_dci_name      (o._use_dci_name)
	, _trust_content_headers (o._trust_content_headers)
	, _dcp_content_type  (o._dcp_content_type)
	, _format            (o._format)
	, _crop              (o._crop)
	, _filters           (o._filters)
	, _scaler            (o._scaler)
	, _trim_start        (o._trim_start)
	, _trim_end          (o._trim_end)
<<<<<<< HEAD
	, _ab                (o._ab)
=======
	, _trim_type         (o._trim_type)
	, _dcp_ab            (o._dcp_ab)
	, _content_audio_stream (o._content_audio_stream)
	, _external_audio    (o._external_audio)
	, _use_content_audio (o._use_content_audio)
>>>>>>> 92bc127a
	, _audio_gain        (o._audio_gain)
	, _audio_delay       (o._audio_delay)
	, _with_subtitles    (o._with_subtitles)
	, _subtitle_offset   (o._subtitle_offset)
	, _subtitle_scale    (o._subtitle_scale)
	, _colour_lut        (o._colour_lut)
	, _j2k_bandwidth     (o._j2k_bandwidth)
	, _dci_metadata      (o._dci_metadata)
	, _dcp_frame_rate    (o._dcp_frame_rate)
	, _dci_date          (o._dci_date)
	, _dirty             (o._dirty)
{
	for (ContentList::const_iterator i = o._content.begin(); i != o._content.end(); ++i) {
		_content.push_back ((*i)->clone ());
	}
	
	_playlist->ContentChanged.connect (bind (&Film::content_changed, this, _1, _2));
	
	_playlist->setup (_content);
}

string
Film::video_state_identifier () const
{
	assert (format ());

	pair<string, string> f = Filter::ffmpeg_strings (filters());

	stringstream s;
	s << format()->id()
	  << "_" << _playlist->video_digest()
	  << "_" << crop().left << "_" << crop().right << "_" << crop().top << "_" << crop().bottom
	  << "_" << _dcp_frame_rate
	  << "_" << f.first << "_" << f.second
	  << "_" << scaler()->id()
	  << "_" << j2k_bandwidth()
	  << "_" << boost::lexical_cast<int> (colour_lut());

	if (ab()) {
		pair<string, string> fa = Filter::ffmpeg_strings (Config::instance()->reference_filters());
		s << "ab_" << Config::instance()->reference_scaler()->id() << "_" << fa.first << "_" << fa.second;
	}

	return s.str ();
}
	  
/** @return The path to the directory to write video frame info files to */
string
Film::info_dir () const
{
	boost::filesystem::path p;
	p /= "info";
	p /= video_state_identifier ();
	return dir (p.string());
}

string
Film::internal_video_mxf_dir () const
{
	boost::filesystem::path p;
	return dir ("video");
}

string
Film::internal_video_mxf_filename () const
{
	return video_state_identifier() + ".mxf";
}

string
Film::dcp_video_mxf_filename () const
{
	return filename_safe_name() + "_video.mxf";
}

string
Film::dcp_audio_mxf_filename () const
{
	return filename_safe_name() + "_audio.mxf";
}

string
Film::filename_safe_name () const
{
	string const n = name ();
	string o;
	for (size_t i = 0; i < n.length(); ++i) {
		if (isalnum (n[i])) {
			o += n[i];
		} else {
			o += "_";
		}
	}

	return o;
}

string
Film::audio_analysis_path () const
{
	boost::filesystem::path p;
	p /= "analysis";
	p /= _playlist->audio_digest();
	return file (p.string ());
}

/** Add suitable Jobs to the JobManager to create a DCP for this Film */
void
Film::make_dcp ()
{
	set_dci_date_today ();
	
	if (dcp_name().find ("/") != string::npos) {
		throw BadSettingError (_("name"), _("cannot contain slashes"));
	}
	
	log()->log (String::compose ("DCP-o-matic %1 git %2 using %3", dcpomatic_version, dcpomatic_git_commit, dependency_version_summary()));

	{
		char buffer[128];
		gethostname (buffer, sizeof (buffer));
		log()->log (String::compose ("Starting to make DCP on %1", buffer));
	}
	
//	log()->log (String::compose ("Content is %1; type %2", content_path(), (content_type() == STILL ? _("still") : _("video"))));
//	if (length()) {
//		log()->log (String::compose ("Content length %1", length().get()));
//	}
//	log()->log (String::compose ("Content digest %1", content_digest()));
//	log()->log (String::compose ("Content at %1 fps, DCP at %2 fps", source_frame_rate(), dcp_frame_rate()));
	log()->log (String::compose ("%1 threads", Config::instance()->num_local_encoding_threads()));
	log()->log (String::compose ("J2K bandwidth %1", j2k_bandwidth()));
#ifdef DCPOMATIC_DEBUG
	log()->log ("DCP-o-matic built in debug mode.");
#else
	log()->log ("DCP-o-matic built in optimised mode.");
#endif
#ifdef LIBDCP_DEBUG
	log()->log ("libdcp built in debug mode.");
#else
	log()->log ("libdcp built in optimised mode.");
#endif
	pair<string, int> const c = cpu_info ();
	log()->log (String::compose ("CPU: %1, %2 processors", c.first, c.second));
	
	if (format() == 0) {
		throw MissingSettingError (_("format"));
	}

	if (content().empty ()) {
		throw MissingSettingError (_("content"));
	}

	if (dcp_content_type() == 0) {
		throw MissingSettingError (_("content type"));
	}

	if (name().empty()) {
		throw MissingSettingError (_("name"));
	}

	shared_ptr<Job> r;

	if (ab()) {
		r = JobManager::instance()->add (shared_ptr<Job> (new ABTranscodeJob (shared_from_this())));
	} else {
		r = JobManager::instance()->add (shared_ptr<Job> (new TranscodeJob (shared_from_this())));
	}
}

/** Start a job to analyse the audio in our Playlist */
void
Film::analyse_audio ()
{
	if (_analyse_audio_job) {
		return;
	}

	_analyse_audio_job.reset (new AnalyseAudioJob (shared_from_this()));
	_analyse_audio_job->Finished.connect (bind (&Film::analyse_audio_finished, this));
	JobManager::instance()->add (_analyse_audio_job);
}

/** Start a job to examine a piece of content */
void
Film::examine_content (shared_ptr<Content> c)
{
	shared_ptr<Job> j (new ExamineContentJob (shared_from_this(), c, trust_content_headers ()));
	JobManager::instance()->add (j);
}

void
Film::analyse_audio_finished ()
{
	ensure_ui_thread ();

	if (_analyse_audio_job->finished_ok ()) {
		AudioAnalysisSucceeded ();
	}
	
	_analyse_audio_job.reset ();
}

/** Start a job to send our DCP to the configured TMS */
void
Film::send_dcp_to_tms ()
{
	shared_ptr<Job> j (new SCPDCPJob (shared_from_this()));
	JobManager::instance()->add (j);
}

/** Count the number of frames that have been encoded for this film.
 *  @return frame count.
 */
int
Film::encoded_frames () const
{
	if (format() == 0) {
		return 0;
	}

	int N = 0;
	for (boost::filesystem::directory_iterator i = boost::filesystem::directory_iterator (info_dir ()); i != boost::filesystem::directory_iterator(); ++i) {
		++N;
		boost::this_thread::interruption_point ();
	}

	return N;
}

/** Write state to our `metadata' file */
void
Film::write_metadata () const
{
	ContentList the_content = content ();
	
	boost::mutex::scoped_lock lm (_state_mutex);

	boost::filesystem::create_directories (directory());

	xmlpp::Document doc;
	xmlpp::Element* root = doc.create_root_node ("Metadata");

	root->add_child("Version")->add_child_text (boost::lexical_cast<string> (state_version));
	root->add_child("Name")->add_child_text (_name);
	root->add_child("UseDCIName")->add_child_text (_use_dci_name ? "1" : "0");
	root->add_child("TrustContentHeaders")->add_child_text (_trust_content_headers ? "1" : "0");
	if (_dcp_content_type) {
		root->add_child("DCPContentType")->add_child_text (_dcp_content_type->dci_name ());
	}
	if (_format) {
<<<<<<< HEAD
		root->add_child("Format")->add_child_text (_format->id ());
=======
		f << "format " << _format->as_metadata () << endl;
	}
	f << "left_crop " << _crop.left << endl;
	f << "right_crop " << _crop.right << endl;
	f << "top_crop " << _crop.top << endl;
	f << "bottom_crop " << _crop.bottom << endl;
	for (vector<Filter const *>::const_iterator i = _filters.begin(); i != _filters.end(); ++i) {
		f << "filter " << (*i)->id () << endl;
	}
	f << "scaler " << _scaler->id () << endl;
	f << "trim_start " << _trim_start << endl;
	f << "trim_end " << _trim_end << endl;
	switch (_trim_type) {
	case CPL:
		f << "trim_type cpl\n";
		break;
	case ENCODE:
		f << "trim_type encode\n";
		break;
	}
	f << "dcp_ab " << (_dcp_ab ? "1" : "0") << endl;
	if (_content_audio_stream) {
		f << "selected_content_audio_stream " << _content_audio_stream->to_string() << endl;
	}
	for (vector<string>::const_iterator i = _external_audio.begin(); i != _external_audio.end(); ++i) {
		f << "external_audio " << *i << endl;
	}
	f << "use_content_audio " << (_use_content_audio ? "1" : "0") << endl;
	f << "audio_gain " << _audio_gain << endl;
	f << "audio_delay " << _audio_delay << endl;
	f << "still_duration " << _still_duration << endl;
	if (_subtitle_stream) {
		f << "selected_subtitle_stream " << _subtitle_stream->to_string() << endl;
>>>>>>> 92bc127a
	}
	root->add_child("LeftCrop")->add_child_text (boost::lexical_cast<string> (_crop.left));
	root->add_child("RightCrop")->add_child_text (boost::lexical_cast<string> (_crop.right));
	root->add_child("TopCrop")->add_child_text (boost::lexical_cast<string> (_crop.top));
	root->add_child("BottomCrop")->add_child_text (boost::lexical_cast<string> (_crop.bottom));

	for (vector<Filter const *>::const_iterator i = _filters.begin(); i != _filters.end(); ++i) {
		root->add_child("Filter")->add_child_text ((*i)->id ());
	}
	
	root->add_child("Scaler")->add_child_text (_scaler->id ());
	root->add_child("TrimStart")->add_child_text (boost::lexical_cast<string> (_trim_start));
	root->add_child("TrimEnd")->add_child_text (boost::lexical_cast<string> (_trim_end));
	root->add_child("AB")->add_child_text (_ab ? "1" : "0");
	root->add_child("AudioGain")->add_child_text (boost::lexical_cast<string> (_audio_gain));
	root->add_child("AudioDelay")->add_child_text (boost::lexical_cast<string> (_audio_delay));
	root->add_child("WithSubtitles")->add_child_text (_with_subtitles ? "1" : "0");
	root->add_child("SubtitleOffset")->add_child_text (boost::lexical_cast<string> (_subtitle_offset));
	root->add_child("SubtitleScale")->add_child_text (boost::lexical_cast<string> (_subtitle_scale));
	root->add_child("ColourLUT")->add_child_text (boost::lexical_cast<string> (_colour_lut));
	root->add_child("J2KBandwidth")->add_child_text (boost::lexical_cast<string> (_j2k_bandwidth));
	_dci_metadata.as_xml (root->add_child ("DCIMetadata"));
	root->add_child("DCPFrameRate")->add_child_text (boost::lexical_cast<string> (_dcp_frame_rate));
	root->add_child("DCIDate")->add_child_text (boost::gregorian::to_iso_string (_dci_date));
	_audio_mapping.as_xml (root->add_child("AudioMapping"));

	for (ContentList::iterator i = the_content.begin(); i != the_content.end(); ++i) {
		(*i)->as_xml (root->add_child ("Content"));
	}

	doc.write_to_file_formatted (file ("metadata.xml"));
	
	_dirty = false;
}

/** Read state from our metadata file */
void
Film::read_metadata ()
{
	boost::mutex::scoped_lock lm (_state_mutex);

	if (boost::filesystem::exists (file ("metadata")) && !boost::filesystem::exists (file ("metadata.xml"))) {
		throw StringError (_("This film was created with an older version of DCP-o-matic, and unfortunately it cannot be loaded into this version.  You will need to create a new Film, re-add your content and set it up again.  Sorry!"));
	}

	cxml::File f (file ("metadata.xml"), "Metadata");
	
	_name = f.string_child ("Name");
	_use_dci_name = f.bool_child ("UseDCIName");
	_trust_content_headers = f.bool_child ("TrustContentHeaders");

<<<<<<< HEAD
	{
		optional<string> c = f.optional_string_child ("DCPContentType");
		if (c) {
			_dcp_content_type = DCPContentType::from_dci_name (c.get ());
=======
		if (k == "audio_sample_rate") {
			audio_sample_rate = atoi (v.c_str());
		}

		/* User-specified stuff */
		if (k == "name") {
			_name = v;
		} else if (k == "use_dci_name") {
			_use_dci_name = (v == "1");
		} else if (k == "content") {
			_content = v;
		} else if (k == "trust_content_header") {
			_trust_content_header = (v == "1");
		} else if (k == "dcp_content_type") {
			if (version < 3) {
				_dcp_content_type = DCPContentType::from_pretty_name (v);
			} else {
				_dcp_content_type = DCPContentType::from_dci_name (v);
			}
		} else if (k == "format") {
			_format = Format::from_metadata (v);
		} else if (k == "left_crop") {
			_crop.left = atoi (v.c_str ());
		} else if (k == "right_crop") {
			_crop.right = atoi (v.c_str ());
		} else if (k == "top_crop") {
			_crop.top = atoi (v.c_str ());
		} else if (k == "bottom_crop") {
			_crop.bottom = atoi (v.c_str ());
		} else if (k == "filter") {
			_filters.push_back (Filter::from_id (v));
		} else if (k == "scaler") {
			_scaler = Scaler::from_id (v);
		} else if ( ((!version || version < 2) && k == "dcp_trim_start") || k == "trim_start") {
			_trim_start = atoi (v.c_str ());
		} else if ( ((!version || version < 2) && k == "dcp_trim_end") || k == "trim_end") {
			_trim_end = atoi (v.c_str ());
		} else if (k == "trim_type") {
			if (v == "cpl") {
				_trim_type = CPL;
			} else if (v == "encode") {
				_trim_type = ENCODE;
			}
		} else if (k == "dcp_ab") {
			_dcp_ab = (v == "1");
		} else if (k == "selected_content_audio_stream" || (!version && k == "selected_audio_stream")) {
			if (!version) {
				audio_stream_index = atoi (v.c_str ());
			} else {
				_content_audio_stream = audio_stream_factory (v, version);
			}
		} else if (k == "external_audio") {
			_external_audio.push_back (v);
		} else if (k == "use_content_audio") {
			_use_content_audio = (v == "1");
		} else if (k == "audio_gain") {
			_audio_gain = atof (v.c_str ());
		} else if (k == "audio_delay") {
			_audio_delay = atoi (v.c_str ());
		} else if (k == "still_duration") {
			_still_duration = atoi (v.c_str ());
		} else if (k == "selected_subtitle_stream") {
			if (!version) {
				subtitle_stream_index = atoi (v.c_str ());
			} else {
				_subtitle_stream = subtitle_stream_factory (v, version);
			}
		} else if (k == "with_subtitles") {
			_with_subtitles = (v == "1");
		} else if (k == "subtitle_offset") {
			_subtitle_offset = atoi (v.c_str ());
		} else if (k == "subtitle_scale") {
			_subtitle_scale = atof (v.c_str ());
		} else if (k == "colour_lut") {
			_colour_lut = atoi (v.c_str ());
		} else if (k == "j2k_bandwidth") {
			_j2k_bandwidth = atoi (v.c_str ());
		} else if (k == "dci_date") {
			_dci_date = boost::gregorian::from_undelimited_string (v);
		} else if (k == "dcp_frame_rate") {
			_dcp_frame_rate = atoi (v.c_str ());
>>>>>>> 92bc127a
		}
	}

	{
		optional<string> c = f.optional_string_child ("Format");
		if (c) {
			_format = Format::from_id (c.get ());
		}
	}

	_crop.left = f.number_child<int> ("LeftCrop");
	_crop.right = f.number_child<int> ("RightCrop");
	_crop.top = f.number_child<int> ("TopCrop");
	_crop.bottom = f.number_child<int> ("BottomCrop");

	{
		list<shared_ptr<cxml::Node> > c = f.node_children ("Filter");
		for (list<shared_ptr<cxml::Node> >::iterator i = c.begin(); i != c.end(); ++i) {
			_filters.push_back (Filter::from_id ((*i)->content ()));
		}
	}

	_scaler = Scaler::from_id (f.string_child ("Scaler"));
	_trim_start = f.number_child<int> ("TrimStart");
	_trim_end = f.number_child<int> ("TrimEnd");
	_ab = f.bool_child ("AB");
	_audio_gain = f.number_child<float> ("AudioGain");
	_audio_delay = f.number_child<int> ("AudioDelay");
	_with_subtitles = f.bool_child ("WithSubtitles");
	_subtitle_offset = f.number_child<float> ("SubtitleOffset");
	_subtitle_scale = f.number_child<float> ("SubtitleScale");
	_colour_lut = f.number_child<int> ("ColourLUT");
	_j2k_bandwidth = f.number_child<int> ("J2KBandwidth");
	_dci_metadata = DCIMetadata (f.node_child ("DCIMetadata"));
	_dcp_frame_rate = f.number_child<int> ("DCPFrameRate");
	_dci_date = boost::gregorian::from_undelimited_string (f.string_child ("DCIDate"));

	list<shared_ptr<cxml::Node> > c = f.node_children ("Content");
	for (list<shared_ptr<cxml::Node> >::iterator i = c.begin(); i != c.end(); ++i) {

		string const type = (*i)->string_child ("Type");
		boost::shared_ptr<Content> c;
		
		if (type == "FFmpeg") {
			c.reset (new FFmpegContent (*i));
		} else if (type == "ImageMagick") {
			c.reset (new ImageMagickContent (*i));
		} else if (type == "Sndfile") {
			c.reset (new SndfileContent (*i));
		}

		_content.push_back (c);
	}

	/* This must come after we've loaded the content, as we're looking things up in _content */
	_audio_mapping.set_from_xml (_content, f.node_child ("AudioMapping"));

	_dirty = false;

	_playlist->setup (_content);
}

libdcp::Size
Film::cropped_size (libdcp::Size s) const
{
	boost::mutex::scoped_lock lm (_state_mutex);
	s.width -= _crop.left + _crop.right;
	s.height -= _crop.top + _crop.bottom;
	return s;
}

/** Given a directory name, return its full path within the Film's directory.
 *  The directory (and its parents) will be created if they do not exist.
 */
string
Film::dir (string d) const
{
	boost::mutex::scoped_lock lm (_directory_mutex);
	
	boost::filesystem::path p;
	p /= _directory;
	p /= d;
	
	boost::filesystem::create_directories (p);
	
	return p.string ();
}

/** Given a file or directory name, return its full path within the Film's directory.
 *  _directory_mutex must not be locked on entry.
 *  Any required parent directories will be created.
 */
string
Film::file (string f) const
{
	boost::mutex::scoped_lock lm (_directory_mutex);

	boost::filesystem::path p;
	p /= _directory;
	p /= f;

	boost::filesystem::create_directories (p.parent_path ());
	
	return p.string ();
}

/** @return The sampling rate that we will resample the audio to */
int
Film::target_audio_sample_rate () const
{
	if (!has_audio ()) {
		return 0;
	}
	
	/* Resample to a DCI-approved sample rate */
	double t = dcp_audio_sample_rate (audio_frame_rate());

	FrameRateConversion frc (video_frame_rate(), dcp_frame_rate());

	/* Compensate if the DCP is being run at a different frame rate
	   to the source; that is, if the video is run such that it will
	   look different in the DCP compared to the source (slower or faster).
	   skip/repeat doesn't come into effect here.
	*/

	if (frc.change_speed) {
		t *= video_frame_rate() * frc.factor() / dcp_frame_rate();
	}

	return rint (t);
}

/** @return a DCI-compliant name for a DCP of this film */
string
Film::dci_name (bool if_created_now) const
{
	stringstream d;

	string fixed_name = to_upper_copy (name());
	for (size_t i = 0; i < fixed_name.length(); ++i) {
		if (fixed_name[i] == ' ') {
			fixed_name[i] = '-';
		}
	}

	/* Spec is that the name part should be maximum 14 characters, as I understand it */
	if (fixed_name.length() > 14) {
		fixed_name = fixed_name.substr (0, 14);
	}

	d << fixed_name;

	if (dcp_content_type()) {
		d << "_" << dcp_content_type()->dci_name();
	}

	if (format()) {
		d << "_" << format()->dci_name();
	}

	DCIMetadata const dm = dci_metadata ();

	if (!dm.audio_language.empty ()) {
		d << "_" << dm.audio_language;
		if (!dm.subtitle_language.empty()) {
			d << "-" << dm.subtitle_language;
		} else {
			d << "-XX";
		}
	}

	if (!dm.territory.empty ()) {
		d << "_" << dm.territory;
		if (!dm.rating.empty ()) {
			d << "-" << dm.rating;
		}
	}

	switch (audio_channels ()) {
	case 1:
		d << "_10";
		break;
	case 2:
		d << "_20";
		break;
	case 6:
		d << "_51";
		break;
	case 8:
		d << "_71";
		break;
	}

	d << "_2K";

	if (!dm.studio.empty ()) {
		d << "_" << dm.studio;
	}

	if (if_created_now) {
		d << "_" << boost::gregorian::to_iso_string (boost::gregorian::day_clock::local_day ());
	} else {
		d << "_" << boost::gregorian::to_iso_string (_dci_date);
	}

	if (!dm.facility.empty ()) {
		d << "_" << dm.facility;
	}

	if (!dm.package_type.empty ()) {
		d << "_" << dm.package_type;
	}

	return d.str ();
}

/** @return name to give the DCP */
string
Film::dcp_name (bool if_created_now) const
{
	if (use_dci_name()) {
		return dci_name (if_created_now);
	}

	return name();
}


void
Film::set_directory (string d)
{
	boost::mutex::scoped_lock lm (_state_mutex);
	_directory = d;
	_dirty = true;
}

void
Film::set_name (string n)
{
	{
		boost::mutex::scoped_lock lm (_state_mutex);
		_name = n;
	}
	signal_changed (NAME);
}

void
Film::set_use_dci_name (bool u)
{
	{
		boost::mutex::scoped_lock lm (_state_mutex);
		_use_dci_name = u;
	}
	signal_changed (USE_DCI_NAME);
}

void
Film::set_trust_content_headers (bool t)
{
	{
		boost::mutex::scoped_lock lm (_state_mutex);
		_trust_content_headers = t;
	}
	
	signal_changed (TRUST_CONTENT_HEADERS);

	if (!_trust_content_headers && !content().empty()) {
		/* We just said that we don't trust the content's header */
		ContentList c = content ();
		for (ContentList::iterator i = c.begin(); i != c.end(); ++i) {
			examine_content (*i);
		}
	}
}
	       
void
Film::set_dcp_content_type (DCPContentType const * t)
{
	{
		boost::mutex::scoped_lock lm (_state_mutex);
		_dcp_content_type = t;
	}
	signal_changed (DCP_CONTENT_TYPE);
}

void
Film::set_format (Format const * f)
{
	{
		boost::mutex::scoped_lock lm (_state_mutex);
		_format = f;
	}
	signal_changed (FORMAT);
}

void
Film::set_crop (Crop c)
{
	{
		boost::mutex::scoped_lock lm (_state_mutex);
		_crop = c;
	}
	signal_changed (CROP);
}

void
Film::set_left_crop (int c)
{
	{
		boost::mutex::scoped_lock lm (_state_mutex);
		
		if (_crop.left == c) {
			return;
		}
		
		_crop.left = c;
	}
	signal_changed (CROP);
}

void
Film::set_right_crop (int c)
{
	{
		boost::mutex::scoped_lock lm (_state_mutex);
		if (_crop.right == c) {
			return;
		}
		
		_crop.right = c;
	}
	signal_changed (CROP);
}

void
Film::set_top_crop (int c)
{
	{
		boost::mutex::scoped_lock lm (_state_mutex);
		if (_crop.top == c) {
			return;
		}
		
		_crop.top = c;
	}
	signal_changed (CROP);
}

void
Film::set_bottom_crop (int c)
{
	{
		boost::mutex::scoped_lock lm (_state_mutex);
		if (_crop.bottom == c) {
			return;
		}
		
		_crop.bottom = c;
	}
	signal_changed (CROP);
}

void
Film::set_filters (vector<Filter const *> f)
{
	{
		boost::mutex::scoped_lock lm (_state_mutex);
		_filters = f;
	}
	signal_changed (FILTERS);
}

void
Film::set_scaler (Scaler const * s)
{
	{
		boost::mutex::scoped_lock lm (_state_mutex);
		_scaler = s;
	}
	signal_changed (SCALER);
}

void
Film::set_trim_start (int t)
{
	{
		boost::mutex::scoped_lock lm (_state_mutex);
		_trim_start = t;
	}
	signal_changed (TRIM_START);
}

void
Film::set_trim_end (int t)
{
	{
		boost::mutex::scoped_lock lm (_state_mutex);
		_trim_end = t;
	}
	signal_changed (TRIM_END);
}

void
<<<<<<< HEAD
Film::set_ab (bool a)
=======
Film::set_trim_type (TrimType t)
{
	{
		boost::mutex::scoped_lock lm (_state_mutex);
		_trim_type = t;
	}
	signal_changed (TRIM_TYPE);
}

void
Film::set_dcp_ab (bool a)
>>>>>>> 92bc127a
{
	{
		boost::mutex::scoped_lock lm (_state_mutex);
		_ab = a;
	}
	signal_changed (AB);
}

void
Film::set_audio_gain (float g)
{
	{
		boost::mutex::scoped_lock lm (_state_mutex);
		_audio_gain = g;
	}
	signal_changed (AUDIO_GAIN);
}

void
Film::set_audio_delay (int d)
{
	{
		boost::mutex::scoped_lock lm (_state_mutex);
		_audio_delay = d;
	}
	signal_changed (AUDIO_DELAY);
}

void
Film::set_with_subtitles (bool w)
{
	{
		boost::mutex::scoped_lock lm (_state_mutex);
		_with_subtitles = w;
	}
	signal_changed (WITH_SUBTITLES);
}

void
Film::set_subtitle_offset (int o)
{
	{
		boost::mutex::scoped_lock lm (_state_mutex);
		_subtitle_offset = o;
	}
	signal_changed (SUBTITLE_OFFSET);
}

void
Film::set_subtitle_scale (float s)
{
	{
		boost::mutex::scoped_lock lm (_state_mutex);
		_subtitle_scale = s;
	}
	signal_changed (SUBTITLE_SCALE);
}

void
Film::set_colour_lut (int i)
{
	{
		boost::mutex::scoped_lock lm (_state_mutex);
		_colour_lut = i;
	}
	signal_changed (COLOUR_LUT);
}

void
Film::set_j2k_bandwidth (int b)
{
	{
		boost::mutex::scoped_lock lm (_state_mutex);
		_j2k_bandwidth = b;
	}
	signal_changed (J2K_BANDWIDTH);
}

void
Film::set_dci_metadata (DCIMetadata m)
{
	{
		boost::mutex::scoped_lock lm (_state_mutex);
		_dci_metadata = m;
	}
	signal_changed (DCI_METADATA);
}


void
Film::set_dcp_frame_rate (int f)
{
	{
		boost::mutex::scoped_lock lm (_state_mutex);
		_dcp_frame_rate = f;
	}
	signal_changed (DCP_FRAME_RATE);
}

void
Film::signal_changed (Property p)
{
	{
		boost::mutex::scoped_lock lm (_state_mutex);
		_dirty = true;
	}

	switch (p) {
	case Film::CONTENT:
		_playlist->setup (content ());
		set_dcp_frame_rate (best_dcp_frame_rate (video_frame_rate ()));
		set_audio_mapping (_playlist->default_audio_mapping ());
		break;
	default:
		break;
	}

	if (ui_signaller) {
		ui_signaller->emit (boost::bind (boost::ref (Changed), p));
	}
}

void
Film::set_dci_date_today ()
{
	_dci_date = boost::gregorian::day_clock::local_day ();
}

string
Film::info_path (int f) const
{
	boost::filesystem::path p;
	p /= info_dir ();

	stringstream s;
	s.width (8);
	s << setfill('0') << f << ".md5";

	p /= s.str();

	/* info_dir() will already have added any initial bit of the path,
	   so don't call file() on this.
	*/
	return p.string ();
}

string
Film::j2c_path (int f, bool t) const
{
	boost::filesystem::path p;
	p /= "j2c";
	p /= video_state_identifier ();

	stringstream s;
	s.width (8);
	s << setfill('0') << f << ".j2c";

	if (t) {
		s << ".tmp";
	}

	p /= s.str();
	return file (p.string ());
}

/** Make an educated guess as to whether we have a complete DCP
 *  or not.
 *  @return true if we do.
 */

bool
Film::have_dcp () const
{
	try {
		libdcp::DCP dcp (dir (dcp_name()));
		dcp.read ();
	} catch (...) {
		return false;
	}

	return true;
}

shared_ptr<Player>
Film::player () const
{
	boost::mutex::scoped_lock lm (_state_mutex);
	return shared_ptr<Player> (new Player (shared_from_this (), _playlist));
}

void
Film::add_content (shared_ptr<Content> c)
{
	{
		boost::mutex::scoped_lock lm (_state_mutex);
		_content.push_back (c);
	}

	signal_changed (CONTENT);

	examine_content (c);
}

void
Film::remove_content (shared_ptr<Content> c)
{
	{
		boost::mutex::scoped_lock lm (_state_mutex);
		ContentList::iterator i = find (_content.begin(), _content.end(), c);
		if (i != _content.end ()) {
			_content.erase (i);
		}
	}

	signal_changed (CONTENT);
}

void
Film::move_content_earlier (shared_ptr<Content> c)
{
	{
		boost::mutex::scoped_lock lm (_state_mutex);
		ContentList::iterator i = find (_content.begin(), _content.end(), c);
		if (i == _content.begin () || i == _content.end()) {
			return;
		}

		ContentList::iterator j = i;
		--j;

		swap (*i, *j);
	}

	signal_changed (CONTENT);
}

void
Film::move_content_later (shared_ptr<Content> c)
{
	{
		boost::mutex::scoped_lock lm (_state_mutex);
		ContentList::iterator i = find (_content.begin(), _content.end(), c);
		if (i == _content.end()) {
			return;
		}

		ContentList::iterator j = i;
		++j;
		if (j == _content.end ()) {
			return;
		}

		swap (*i, *j);
	}

	signal_changed (CONTENT);

}

ContentAudioFrame
Film::audio_length () const
{
	return _playlist->audio_length ();
}

int
Film::audio_channels () const
{
	return _playlist->audio_channels ();
}

int
Film::audio_frame_rate () const
{
	return _playlist->audio_frame_rate ();
}

bool
Film::has_audio () const
{
	return _playlist->has_audio ();
}

float
Film::video_frame_rate () const
{
	return _playlist->video_frame_rate ();
}

libdcp::Size
Film::video_size () const
{
	return _playlist->video_size ();
}

ContentVideoFrame
Film::video_length () const
{
	return _playlist->video_length ();
}

/** Unfortunately this is needed as the GUI has FFmpeg-specific controls */
shared_ptr<FFmpegContent>
Film::ffmpeg () const
{
	boost::mutex::scoped_lock lm (_state_mutex);
	
	for (ContentList::const_iterator i = _content.begin (); i != _content.end(); ++i) {
		shared_ptr<FFmpegContent> f = boost::dynamic_pointer_cast<FFmpegContent> (*i);
		if (f) {
			return f;
		}
	}

	return shared_ptr<FFmpegContent> ();
}

vector<FFmpegSubtitleStream>
Film::ffmpeg_subtitle_streams () const
{
	shared_ptr<FFmpegContent> f = ffmpeg ();
	if (f) {
		return f->subtitle_streams ();
	}

	return vector<FFmpegSubtitleStream> ();
}

boost::optional<FFmpegSubtitleStream>
Film::ffmpeg_subtitle_stream () const
{
	shared_ptr<FFmpegContent> f = ffmpeg ();
	if (f) {
		return f->subtitle_stream ();
	}

	return boost::none;
}

vector<FFmpegAudioStream>
Film::ffmpeg_audio_streams () const
{
	shared_ptr<FFmpegContent> f = ffmpeg ();
	if (f) {
		return f->audio_streams ();
	}

	return vector<FFmpegAudioStream> ();
}

boost::optional<FFmpegAudioStream>
Film::ffmpeg_audio_stream () const
{
	shared_ptr<FFmpegContent> f = ffmpeg ();
	if (f) {
		return f->audio_stream ();
	}

	return boost::none;
}

void
Film::set_ffmpeg_subtitle_stream (FFmpegSubtitleStream s)
{
	shared_ptr<FFmpegContent> f = ffmpeg ();
	if (f) {
		f->set_subtitle_stream (s);
	}
}

void
Film::set_ffmpeg_audio_stream (FFmpegAudioStream s)
{
	shared_ptr<FFmpegContent> f = ffmpeg ();
	if (f) {
		f->set_audio_stream (s);
	}
}

void
Film::set_audio_mapping (AudioMapping m)
{
	{
		boost::mutex::scoped_lock lm (_state_mutex);
		_audio_mapping = m;
	}

	signal_changed (AUDIO_MAPPING);
}

void
Film::content_changed (boost::weak_ptr<Content> c, int p)
{
	if (p == VideoContentProperty::VIDEO_FRAME_RATE) {
		set_dcp_frame_rate (best_dcp_frame_rate (video_frame_rate ()));
	} else if (p == AudioContentProperty::AUDIO_CHANNELS) {
		set_audio_mapping (_playlist->default_audio_mapping ());
	}		

	if (ui_signaller) {
		ui_signaller->emit (boost::bind (boost::ref (ContentChanged), c, p));
	}
}<|MERGE_RESOLUTION|>--- conflicted
+++ resolved
@@ -98,13 +98,8 @@
 	, _scaler (Scaler::from_id ("bicubic"))
 	, _trim_start (0)
 	, _trim_end (0)
-<<<<<<< HEAD
+	, _trim_type (CPL)
 	, _ab (false)
-=======
-	, _trim_type (CPL)
-	, _dcp_ab (false)
-	, _use_content_audio (true)
->>>>>>> 92bc127a
 	, _audio_gain (0)
 	, _audio_delay (0)
 	, _with_subtitles (false)
@@ -171,15 +166,8 @@
 	, _scaler            (o._scaler)
 	, _trim_start        (o._trim_start)
 	, _trim_end          (o._trim_end)
-<<<<<<< HEAD
+	, _trim_type         (o._trim_type)
 	, _ab                (o._ab)
-=======
-	, _trim_type         (o._trim_type)
-	, _dcp_ab            (o._dcp_ab)
-	, _content_audio_stream (o._content_audio_stream)
-	, _external_audio    (o._external_audio)
-	, _use_content_audio (o._use_content_audio)
->>>>>>> 92bc127a
 	, _audio_gain        (o._audio_gain)
 	, _audio_delay       (o._audio_delay)
 	, _with_subtitles    (o._with_subtitles)
@@ -427,48 +415,23 @@
 	root->add_child("Name")->add_child_text (_name);
 	root->add_child("UseDCIName")->add_child_text (_use_dci_name ? "1" : "0");
 	root->add_child("TrustContentHeaders")->add_child_text (_trust_content_headers ? "1" : "0");
+
 	if (_dcp_content_type) {
 		root->add_child("DCPContentType")->add_child_text (_dcp_content_type->dci_name ());
 	}
+
 	if (_format) {
-<<<<<<< HEAD
 		root->add_child("Format")->add_child_text (_format->id ());
-=======
-		f << "format " << _format->as_metadata () << endl;
-	}
-	f << "left_crop " << _crop.left << endl;
-	f << "right_crop " << _crop.right << endl;
-	f << "top_crop " << _crop.top << endl;
-	f << "bottom_crop " << _crop.bottom << endl;
-	for (vector<Filter const *>::const_iterator i = _filters.begin(); i != _filters.end(); ++i) {
-		f << "filter " << (*i)->id () << endl;
-	}
-	f << "scaler " << _scaler->id () << endl;
-	f << "trim_start " << _trim_start << endl;
-	f << "trim_end " << _trim_end << endl;
+	}
+
 	switch (_trim_type) {
 	case CPL:
-		f << "trim_type cpl\n";
+		root->add_child("TrimType")->add_child_text ("CPL");
 		break;
 	case ENCODE:
-		f << "trim_type encode\n";
-		break;
-	}
-	f << "dcp_ab " << (_dcp_ab ? "1" : "0") << endl;
-	if (_content_audio_stream) {
-		f << "selected_content_audio_stream " << _content_audio_stream->to_string() << endl;
-	}
-	for (vector<string>::const_iterator i = _external_audio.begin(); i != _external_audio.end(); ++i) {
-		f << "external_audio " << *i << endl;
-	}
-	f << "use_content_audio " << (_use_content_audio ? "1" : "0") << endl;
-	f << "audio_gain " << _audio_gain << endl;
-	f << "audio_delay " << _audio_delay << endl;
-	f << "still_duration " << _still_duration << endl;
-	if (_subtitle_stream) {
-		f << "selected_subtitle_stream " << _subtitle_stream->to_string() << endl;
->>>>>>> 92bc127a
-	}
+		root->add_child("TrimType")->add_child_text ("Encode");
+	}
+			
 	root->add_child("LeftCrop")->add_child_text (boost::lexical_cast<string> (_crop.left));
 	root->add_child("RightCrop")->add_child_text (boost::lexical_cast<string> (_crop.right));
 	root->add_child("TopCrop")->add_child_text (boost::lexical_cast<string> (_crop.top));
@@ -519,94 +482,10 @@
 	_use_dci_name = f.bool_child ("UseDCIName");
 	_trust_content_headers = f.bool_child ("TrustContentHeaders");
 
-<<<<<<< HEAD
 	{
 		optional<string> c = f.optional_string_child ("DCPContentType");
 		if (c) {
 			_dcp_content_type = DCPContentType::from_dci_name (c.get ());
-=======
-		if (k == "audio_sample_rate") {
-			audio_sample_rate = atoi (v.c_str());
-		}
-
-		/* User-specified stuff */
-		if (k == "name") {
-			_name = v;
-		} else if (k == "use_dci_name") {
-			_use_dci_name = (v == "1");
-		} else if (k == "content") {
-			_content = v;
-		} else if (k == "trust_content_header") {
-			_trust_content_header = (v == "1");
-		} else if (k == "dcp_content_type") {
-			if (version < 3) {
-				_dcp_content_type = DCPContentType::from_pretty_name (v);
-			} else {
-				_dcp_content_type = DCPContentType::from_dci_name (v);
-			}
-		} else if (k == "format") {
-			_format = Format::from_metadata (v);
-		} else if (k == "left_crop") {
-			_crop.left = atoi (v.c_str ());
-		} else if (k == "right_crop") {
-			_crop.right = atoi (v.c_str ());
-		} else if (k == "top_crop") {
-			_crop.top = atoi (v.c_str ());
-		} else if (k == "bottom_crop") {
-			_crop.bottom = atoi (v.c_str ());
-		} else if (k == "filter") {
-			_filters.push_back (Filter::from_id (v));
-		} else if (k == "scaler") {
-			_scaler = Scaler::from_id (v);
-		} else if ( ((!version || version < 2) && k == "dcp_trim_start") || k == "trim_start") {
-			_trim_start = atoi (v.c_str ());
-		} else if ( ((!version || version < 2) && k == "dcp_trim_end") || k == "trim_end") {
-			_trim_end = atoi (v.c_str ());
-		} else if (k == "trim_type") {
-			if (v == "cpl") {
-				_trim_type = CPL;
-			} else if (v == "encode") {
-				_trim_type = ENCODE;
-			}
-		} else if (k == "dcp_ab") {
-			_dcp_ab = (v == "1");
-		} else if (k == "selected_content_audio_stream" || (!version && k == "selected_audio_stream")) {
-			if (!version) {
-				audio_stream_index = atoi (v.c_str ());
-			} else {
-				_content_audio_stream = audio_stream_factory (v, version);
-			}
-		} else if (k == "external_audio") {
-			_external_audio.push_back (v);
-		} else if (k == "use_content_audio") {
-			_use_content_audio = (v == "1");
-		} else if (k == "audio_gain") {
-			_audio_gain = atof (v.c_str ());
-		} else if (k == "audio_delay") {
-			_audio_delay = atoi (v.c_str ());
-		} else if (k == "still_duration") {
-			_still_duration = atoi (v.c_str ());
-		} else if (k == "selected_subtitle_stream") {
-			if (!version) {
-				subtitle_stream_index = atoi (v.c_str ());
-			} else {
-				_subtitle_stream = subtitle_stream_factory (v, version);
-			}
-		} else if (k == "with_subtitles") {
-			_with_subtitles = (v == "1");
-		} else if (k == "subtitle_offset") {
-			_subtitle_offset = atoi (v.c_str ());
-		} else if (k == "subtitle_scale") {
-			_subtitle_scale = atof (v.c_str ());
-		} else if (k == "colour_lut") {
-			_colour_lut = atoi (v.c_str ());
-		} else if (k == "j2k_bandwidth") {
-			_j2k_bandwidth = atoi (v.c_str ());
-		} else if (k == "dci_date") {
-			_dci_date = boost::gregorian::from_undelimited_string (v);
-		} else if (k == "dcp_frame_rate") {
-			_dcp_frame_rate = atoi (v.c_str ());
->>>>>>> 92bc127a
 		}
 	}
 
@@ -614,6 +493,15 @@
 		optional<string> c = f.optional_string_child ("Format");
 		if (c) {
 			_format = Format::from_id (c.get ());
+		}
+	}
+
+	{
+		optional<string> c = f.optional_string_child ("TrimType");
+		if (!c || c.get() == "CPL") {
+			_trim_type = CPL;
+		} else if (c && c.get() == "Encode") {
+			_trim_type = ENCODE;
 		}
 	}
 
@@ -1010,21 +898,17 @@
 }
 
 void
-<<<<<<< HEAD
+Film::set_trim_type (TrimType t)
+{
+	{
+		boost::mutex::scoped_lock lm (_state_mutex);
+		_trim_type = t;
+	}
+	signal_changed (TRIM_TYPE);
+}
+
+void
 Film::set_ab (bool a)
-=======
-Film::set_trim_type (TrimType t)
-{
-	{
-		boost::mutex::scoped_lock lm (_state_mutex);
-		_trim_type = t;
-	}
-	signal_changed (TRIM_TYPE);
-}
-
-void
-Film::set_dcp_ab (bool a)
->>>>>>> 92bc127a
 {
 	{
 		boost::mutex::scoped_lock lm (_state_mutex);
