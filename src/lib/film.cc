--- conflicted
+++ resolved
@@ -691,85 +691,10 @@
 {
 	{
 		boost::mutex::scoped_lock lm (_state_mutex);
-<<<<<<< HEAD
 		_trust_content_headers = t;
-=======
-		if (c == _content) {
-			return;
-		}
-
-		old_content = _content;
-		_content = c;
-	}
-
-	/* Reset streams here in case the new content doesn't have one or the other */
-	_content_audio_stream = shared_ptr<AudioStream> ();
-	_subtitle_stream = shared_ptr<SubtitleStream> ();
-
-	/* Start off using content audio */
-	set_use_content_audio (true);
-
-	/* Create a temporary decoder so that we can get information
-	   about the content.
-	*/
-
-	try {
-		Decoders d = decoder_factory (shared_from_this(), DecodeOptions());
-		
-		set_size (d.video->native_size ());
-		set_source_frame_rate (d.video->frames_per_second ());
-		set_dcp_frame_rate (best_dcp_frame_rate (source_frame_rate ()));
-		set_subtitle_streams (d.video->subtitle_streams ());
-		if (d.audio) {
-			set_content_audio_streams (d.audio->audio_streams ());
-		}
-
-		{
-			boost::mutex::scoped_lock lm (_state_mutex);
-			_content = c;
-		}
-		
-		signal_changed (CONTENT);
-		
-		/* Start off with the first audio and subtitle streams */
-		if (d.audio && !d.audio->audio_streams().empty()) {
-			set_content_audio_stream (d.audio->audio_streams().front());
-		}
-		
-		if (!d.video->subtitle_streams().empty()) {
-			set_subtitle_stream (d.video->subtitle_streams().front());
-		}
-		
-		examine_content ();
-
-	} catch (...) {
-
-		boost::mutex::scoped_lock lm (_state_mutex);
-		_content = old_content;
-		throw;
-
-	}
-
-	/* Default format */
-	set_format (Config::instance()->default_format ());
-
-	/* Still image DCPs must use external audio */
-	if (content_type() == STILL) {
-		set_use_content_audio (false);
-	}
-}
-
-void
-Film::set_trust_content_header (bool t)
-{
-	{
-		boost::mutex::scoped_lock lm (_state_mutex);
-		_trust_content_header = t;
->>>>>>> b5583f59
 	}
 	
 	signal_changed (TRUST_CONTENT_HEADERS);
-
 	
 	Playlist::ContentList content = _playlist->content ();
 	if (!_trust_content_headers && !content.empty()) {
