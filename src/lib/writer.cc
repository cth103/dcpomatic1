--- conflicted
+++ resolved
@@ -105,35 +105,18 @@
 		_first_nonexistant_frame > 0
 		);
 
-<<<<<<< HEAD
-	_sound_mxf.reset (new dcp::SoundMXF (dcp::Fraction (_film->video_frame_rate(), 1), _film->audio_frame_rate (), _film->audio_channels ()));
-
-	if (_film->encrypted ()) {
-		_sound_mxf->set_key (_film->key ());
-	}
-	
-	/* Write the sound MXF into the film directory so that we leave the creation
-	   of the DCP directory until the last minute.
-	*/
-	_sound_mxf_writer = _sound_mxf->start_write (_film->directory() / _film->audio_mxf_filename(), _film->interop() ? dcp::INTEROP : dcp::SMPTE);
-=======
 	if (_film->audio_channels ()) {
-		_sound_asset.reset (new libdcp::SoundAsset (_film->directory (), _film->audio_mxf_filename ()));
-		_sound_asset->set_edit_rate (_film->video_frame_rate ());
-		_sound_asset->set_channels (_film->audio_channels ());
-		_sound_asset->set_sampling_rate (_film->audio_frame_rate ());
-		_sound_asset->set_interop (_film->interop ());
+		_sound_mxf.reset (new dcp::SoundMXF (dcp::Fraction (_film->video_frame_rate(), 1), _film->audio_frame_rate (), _film->audio_channels ()));
 
 		if (_film->encrypted ()) {
-			_sound_asset->set_key (_film->key ());
-		}
-		
-		/* Write the sound asset into the film directory so that we leave the creation
+			_sound_mxf->set_key (_film->key ());
+		}
+	
+		/* Write the sound MXF into the film directory so that we leave the creation
 		   of the DCP directory until the last minute.
 		*/
-		_sound_asset_writer = _sound_asset->start_write ();
-	}
->>>>>>> b6b0255d
+		_sound_mxf_writer = _sound_mxf->start_write (_film->directory() / _film->audio_mxf_filename(), _film->interop() ? dcp::INTEROP : dcp::SMPTE);
+	}
 
 	_thread = new boost::thread (boost::bind (&Writer::thread, this));
 
@@ -210,13 +193,9 @@
 void
 Writer::write (shared_ptr<const AudioBuffers> audio)
 {
-<<<<<<< HEAD
-	_sound_mxf_writer->write (audio->data(), audio->frames());
-=======
-	if (_sound_asset) {
-		_sound_asset_writer->write (audio->data(), audio->frames());
-	}
->>>>>>> b6b0255d
+	if (_sound_mxf_writer) {
+		_sound_mxf_writer->write (audio->data(), audio->frames());
+	}
 }
 
 /** This must be called from Writer::thread() with an appropriate lock held */
@@ -392,15 +371,10 @@
 	
 	terminate_thread (true);
 
-<<<<<<< HEAD
 	_picture_mxf_writer->finalize ();
-	_sound_mxf_writer->finalize ();
-=======
-	_picture_asset_writer->finalize ();
-	if (_sound_asset_writer) {
-		_sound_asset_writer->finalize ();
-	}
->>>>>>> b6b0255d
+	if (_sound_mxf_writer) {
+		_sound_mxf_writer->finalize ();
+	}
 	
 	/* Hard-link the video MXF into the DCP */
 	boost::filesystem::path video_from;
@@ -421,7 +395,7 @@
 
 	/* Move the audio MXF into the DCP */
 
-	if (_sound_asset) {
+	if (_sound_mxf) {
 		boost::filesystem::path audio_to;
 		audio_to /= _film->dir (_film->dcp_name ());
 		audio_to /= _film->audio_mxf_filename ();
@@ -432,17 +406,9 @@
 				String::compose (_("could not move audio MXF into the DCP (%1)"), ec.value ()), _film->file (_film->audio_mxf_filename ())
 				);
 		}
-		
-		_sound_asset->set_directory (_film->dir (_film->dcp_name ()));
-		_sound_asset->set_duration (frames);
-	}
-<<<<<<< HEAD
+	}
 
 	dcp::DCP dcp (_film->dir (_film->dcp_name()));
-=======
-	
-	libdcp::DCP dcp (_film->dir (_film->dcp_name()));
->>>>>>> b6b0255d
 
 	shared_ptr<dcp::CPL> cpl (
 		new dcp::CPL (
@@ -475,15 +441,10 @@
 	job->sub (_("Computing image digest"));
 	_picture_mxf->hash (boost::bind (&Job::set_progress, job.get(), _1, false));
 
-<<<<<<< HEAD
-	job->sub (_("Computing audio digest"));
-	_sound_mxf->hash (boost::bind (&Job::set_progress, job.get(), _1, false));
-=======
-	if (_sound_asset) {
+	if (_sound_mxf) {
 		job->sub (_("Computing audio digest"));
-		_sound_asset->compute_digest (boost::bind (&Job::set_progress, job.get(), _1, false));
-	}
->>>>>>> b6b0255d
+		_sound_mxf->hash (boost::bind (&Job::set_progress, job.get(), _1, false));
+	}
 
 	dcp::XMLMetadata meta = Config::instance()->dcp_metadata ();
 	meta.set_issue_date_now ();
