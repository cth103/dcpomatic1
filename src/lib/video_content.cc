/*
    Copyright (C) 2013-2014 Carl Hetherington <cth@carlh.net>

    This program is free software; you can redistribute it and/or modify
    it under the terms of the GNU General Public License as published by
    the Free Software Foundation; either version 2 of the License, or
    (at your option) any later version.

    This program is distributed in the hope that it will be useful,
    but WITHOUT ANY WARRANTY; without even the implied warranty of
    MERCHANTABILITY or FITNESS FOR A PARTICULAR PURPOSE.  See the
    GNU General Public License for more details.

    You should have received a copy of the GNU General Public License
    along with this program; if not, write to the Free Software
    Foundation, Inc., 675 Mass Ave, Cambridge, MA 02139, USA.

*/

#include <iomanip>
#include <libcxml/cxml.h>
#include <dcp/colour_matrix.h>
#include <dcp/raw_convert.h>
#include "video_content.h"
#include "video_examiner.h"
#include "compose.hpp"
#include "ratio.h"
#include "config.h"
#include "colour_conversion.h"
#include "util.h"
#include "film.h"
#include "exceptions.h"
#include "frame_rate_change.h"
#include "log.h"
#include "safe_stringstream.h"

#include "i18n.h"

#define LOG_GENERAL(...) film->log()->log (String::compose (__VA_ARGS__), Log::TYPE_GENERAL);

int const VideoContentProperty::VIDEO_SIZE	  = 0;
int const VideoContentProperty::VIDEO_FRAME_RATE  = 1;
int const VideoContentProperty::VIDEO_FRAME_TYPE  = 2;
int const VideoContentProperty::VIDEO_CROP	  = 3;
int const VideoContentProperty::VIDEO_SCALE	  = 4;
int const VideoContentProperty::COLOUR_CONVERSION = 5;

using std::string;
using std::setprecision;
using std::cout;
using std::vector;
using std::min;
using std::max;
using boost::shared_ptr;
using boost::optional;
using boost::dynamic_pointer_cast;
using dcp::raw_convert;

VideoContent::VideoContent (shared_ptr<const Film> f)
	: Content (f)
	, _video_length (0)
	, _video_frame_rate (0)
	, _video_frame_type (VIDEO_FRAME_TYPE_2D)
	, _scale (Config::instance()->default_scale ())
{
	setup_default_colour_conversion ();
}

VideoContent::VideoContent (shared_ptr<const Film> f, DCPTime s, ContentTime len)
	: Content (f, s)
	, _video_length (len)
	, _video_frame_rate (0)
	, _video_frame_type (VIDEO_FRAME_TYPE_2D)
	, _scale (Config::instance()->default_scale ())
{
	setup_default_colour_conversion ();
}

VideoContent::VideoContent (shared_ptr<const Film> f, boost::filesystem::path p)
	: Content (f, p)
	, _video_length (0)
	, _video_frame_rate (0)
	, _video_frame_type (VIDEO_FRAME_TYPE_2D)
	, _scale (Config::instance()->default_scale ())
{
	setup_default_colour_conversion ();
}

VideoContent::VideoContent (shared_ptr<const Film> f, cxml::ConstNodePtr node, int version)
	: Content (f, node)
{
	_video_size.width = node->number_child<int> ("VideoWidth");
	_video_size.height = node->number_child<int> ("VideoHeight");
	_video_frame_rate = node->number_child<float> ("VideoFrameRate");

	if (version < 32) {
		/* DCP-o-matic 1.0 branch */
		_video_length = ContentTime::from_frames (node->number_child<int64_t> ("VideoLength"), _video_frame_rate);
	} else {
		_video_length = ContentTime (node->number_child<ContentTime::Type> ("VideoLength"));
	}
	
	_video_frame_type = static_cast<VideoFrameType> (node->number_child<int> ("VideoFrameType"));
	_crop.left = node->number_child<int> ("LeftCrop");
	_crop.right = node->number_child<int> ("RightCrop");
	_crop.top = node->number_child<int> ("TopCrop");
	_crop.bottom = node->number_child<int> ("BottomCrop");

	if (version <= 7) {
		optional<string> r = node->optional_string_child ("Ratio");
		if (r) {
			_scale = VideoContentScale (Ratio::from_id (r.get ()));
		}
	} else {
		_scale = VideoContentScale (node->node_child ("Scale"));
	}
	
	_colour_conversion = ColourConversion (node->node_child ("ColourConversion"));
}

VideoContent::VideoContent (shared_ptr<const Film> f, vector<shared_ptr<Content> > c)
	: Content (f, c)
	, _video_length (0)
{
	shared_ptr<VideoContent> ref = dynamic_pointer_cast<VideoContent> (c[0]);
	assert (ref);

	for (size_t i = 0; i < c.size(); ++i) {
		shared_ptr<VideoContent> vc = dynamic_pointer_cast<VideoContent> (c[i]);

		if (vc->video_size() != ref->video_size()) {
			throw JoinError (_("Content to be joined must have the same picture size."));
		}

		if (vc->video_frame_rate() != ref->video_frame_rate()) {
			throw JoinError (_("Content to be joined must have the same video frame rate."));
		}

		if (vc->video_frame_type() != ref->video_frame_type()) {
			throw JoinError (_("Content to be joined must have the same video frame type."));
		}

		if (vc->crop() != ref->crop()) {
			throw JoinError (_("Content to be joined must have the same crop."));
		}

		if (vc->scale() != ref->scale()) {
			throw JoinError (_("Content to be joined must have the same scale setting."));
		}

		if (vc->colour_conversion() != ref->colour_conversion()) {
			throw JoinError (_("Content to be joined must have the same colour conversion."));
		}

		_video_length += vc->video_length ();
	}

	_video_size = ref->video_size ();
	_video_frame_rate = ref->video_frame_rate ();
	_video_frame_type = ref->video_frame_type ();
	_crop = ref->crop ();
	_scale = ref->scale ();
	_colour_conversion = ref->colour_conversion ();
}

void
VideoContent::as_xml (xmlpp::Node* node) const
{
	boost::mutex::scoped_lock lm (_mutex);
	node->add_child("VideoLength")->add_child_text (raw_convert<string> (_video_length.get ()));
	node->add_child("VideoWidth")->add_child_text (raw_convert<string> (_video_size.width));
	node->add_child("VideoHeight")->add_child_text (raw_convert<string> (_video_size.height));
	node->add_child("VideoFrameRate")->add_child_text (raw_convert<string> (_video_frame_rate));
	node->add_child("VideoFrameType")->add_child_text (raw_convert<string> (static_cast<int> (_video_frame_type)));
	_crop.as_xml (node);
	_scale.as_xml (node->add_child("Scale"));
	_colour_conversion.as_xml (node->add_child("ColourConversion"));
}

void
VideoContent::setup_default_colour_conversion ()
{
	_colour_conversion = PresetColourConversion (_("sRGB"), 2.4, true, dcp::colour_matrix::srgb_to_xyz, 2.6).conversion;
}

void
VideoContent::take_from_video_examiner (shared_ptr<VideoExaminer> d)
{
	/* These examiner calls could call other content methods which take a lock on the mutex */
	dcp::Size const vs = d->video_size ();
	float const vfr = d->video_frame_rate ();
	ContentTime vl = d->video_length ();

	{
		boost::mutex::scoped_lock lm (_mutex);
		_video_size = vs;
		_video_frame_rate = vfr;
		_video_length = vl;
	}

	shared_ptr<const Film> film = _film.lock ();
	assert (film);
	LOG_GENERAL ("Video length obtained from header as %1 frames", _video_length.frames (_video_frame_rate));
	
	signal_changed (VideoContentProperty::VIDEO_SIZE);
	signal_changed (VideoContentProperty::VIDEO_FRAME_RATE);
	signal_changed (ContentProperty::LENGTH);
}


string
VideoContent::information () const
{
	if (video_size().width == 0 || video_size().height == 0) {
		return "";
	}
	
	SafeStringStream s;

	s << String::compose (
		_("%1x%2 pixels (%3:1)"),
		video_size().width,
		video_size().height,
		setprecision (3), video_size().ratio ()
		);
	
	return s.str ();
}

void
VideoContent::set_left_crop (int c)
{
	{
		boost::mutex::scoped_lock lm (_mutex);
		
		if (_crop.left == c) {
			return;
		}
		
		_crop.left = c;
	}
	
	signal_changed (VideoContentProperty::VIDEO_CROP);
}

void
VideoContent::set_right_crop (int c)
{
	{
		boost::mutex::scoped_lock lm (_mutex);
		if (_crop.right == c) {
			return;
		}
		
		_crop.right = c;
	}
	
	signal_changed (VideoContentProperty::VIDEO_CROP);
}

void
VideoContent::set_top_crop (int c)
{
	{
		boost::mutex::scoped_lock lm (_mutex);
		if (_crop.top == c) {
			return;
		}
		
		_crop.top = c;
	}
	
	signal_changed (VideoContentProperty::VIDEO_CROP);
}

void
VideoContent::set_bottom_crop (int c)
{
	{
		boost::mutex::scoped_lock lm (_mutex);
		if (_crop.bottom == c) {
			return;
		}
		
		_crop.bottom = c;
	}

	signal_changed (VideoContentProperty::VIDEO_CROP);
}

void
VideoContent::set_scale (VideoContentScale s)
{
	{
		boost::mutex::scoped_lock lm (_mutex);
		if (_scale == s) {
			return;
		}

		_scale = s;
	}

	signal_changed (VideoContentProperty::VIDEO_SCALE);
}

/** @return string which includes everything about how this content looks */
string
VideoContent::identifier () const
{
	SafeStringStream s;
	s << Content::identifier()
	  << "_" << crop().left
	  << "_" << crop().right
	  << "_" << crop().top
	  << "_" << crop().bottom
	  << "_" << scale().id()
	  << "_" << colour_conversion().identifier ();

	return s.str ();
}

void
VideoContent::set_video_frame_type (VideoFrameType t)
{
	{
		boost::mutex::scoped_lock lm (_mutex);
		_video_frame_type = t;
	}

	signal_changed (VideoContentProperty::VIDEO_FRAME_TYPE);
}

string
VideoContent::technical_summary () const
{
	return String::compose (
		"video: length %1, size %2x%3, rate %4",
		video_length_after_3d_combine().seconds(),
		video_size().width,
		video_size().height,
		video_frame_rate()
		);
}

dcp::Size
VideoContent::video_size_after_3d_split () const
{
	dcp::Size const s = video_size ();
	switch (video_frame_type ()) {
	case VIDEO_FRAME_TYPE_2D:
	case VIDEO_FRAME_TYPE_3D_ALTERNATE:
	case VIDEO_FRAME_TYPE_3D_LEFT:
	case VIDEO_FRAME_TYPE_3D_RIGHT:
		return s;
	case VIDEO_FRAME_TYPE_3D_LEFT_RIGHT:
		return dcp::Size (s.width / 2, s.height);
	case VIDEO_FRAME_TYPE_3D_TOP_BOTTOM:
		return dcp::Size (s.width, s.height / 2);
	}

	assert (false);
}

void
VideoContent::set_colour_conversion (ColourConversion c)
{
	{
		boost::mutex::scoped_lock lm (_mutex);
		_colour_conversion = c;
	}

	signal_changed (VideoContentProperty::COLOUR_CONVERSION);
}

/** @return Video size after 3D split and crop */
dcp::Size
VideoContent::video_size_after_crop () const
{
	return crop().apply (video_size_after_3d_split ());
}

/** @param t A time offset from the start of this piece of content.
 *  @return Corresponding time with respect to the content.
 */
ContentTime
VideoContent::dcp_time_to_content_time (DCPTime t) const
{
	shared_ptr<const Film> film = _film.lock ();
	assert (film);
	return ContentTime (t, FrameRateChange (video_frame_rate(), film->video_frame_rate()));
}

void
VideoContent::scale_and_crop_to_fit_width ()
{
	shared_ptr<const Film> film = _film.lock ();
	assert (film);

	set_scale (VideoContentScale (film->container ()));

	int const crop = max (0, int (video_size().height - double (film->frame_size().height) * video_size().width / film->frame_size().width));
	set_top_crop (crop / 2);
	set_bottom_crop (crop / 2);
}

void
VideoContent::scale_and_crop_to_fit_height ()
{
	shared_ptr<const Film> film = _film.lock ();
	assert (film);

	set_scale (VideoContentScale (film->container ()));

	int const crop = max (0, int (video_size().width - double (film->frame_size().width) * video_size().height / film->frame_size().height));
	set_left_crop (crop / 2);
	set_right_crop (crop / 2);
}

void
VideoContent::set_video_frame_rate (float r)
{
	{
		boost::mutex::scoped_lock lm (_mutex);
		if (_video_frame_rate == r) {
			return;
		}
		
		_video_frame_rate = r;
	}
	
	signal_changed (VideoContentProperty::VIDEO_FRAME_RATE);
}
<<<<<<< HEAD

VideoContentScale::VideoContentScale (Ratio const * r)
	: _ratio (r)
	, _scale (true)
{

}

VideoContentScale::VideoContentScale ()
	: _ratio (0)
	, _scale (false)
{

}

VideoContentScale::VideoContentScale (bool scale)
	: _ratio (0)
	, _scale (scale)
{

}

VideoContentScale::VideoContentScale (cxml::NodePtr node)
	: _ratio (0)
	, _scale (true)
{
	optional<string> r = node->optional_string_child ("Ratio");
	if (r) {
		_ratio = Ratio::from_id (r.get ());
	} else {
		_scale = node->bool_child ("Scale");
	}
}

void
VideoContentScale::as_xml (xmlpp::Node* node) const
{
	if (_ratio) {
		node->add_child("Ratio")->add_child_text (_ratio->id ());
	} else {
		node->add_child("Scale")->add_child_text (_scale ? "1" : "0");
	}
}

string
VideoContentScale::id () const
{
	SafeStringStream s;
	
	if (_ratio) {
		s << _ratio->id ();
	} else {
		s << (_scale ? "S1" : "S0");
	}
	
	return s.str ();
}

string
VideoContentScale::name () const
{
	if (_ratio) {
		return _ratio->nickname ();
	}

	if (_scale) {
		return _("No stretch");
	}

	return _("No scale");
}

VideoContentScale
VideoContentScale::from_id (string id)
{
	Ratio const * r = Ratio::from_id (id);
	if (r) {
		return VideoContentScale (r);
	}

	if (id == "S0") {
		return VideoContentScale (false);
	}

	return VideoContentScale (true);
}
		
/** @param display_container Size of the container that we are displaying this content in.
 *  @param film_container The size of the film's image.
 */
dcp::Size
VideoContentScale::size (shared_ptr<const VideoContent> c, dcp::Size display_container, dcp::Size film_container, int round) const
{
	if (_ratio) {
		return fit_ratio_within (_ratio->ratio (), display_container, round);
	}

	dcp::Size const ac = c->video_size_after_crop ();

	/* Force scale if the film_container is smaller than the content's image */
	if (_scale || film_container.width < ac.width || film_container.height < ac.height) {
		return fit_ratio_within (ac.ratio (), display_container, 1);
	}

	/* Scale the image so that it will be in the right place in film_container, even if display_container is a
	   different size.
	*/
	return dcp::Size (
		round_to (c->video_size().width  * float(display_container.width)  / film_container.width, round),
		round_to (c->video_size().height * float(display_container.height) / film_container.height, round)
		);
}

void
VideoContentScale::setup_scales ()
{
	vector<Ratio const *> ratios = Ratio::all ();
	for (vector<Ratio const *>::const_iterator i = ratios.begin(); i != ratios.end(); ++i) {
		_scales.push_back (VideoContentScale (*i));
	}

	_scales.push_back (VideoContentScale (true));
	_scales.push_back (VideoContentScale (false));
}

bool
operator== (VideoContentScale const & a, VideoContentScale const & b)
{
	return (a.ratio() == b.ratio() && a.scale() == b.scale());
}

bool
operator!= (VideoContentScale const & a, VideoContentScale const & b)
{
	return (a.ratio() != b.ratio() || a.scale() != b.scale());
}
=======
>>>>>>> 517a2a08
<|MERGE_RESOLUTION|>--- conflicted
+++ resolved
@@ -430,142 +430,3 @@
 	
 	signal_changed (VideoContentProperty::VIDEO_FRAME_RATE);
 }
-<<<<<<< HEAD
-
-VideoContentScale::VideoContentScale (Ratio const * r)
-	: _ratio (r)
-	, _scale (true)
-{
-
-}
-
-VideoContentScale::VideoContentScale ()
-	: _ratio (0)
-	, _scale (false)
-{
-
-}
-
-VideoContentScale::VideoContentScale (bool scale)
-	: _ratio (0)
-	, _scale (scale)
-{
-
-}
-
-VideoContentScale::VideoContentScale (cxml::NodePtr node)
-	: _ratio (0)
-	, _scale (true)
-{
-	optional<string> r = node->optional_string_child ("Ratio");
-	if (r) {
-		_ratio = Ratio::from_id (r.get ());
-	} else {
-		_scale = node->bool_child ("Scale");
-	}
-}
-
-void
-VideoContentScale::as_xml (xmlpp::Node* node) const
-{
-	if (_ratio) {
-		node->add_child("Ratio")->add_child_text (_ratio->id ());
-	} else {
-		node->add_child("Scale")->add_child_text (_scale ? "1" : "0");
-	}
-}
-
-string
-VideoContentScale::id () const
-{
-	SafeStringStream s;
-	
-	if (_ratio) {
-		s << _ratio->id ();
-	} else {
-		s << (_scale ? "S1" : "S0");
-	}
-	
-	return s.str ();
-}
-
-string
-VideoContentScale::name () const
-{
-	if (_ratio) {
-		return _ratio->nickname ();
-	}
-
-	if (_scale) {
-		return _("No stretch");
-	}
-
-	return _("No scale");
-}
-
-VideoContentScale
-VideoContentScale::from_id (string id)
-{
-	Ratio const * r = Ratio::from_id (id);
-	if (r) {
-		return VideoContentScale (r);
-	}
-
-	if (id == "S0") {
-		return VideoContentScale (false);
-	}
-
-	return VideoContentScale (true);
-}
-		
-/** @param display_container Size of the container that we are displaying this content in.
- *  @param film_container The size of the film's image.
- */
-dcp::Size
-VideoContentScale::size (shared_ptr<const VideoContent> c, dcp::Size display_container, dcp::Size film_container, int round) const
-{
-	if (_ratio) {
-		return fit_ratio_within (_ratio->ratio (), display_container, round);
-	}
-
-	dcp::Size const ac = c->video_size_after_crop ();
-
-	/* Force scale if the film_container is smaller than the content's image */
-	if (_scale || film_container.width < ac.width || film_container.height < ac.height) {
-		return fit_ratio_within (ac.ratio (), display_container, 1);
-	}
-
-	/* Scale the image so that it will be in the right place in film_container, even if display_container is a
-	   different size.
-	*/
-	return dcp::Size (
-		round_to (c->video_size().width  * float(display_container.width)  / film_container.width, round),
-		round_to (c->video_size().height * float(display_container.height) / film_container.height, round)
-		);
-}
-
-void
-VideoContentScale::setup_scales ()
-{
-	vector<Ratio const *> ratios = Ratio::all ();
-	for (vector<Ratio const *>::const_iterator i = ratios.begin(); i != ratios.end(); ++i) {
-		_scales.push_back (VideoContentScale (*i));
-	}
-
-	_scales.push_back (VideoContentScale (true));
-	_scales.push_back (VideoContentScale (false));
-}
-
-bool
-operator== (VideoContentScale const & a, VideoContentScale const & b)
-{
-	return (a.ratio() == b.ratio() && a.scale() == b.scale());
-}
-
-bool
-operator!= (VideoContentScale const & a, VideoContentScale const & b)
-{
-	return (a.ratio() != b.ratio() || a.scale() != b.scale());
-}
-=======
->>>>>>> 517a2a08
