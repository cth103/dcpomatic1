--- conflicted
+++ resolved
@@ -31,11 +31,8 @@
 #include "film.h"
 #include "exceptions.h"
 #include "frame_rate_change.h"
-<<<<<<< HEAD
 #include "log.h"
-=======
 #include "safe_stringstream.h"
->>>>>>> 86938f6e
 
 #include "i18n.h"
 
