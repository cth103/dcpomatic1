--- conflicted
+++ resolved
@@ -34,11 +34,7 @@
 class Image;
 
 /** @class VideoSource
-<<<<<<< HEAD
- *  @param A class that emits video data.
-=======
  *  @param A class that emits video data without timestamps.
->>>>>>> ddaf6db6
  */
 class VideoSource
 {
