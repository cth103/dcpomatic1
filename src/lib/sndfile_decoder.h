--- conflicted
+++ resolved
@@ -26,11 +26,7 @@
 class SndfileDecoder : public AudioDecoder
 {
 public:
-<<<<<<< HEAD
 	SndfileDecoder (boost::shared_ptr<const Film>, boost::shared_ptr<const SndfileContent>);
-=======
-	SndfileDecoder (boost::shared_ptr<Film>, DecodeOptions);
->>>>>>> 7d36dfa3
 	~SndfileDecoder ();
 
 	bool pass ();
@@ -40,18 +36,9 @@
 	int audio_frame_rate () const;
 
 private:
-<<<<<<< HEAD
-	SNDFILE* open_file (sf_count_t &);
-	void close_file (SNDFILE*);
-
 	boost::shared_ptr<const SndfileContent> _sndfile_content;
 	SNDFILE* _sndfile;
 	SF_INFO _info;
 	ContentAudioFrame _done;
 	ContentAudioFrame _remaining;
-=======
-	std::vector<SNDFILE*> _sndfiles;
-	sf_count_t _done;
-	sf_count_t _frames;
->>>>>>> 7d36dfa3
 };