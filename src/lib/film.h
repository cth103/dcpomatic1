--- conflicted
+++ resolved
@@ -116,13 +116,8 @@
 	ContentList content () const;
 	DCPTime length () const;
 	bool has_subtitles () const;
-<<<<<<< HEAD
 	int best_video_frame_rate () const;
 	FrameRateChange active_frame_rate_change (DCPTime) const;
-=======
-	OutputVideoFrame best_video_frame_rate () const;
-	FrameRateChange active_frame_rate_change (Time) const;
->>>>>>> 469308f8
 
 	dcp::EncryptedKDM
 	make_kdm (
