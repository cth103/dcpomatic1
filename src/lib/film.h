--- conflicted
+++ resolved
@@ -122,27 +122,17 @@
 	make_kdm (
 		boost::shared_ptr<dcp::Certificate> target,
 		boost::filesystem::path cpl_file,
-<<<<<<< HEAD
 		dcp::LocalTime from,
-		dcp::LocalTime until
-=======
-		boost::posix_time::ptime from,
-		boost::posix_time::ptime until,
-		libdcp::KDM::Formulation formulation
->>>>>>> f73bea49
+		dcp::LocalTime until,
+		dcp::Formulation formulation
 		) const;
 	
 	std::list<dcp::EncryptedKDM> make_kdms (
 		std::list<boost::shared_ptr<Screen> >,
 		boost::filesystem::path cpl_file,
-<<<<<<< HEAD
 		dcp::LocalTime from,
-		dcp::LocalTime until
-=======
-		boost::posix_time::ptime from,
-		boost::posix_time::ptime until,
-		libdcp::KDM::Formulation formulation
->>>>>>> f73bea49
+		dcp::LocalTime until,
+		dcp::Formulation formulation
 		) const;
 
 	dcp::Key key () const {
