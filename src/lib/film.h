/*
    Copyright (C) 2012 Carl Hetherington <cth@carlh.net>

    This program is free software; you can redistribute it and/or modify
    it under the terms of the GNU General Public License as published by
    the Free Software Foundation; either version 2 of the License, or
    (at your option) any later version.

    This program is distributed in the hope that it will be useful,
    but WITHOUT ANY WARRANTY; without even the implied warranty of
    MERCHANTABILITY or FITNESS FOR A PARTICULAR PURPOSE.  See the
    GNU General Public License for more details.

    You should have received a copy of the GNU General Public License
    along with this program; if not, write to the Free Software
    Foundation, Inc., 675 Mass Ave, Cambridge, MA 02139, USA.

*/

/** @file  src/film.h
 *  @brief A representation of a piece of video (with sound), including naming,
 *  the source content file, and how it should be presented in a DCP.
 */

#ifndef DVDOMATIC_FILM_H
#define DVDOMATIC_FILM_H

#include <string>
#include <vector>
#include <inttypes.h>
#include <boost/thread/mutex.hpp>
#include <boost/thread.hpp>
#include <boost/signals2.hpp>
#include <boost/enable_shared_from_this.hpp>
extern "C" {
#include <libavcodec/avcodec.h>
}
#include "dcp_content_type.h"
#include "util.h"
#include "stream.h"

class Format;
class Job;
class Filter;
class Log;
class ExamineContentJob;
class ExternalAudioStream;

/** @class Film
 *  @brief A representation of a video, maybe with sound.
 *
 *  A representation of a piece of video (maybe with sound), including naming,
 *  the source content file, and how it should be presented in a DCP.
 */
class Film : public boost::enable_shared_from_this<Film>
{
public:
	Film (std::string d, bool must_exist = true);
	Film (Film const &);
	~Film ();

	std::string j2k_dir () const;

	void examine_content ();
	void send_dcp_to_tms ();

	void make_dcp (bool);

	/** @return Logger.
	 *  It is safe to call this from any thread.
	 */
	Log* log () const {
		return _log;
	}

	int encoded_frames () const;
	
	std::string file (std::string f) const;
	std::string dir (std::string d) const;

	std::string frame_out_path (int f, bool t) const;
	std::string hash_out_path (int f, bool t) const;
	std::string multichannel_audio_out_path (int c, bool t) const;
	
	std::string content_path () const;
	ContentType content_type () const;
	
	int target_audio_sample_rate () const;
	
	void write_metadata () const;
	void read_metadata ();

	libdcp::Size cropped_size (libdcp::Size) const;
<<<<<<< HEAD
=======
	boost::optional<int> dcp_length () const;
>>>>>>> 33855e2a
	std::string dci_name () const;
	std::string dcp_name () const;

	boost::optional<int> dcp_intrinsic_duration () const {
		return _dcp_intrinsic_duration;
	}

	/** @return true if our state has changed since we last saved it */
	bool dirty () const {
		return _dirty;
	}

	int audio_channels () const;

	void set_dci_date_today ();

	/** Identifiers for the parts of our state;
	    used for signalling changes.
	*/
	enum Property {
		NONE,
		NAME,
		USE_DCI_NAME,
		CONTENT,
		TRUST_CONTENT_HEADER,
		DCP_CONTENT_TYPE,
		FORMAT,
		CROP,
		FILTERS,
		SCALER,
<<<<<<< HEAD
		TRIM_START,
		TRIM_END,
		REEL_SIZE,
=======
		DCP_TRIM_START,
		DCP_TRIM_END,
>>>>>>> 33855e2a
		DCP_AB,
		CONTENT_AUDIO_STREAM,
		EXTERNAL_AUDIO,
		USE_CONTENT_AUDIO,
		AUDIO_GAIN,
		AUDIO_DELAY,
		STILL_DURATION,
		SUBTITLE_STREAM,
		WITH_SUBTITLES,
		SUBTITLE_OFFSET,
		SUBTITLE_SCALE,
		COLOUR_LUT,
		J2K_BANDWIDTH,
		DCI_METADATA,
		SIZE,
		LENGTH,
		DCP_INTRINSIC_DURATION,
		CONTENT_AUDIO_STREAMS,
		SUBTITLE_STREAMS,
		FRAMES_PER_SECOND,
	};


	/* GET */

	std::string directory () const {
		boost::mutex::scoped_lock lm (_directory_mutex);
		return _directory;
	}

	std::string name () const {
		boost::mutex::scoped_lock lm (_state_mutex);
		return _name;
	}

	bool use_dci_name () const {
		boost::mutex::scoped_lock lm (_state_mutex);
		return _use_dci_name;
	}

	std::string content () const {
		boost::mutex::scoped_lock lm (_state_mutex);
		return _content;
	}

	bool trust_content_header () const {
		boost::mutex::scoped_lock lm (_state_mutex);
		return _trust_content_header;
	}

	DCPContentType const * dcp_content_type () const {
		boost::mutex::scoped_lock lm (_state_mutex);
		return _dcp_content_type;
	}

	Format const * format () const {
		boost::mutex::scoped_lock lm (_state_mutex);
		return _format;
	}

	Crop crop () const {
		boost::mutex::scoped_lock lm (_state_mutex);
		return _crop;
	}

	std::vector<Filter const *> filters () const {
		boost::mutex::scoped_lock lm (_state_mutex);
		return _filters;
	}

	Scaler const * scaler () const {
		boost::mutex::scoped_lock lm (_state_mutex);
		return _scaler;
	}

	int trim_start () const {
		boost::mutex::scoped_lock lm (_state_mutex);
		return _trim_start;
	}

	int trim_end () const {
		boost::mutex::scoped_lock lm (_state_mutex);
		return _trim_end;
	}

	bool dcp_ab () const {
		boost::mutex::scoped_lock lm (_state_mutex);
		return _dcp_ab;
	}

	boost::shared_ptr<AudioStream> content_audio_stream () const {
		boost::mutex::scoped_lock lm (_state_mutex);
		return _content_audio_stream;
	}

	std::vector<std::string> external_audio () const {
		boost::mutex::scoped_lock lm (_state_mutex);
		return _external_audio;
	}

	bool use_content_audio () const {
		boost::mutex::scoped_lock lm (_state_mutex);
		return _use_content_audio;
	}
	
	float audio_gain () const {
		boost::mutex::scoped_lock lm (_state_mutex);
		return _audio_gain;
	}

	int audio_delay () const {
		boost::mutex::scoped_lock lm (_state_mutex);
		return _audio_delay;
	}

	int still_duration () const {
		boost::mutex::scoped_lock lm (_state_mutex);
		return _still_duration;
	}

	int still_duration_in_frames () const;

	boost::shared_ptr<SubtitleStream> subtitle_stream () const {
		boost::mutex::scoped_lock lm (_state_mutex);
		return _subtitle_stream;
	}

	bool with_subtitles () const {
		boost::mutex::scoped_lock lm (_state_mutex);
		return _with_subtitles;
	}

	int subtitle_offset () const {
		boost::mutex::scoped_lock lm (_state_mutex);
		return _subtitle_offset;
	}

	float subtitle_scale () const {
		boost::mutex::scoped_lock lm (_state_mutex);
		return _subtitle_scale;
	}

	int colour_lut () const {
		boost::mutex::scoped_lock lm (_state_mutex);
		return _colour_lut;
	}

	int j2k_bandwidth () const {
		boost::mutex::scoped_lock lm (_state_mutex);
		return _j2k_bandwidth;
	}

	std::string audio_language () const {
		boost::mutex::scoped_lock lm (_state_mutex);
		return _audio_language;
	}
	
	std::string subtitle_language () const {
		boost::mutex::scoped_lock lm (_state_mutex);
		return _subtitle_language;
	}
	
	std::string territory () const {
		boost::mutex::scoped_lock lm (_state_mutex);
		return _territory;
	}
	
	std::string rating () const {
		boost::mutex::scoped_lock lm (_state_mutex);
		return _rating;
	}
	
	std::string studio () const {
		boost::mutex::scoped_lock lm (_state_mutex);
		return _studio;
	}
	
	std::string facility () const {
		boost::mutex::scoped_lock lm (_state_mutex);
		return _facility;
	}
	
	std::string package_type () const {
		boost::mutex::scoped_lock lm (_state_mutex);
		return _package_type;
	}

	libdcp::Size size () const {
		boost::mutex::scoped_lock lm (_state_mutex);
		return _size;
	}

	boost::optional<SourceFrame> length () const {
		boost::mutex::scoped_lock lm (_state_mutex);
		return _length;
	}
	
	std::string content_digest () const {
		boost::mutex::scoped_lock lm (_state_mutex);
		return _content_digest;
	}
	
	std::vector<boost::shared_ptr<AudioStream> > content_audio_streams () const {
		boost::mutex::scoped_lock lm (_state_mutex);
		return _content_audio_streams;
	}

	std::vector<boost::shared_ptr<SubtitleStream> > subtitle_streams () const {
		boost::mutex::scoped_lock lm (_state_mutex);
		return _subtitle_streams;
	}
	
	float frames_per_second () const {
		boost::mutex::scoped_lock lm (_state_mutex);
		if (content_type() == STILL) {
			return 24;
		}
		
		return _frames_per_second;
	}

	boost::shared_ptr<AudioStream> audio_stream () const;

	
	/* SET */

	void set_directory (std::string);
	void set_name (std::string);
	void set_use_dci_name (bool);
	void set_content (std::string);
	void set_trust_content_header (bool);
	void set_dcp_content_type (DCPContentType const *);
	void set_format (Format const *);
	void set_crop (Crop);
	void set_left_crop (int);
	void set_right_crop (int);
	void set_top_crop (int);
	void set_bottom_crop (int);
	void set_filters (std::vector<Filter const *>);
	void set_scaler (Scaler const *);
<<<<<<< HEAD
	void set_trim_start (int);
	void set_trim_end (int);
	void set_reel_size (uint64_t);
	void unset_reel_size ();
=======
	void set_dcp_trim_start (int);
	void set_dcp_trim_end (int);
>>>>>>> 33855e2a
	void set_dcp_ab (bool);
	void set_content_audio_stream (boost::shared_ptr<AudioStream>);
	void set_external_audio (std::vector<std::string>);
	void set_use_content_audio (bool);
	void set_audio_gain (float);
	void set_audio_delay (int);
	void set_still_duration (int);
	void set_subtitle_stream (boost::shared_ptr<SubtitleStream>);
	void set_with_subtitles (bool);
	void set_subtitle_offset (int);
	void set_subtitle_scale (float);
	void set_colour_lut (int);
	void set_j2k_bandwidth (int);
	void set_audio_language (std::string);
	void set_subtitle_language (std::string);
	void set_territory (std::string);
	void set_rating (std::string);
	void set_studio (std::string);
	void set_facility (std::string);
	void set_package_type (std::string);
	void set_size (libdcp::Size);
	void set_length (SourceFrame);
	void unset_length ();
	void set_dcp_intrinsic_duration (int);
	void set_content_digest (std::string);
	void set_content_audio_streams (std::vector<boost::shared_ptr<AudioStream> >);
	void set_subtitle_streams (std::vector<boost::shared_ptr<SubtitleStream> >);
	void set_frames_per_second (float);

	/** Emitted when some property has changed */
	mutable boost::signals2::signal<void (Property)> Changed;

	/** Current version number of the state file */
	static int const state_version;

private:
	
	/** Log to write to */
	Log* _log;

	/** Any running ExamineContentJob, or 0 */
	boost::shared_ptr<ExamineContentJob> _examine_content_job;

	/** The date that we should use in a DCI name */
	boost::gregorian::date _dci_date;

	void signal_changed (Property);
	void examine_content_finished ();

	/** Complete path to directory containing the film metadata;
	 *  must not be relative.
	 */
	std::string _directory;
	/** Mutex for _directory */
	mutable boost::mutex _directory_mutex;
	
	/** Name for DVD-o-matic */
	std::string _name;
	/** True if a auto-generated DCI-compliant name should be used for our DCP */
	bool _use_dci_name;
	/** File or directory containing content; may be relative to our directory
	 *  or an absolute path.
	 */
	std::string _content;
	/** If this is true, we will believe the length specified by the content
	 *  file's header; if false, we will run through the whole content file
	 *  the first time we see it in order to obtain the length.
	 */
	bool _trust_content_header;
	/** The type of content that this Film represents (feature, trailer etc.) */
	DCPContentType const * _dcp_content_type;
	/** The format to present this Film in (flat, scope, etc.) */
	Format const * _format;
	/** The crop to apply to the source */
	Crop _crop;
	/** Video filters that should be used when generating DCPs */
	std::vector<Filter const *> _filters;
	/** Scaler algorithm to use */
	Scaler const * _scaler;
	/** Frames to trim off the start of the DCP */
	int _trim_start;
	/** Frames to trim off the end of the DCP */
<<<<<<< HEAD
	int _trim_end;
	/** Approximate target reel size in bytes; if not set, use a single reel */
	boost::optional<uint64_t> _reel_size;
=======
	int _dcp_trim_end;
>>>>>>> 33855e2a
	/** true to create an A/B comparison DCP, where the left half of the image
	    is the video without any filters or post-processing, and the right half
	    has the specified filters and post-processing.
	*/
	bool _dcp_ab;
	/** The audio stream to use from our content */
	boost::shared_ptr<AudioStream> _content_audio_stream;
	/** List of filenames of external audio files, in channel order
	    (L, R, C, Lfe, Ls, Rs)
	*/
	std::vector<std::string> _external_audio;
	/** true to use audio from our content file; false to use external audio */
	bool _use_content_audio;
	/** Gain to apply to audio in dB */
	float _audio_gain;
	/** Delay to apply to audio (positive moves audio later) in milliseconds */
	int _audio_delay;
	/** Duration to make still-sourced films (in seconds) */
	int _still_duration;
	boost::shared_ptr<SubtitleStream> _subtitle_stream;
	/** True if subtitles should be shown for this film */
	bool _with_subtitles;
	/** y offset for placing subtitles, in source pixels; +ve is further down
	    the frame, -ve is further up.
	*/
	int _subtitle_offset;
	/** scale factor to apply to subtitles */
	float _subtitle_scale;
	/** index of colour LUT to use when converting RGB to XYZ.
	 *  0: sRGB
	 *  1: Rec 709
	 */
	int _colour_lut;
	/** bandwidth for J2K files in bits per second */
	int _j2k_bandwidth;
	
	/* DCI naming stuff */
	std::string _audio_language;
	std::string _subtitle_language;
	std::string _territory;
	std::string _rating;
	std::string _studio;
	std::string _facility;
	std::string _package_type;

	/* Data which are cached to speed things up */

<<<<<<< HEAD
	/** Size, in pixels, of the source (ignoring cropping) */
=======
	/** libdcp::Size, in pixels, of the source (ignoring cropping) */
>>>>>>> 33855e2a
	libdcp::Size _size;
	/** The length of the source, in video frames (as far as we know) */
	boost::optional<SourceFrame> _length;
	boost::optional<int> _dcp_intrinsic_duration;
	/** MD5 digest of our content file */
	std::string _content_digest;
	/** The audio streams in our content */
	std::vector<boost::shared_ptr<AudioStream> > _content_audio_streams;
	/** A stream to represent possible external audio (will always exist) */
	boost::shared_ptr<AudioStream> _external_audio_stream;
	/** the subtitle streams that we can use */
	std::vector<boost::shared_ptr<SubtitleStream> > _subtitle_streams;
	/** Frames per second of the source */
	float _frames_per_second;

	/** true if our state has changed since we last saved it */
	mutable bool _dirty;

	/** Mutex for all state except _directory */
	mutable boost::mutex _state_mutex;

	friend class paths_test;
};

#endif<|MERGE_RESOLUTION|>--- conflicted
+++ resolved
@@ -91,10 +91,6 @@
 	void read_metadata ();
 
 	libdcp::Size cropped_size (libdcp::Size) const;
-<<<<<<< HEAD
-=======
-	boost::optional<int> dcp_length () const;
->>>>>>> 33855e2a
 	std::string dci_name () const;
 	std::string dcp_name () const;
 
@@ -125,14 +121,8 @@
 		CROP,
 		FILTERS,
 		SCALER,
-<<<<<<< HEAD
 		TRIM_START,
 		TRIM_END,
-		REEL_SIZE,
-=======
-		DCP_TRIM_START,
-		DCP_TRIM_END,
->>>>>>> 33855e2a
 		DCP_AB,
 		CONTENT_AUDIO_STREAM,
 		EXTERNAL_AUDIO,
@@ -373,15 +363,8 @@
 	void set_bottom_crop (int);
 	void set_filters (std::vector<Filter const *>);
 	void set_scaler (Scaler const *);
-<<<<<<< HEAD
 	void set_trim_start (int);
 	void set_trim_end (int);
-	void set_reel_size (uint64_t);
-	void unset_reel_size ();
-=======
-	void set_dcp_trim_start (int);
-	void set_dcp_trim_end (int);
->>>>>>> 33855e2a
 	void set_dcp_ab (bool);
 	void set_content_audio_stream (boost::shared_ptr<AudioStream>);
 	void set_external_audio (std::vector<std::string>);
@@ -464,13 +447,7 @@
 	/** Frames to trim off the start of the DCP */
 	int _trim_start;
 	/** Frames to trim off the end of the DCP */
-<<<<<<< HEAD
 	int _trim_end;
-	/** Approximate target reel size in bytes; if not set, use a single reel */
-	boost::optional<uint64_t> _reel_size;
-=======
-	int _dcp_trim_end;
->>>>>>> 33855e2a
 	/** true to create an A/B comparison DCP, where the left half of the image
 	    is the video without any filters or post-processing, and the right half
 	    has the specified filters and post-processing.
@@ -518,11 +495,7 @@
 
 	/* Data which are cached to speed things up */
 
-<<<<<<< HEAD
 	/** Size, in pixels, of the source (ignoring cropping) */
-=======
-	/** libdcp::Size, in pixels, of the source (ignoring cropping) */
->>>>>>> 33855e2a
 	libdcp::Size _size;
 	/** The length of the source, in video frames (as far as we know) */
 	boost::optional<SourceFrame> _length;
