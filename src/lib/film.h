--- conflicted
+++ resolved
@@ -102,7 +102,6 @@
 
 	void set_dci_date_today ();
 
-<<<<<<< HEAD
 	void make_kdms (
 		std::list<boost::shared_ptr<Screen> >,
 		boost::posix_time::ptime from,
@@ -110,11 +109,9 @@
 		std::string directory
 		) const;
 
-=======
 	/** Identifiers for the parts of our state;
 	    used for signalling changes.
 	*/
->>>>>>> 2fc24250
 	enum Property {
 		NONE,
 		NAME,
@@ -140,12 +137,9 @@
 		WITH_SUBTITLES,
 		SUBTITLE_OFFSET,
 		SUBTITLE_SCALE,
-<<<<<<< HEAD
 		ENCRYPTED,
-=======
 		COLOUR_LUT,
 		J2K_BANDWIDTH,
->>>>>>> 2fc24250
 		DCI_METADATA,
 		SIZE,
 		LENGTH,
@@ -277,11 +271,11 @@
 		return _subtitle_scale;
 	}
 
-<<<<<<< HEAD
 	bool encrypted () const {
 		boost::mutex::scoped_lock lm (_state_mutex);
 		return _encrypted;
-=======
+	}
+
 	int colour_lut () const {
 		boost::mutex::scoped_lock lm (_state_mutex);
 		return _colour_lut;
@@ -290,7 +284,6 @@
 	int j2k_bandwidth () const {
 		boost::mutex::scoped_lock lm (_state_mutex);
 		return _j2k_bandwidth;
->>>>>>> 2fc24250
 	}
 
 	std::string audio_language () const {
@@ -396,12 +389,9 @@
 	void set_with_subtitles (bool);
 	void set_subtitle_offset (int);
 	void set_subtitle_scale (float);
-<<<<<<< HEAD
 	void set_encrypted (bool);
-=======
 	void set_colour_lut (int);
 	void set_j2k_bandwidth (int);
->>>>>>> 2fc24250
 	void set_audio_language (std::string);
 	void set_subtitle_language (std::string);
 	void set_territory (std::string);
@@ -501,10 +491,8 @@
 	int _subtitle_offset;
 	/** scale factor to apply to subtitles */
 	float _subtitle_scale;
-<<<<<<< HEAD
 	bool _encrypted;
 
-=======
 	/** index of colour LUT to use when converting RGB to XYZ.
 	 *  0: sRGB
 	 *  1: Rec 709
@@ -513,7 +501,6 @@
 	/** bandwidth for J2K files in bits per second */
 	int _j2k_bandwidth;
 	
->>>>>>> 2fc24250
 	/* DCI naming stuff */
 	std::string _audio_language;
 	std::string _subtitle_language;
