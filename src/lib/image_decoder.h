/*
    Copyright (C) 2012-2013 Carl Hetherington <cth@carlh.net>

    This program is free software; you can redistribute it and/or modify
    it under the terms of the GNU General Public License as published by
    the Free Software Foundation; either version 2 of the License, or
    (at your option) any later version.

    This program is distributed in the hope that it will be useful,
    but WITHOUT ANY WARRANTY; without even the implied warranty of
    MERCHANTABILITY or FITNESS FOR A PARTICULAR PURPOSE.  See the
    GNU General Public License for more details.

    You should have received a copy of the GNU General Public License
    along with this program; if not, write to the Free Software
    Foundation, Inc., 675 Mass Ave, Cambridge, MA 02139, USA.

*/

#include "video_decoder.h"

namespace Magick {
	class Image;
}

class ImageContent;

class ImageDecoder : public VideoDecoder
{
public:
	ImageDecoder (boost::shared_ptr<const ImageContent> c);

	boost::shared_ptr<const ImageContent> content () {
		return _image_content;
	}

	void seek (ContentTime, bool);

private:
	bool pass ();
	
	boost::shared_ptr<const ImageContent> _image_content;
<<<<<<< HEAD
	boost::shared_ptr<Image> _image;
	VideoFrame _video_position;
=======
	boost::shared_ptr<ImageProxy> _image;
>>>>>>> 31b1cd46
};
<|MERGE_RESOLUTION|>--- conflicted
+++ resolved
@@ -40,10 +40,6 @@
 	bool pass ();
 	
 	boost::shared_ptr<const ImageContent> _image_content;
-<<<<<<< HEAD
-	boost::shared_ptr<Image> _image;
+	boost::shared_ptr<ImageProxy> _image;
 	VideoFrame _video_position;
-=======
-	boost::shared_ptr<ImageProxy> _image;
->>>>>>> 31b1cd46
 };
