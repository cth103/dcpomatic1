/*
    Copyright (C) 2012-2014 Carl Hetherington <cth@carlh.net>

    This program is free software; you can redistribute it and/or modify
    it under the terms of the GNU General Public License as published by
    the Free Software Foundation; either version 2 of the License, or
    (at your option) any later version.

    This program is distributed in the hope that it will be useful,
    but WITHOUT ANY WARRANTY; without even the implied warranty of
    MERCHANTABILITY or FITNESS FOR A PARTICULAR PURPOSE.  See the
    GNU General Public License for more details.

    You should have received a copy of the GNU General Public License
    along with this program; if not, write to the Free Software
    Foundation, Inc., 675 Mass Ave, Cambridge, MA 02139, USA.

*/

/** @file src/config.h
 *  @brief Class holding configuration.
 */

#ifndef DCPOMATIC_CONFIG_H
#define DCPOMATIC_CONFIG_H

#include <vector>
#include <boost/shared_ptr.hpp>
#include <boost/signals2.hpp>
#include <boost/filesystem.hpp>
<<<<<<< HEAD
#include <dcp/metadata.h>
#include <dcp/certificates.h>
#include <dcp/signer.h>
=======
>>>>>>> a4bac424
#include "isdcf_metadata.h"
#include "colour_conversion.h"

class ServerDescription;
class Scaler;
class Filter;
class CinemaSoundProcessor;
class DCPContentType;
class Ratio;
class Cinema;

/** @class Config
 *  @brief A singleton class holding configuration.
 */
class Config : public boost::noncopyable
{
public:

	/** @return number of threads to use for J2K encoding on the local machine */
	int num_local_encoding_threads () const {
		return _num_local_encoding_threads;
	}

	boost::filesystem::path default_directory () const {
		return _default_directory;
	}

	boost::filesystem::path default_directory_or (boost::filesystem::path a) const;

	/** @return base port number to use for J2K encoding servers */
	int server_port_base () const {
		return _server_port_base;
	}

	void set_use_any_servers (bool u) {
		_use_any_servers = u;
		changed ();
	}

	bool use_any_servers () const {
		return _use_any_servers;
	}

	/** @param s New list of servers */
	void set_servers (std::vector<std::string> s) {
		_servers = s;
		changed ();
	}

	/** @return Host names / IP addresses of J2K encoding servers that should definitely be used */
	std::vector<std::string> servers () const {
		return _servers;
	}

	/** @return The IP address of a TMS that we can copy DCPs to */
	std::string tms_ip () const {
		return _tms_ip;
	}
	
	/** @return The path on a TMS that we should changed DCPs to */
	std::string tms_path () const {
		return _tms_path;
	}

	/** @return User name to log into the TMS with */
	std::string tms_user () const {
		return _tms_user;
	}

	/** @return Password to log into the TMS with */
	std::string tms_password () const {
		return _tms_password;
	}

	/** @return The cinema sound processor that we are using */
	CinemaSoundProcessor const * cinema_sound_processor () const {
		return _cinema_sound_processor;
	}

	std::list<boost::shared_ptr<Cinema> > cinemas () const {
		return _cinemas;
	}
	
	std::list<int> allowed_dcp_frame_rates () const {
		return _allowed_dcp_frame_rates;
	}

	bool allow_any_dcp_frame_rate () const {
		return _allow_any_dcp_frame_rate;
	}
	
	ISDCFMetadata default_isdcf_metadata () const {
		return _default_isdcf_metadata;
	}

	boost::optional<std::string> language () const {
		return _language;
	}

	int default_still_length () const {
		return _default_still_length;
	}

	Ratio const * default_scale () const {
		return _default_scale;
	}

	Ratio const * default_container () const {
		return _default_container;
	}

	DCPContentType const * default_dcp_content_type () const {
		return _default_dcp_content_type;
	}

<<<<<<< HEAD
	dcp::XMLMetadata dcp_metadata () const {
		return _dcp_metadata;
=======
	std::string dcp_issuer () const {
		return _dcp_issuer;
>>>>>>> a4bac424
	}

	int default_j2k_bandwidth () const {
		return _default_j2k_bandwidth;
	}

	int default_audio_delay () const {
		return _default_audio_delay;
	}

	std::vector<PresetColourConversion> colour_conversions () const {
		return _colour_conversions;
	}

	std::string mail_server () const {
		return _mail_server;
	}

	std::string mail_user () const {
		return _mail_user;
	}

	std::string mail_password () const {
		return _mail_password;
	}

	std::string kdm_subject () const {
		return _kdm_subject;
	}

	std::string kdm_from () const {
		return _kdm_from;
	}

	std::string kdm_cc () const {
		return _kdm_cc;
	}

	std::string kdm_bcc () const {
		return _kdm_bcc;
	}
	
	std::string kdm_email () const {
		return _kdm_email;
	}

	boost::shared_ptr<const dcp::Signer> signer () const {
		return _signer;
	}

	dcp::Certificate decryption_certificate () const {
		return _decryption_certificate;
	}

	std::string decryption_private_key () const {
		return _decryption_private_key;
	}

	bool check_for_updates () const {
		return _check_for_updates;
	}

	bool check_for_test_updates () const {
		return _check_for_test_updates;
	}

	int maximum_j2k_bandwidth () const {
		return _maximum_j2k_bandwidth;
	}

	int log_types () const {
		return _log_types;
	}

	std::vector<boost::filesystem::path> history () const {
		return _history;
	}

	/** @param n New number of local encoding threads */
	void set_num_local_encoding_threads (int n) {
		_num_local_encoding_threads = n;
		changed ();
	}

	void set_default_directory (boost::filesystem::path d) {
		_default_directory = d;
		changed ();
	}

	/** @param p New server port */
	void set_server_port_base (int p) {
		_server_port_base = p;
		changed ();
	}

	/** @param i IP address of a TMS that we can copy DCPs to */
	void set_tms_ip (std::string i) {
		_tms_ip = i;
		changed ();
	}

	/** @param p Path on a TMS that we should changed DCPs to */
	void set_tms_path (std::string p) {
		_tms_path = p;
		changed ();
	}

	/** @param u User name to log into the TMS with */
	void set_tms_user (std::string u) {
		_tms_user = u;
		changed ();
	}

	/** @param p Password to log into the TMS with */
	void set_tms_password (std::string p) {
		_tms_password = p;
		changed ();
	}

	void add_cinema (boost::shared_ptr<Cinema> c) {
		_cinemas.push_back (c);
		changed ();
	}

	void remove_cinema (boost::shared_ptr<Cinema> c) {
		_cinemas.remove (c);
		changed ();
	}

	void set_allowed_dcp_frame_rates (std::list<int> const & r) {
		_allowed_dcp_frame_rates = r;
		changed ();
	}

	void set_allow_any_dcp_frame_rate (bool a) {
		_allow_any_dcp_frame_rate = a;
		changed ();
	}

	void set_default_isdcf_metadata (ISDCFMetadata d) {
		_default_isdcf_metadata = d;
		changed ();
	}

	void set_language (std::string l) {
		_language = l;
		changed ();
	}

	void unset_language () {
		_language = boost::none;
		changed ();
	}

	void set_default_still_length (int s) {
		_default_still_length = s;
		changed ();
	}

	void set_default_scale (Ratio const * s) {
		_default_scale = s;
		changed ();
	}

	void set_default_container (Ratio const * c) {
		_default_container = c;
		changed ();
	}

	void set_default_dcp_content_type (DCPContentType const * t) {
		_default_dcp_content_type = t;
		changed ();
	}

<<<<<<< HEAD
	void set_dcp_metadata (dcp::XMLMetadata m) {
		_dcp_metadata = m;
=======
	void set_dcp_issuer (std::string i) {
		_dcp_issuer = i;
>>>>>>> a4bac424
		changed ();
	}

	void set_default_j2k_bandwidth (int b) {
		_default_j2k_bandwidth = b;
		changed ();
	}

	void set_default_audio_delay (int d) {
		_default_audio_delay = d;
		changed ();
	}

	void set_colour_conversions (std::vector<PresetColourConversion> const & c) {
		_colour_conversions = c;
		changed ();
	}

	void set_mail_server (std::string s) {
		_mail_server = s;
		changed ();
	}

	void set_mail_user (std::string u) {
		_mail_user = u;
		changed ();
	}

	void set_mail_password (std::string p) {
		_mail_password = p;
		changed ();
	}

	void set_kdm_subject (std::string s) {
		_kdm_subject = s;
		changed ();
	}

	void set_kdm_from (std::string f) {
		_kdm_from = f;
		changed ();
	}

	void set_kdm_cc (std::string f) {
		_kdm_cc = f;
		changed ();
	}

	void set_kdm_bcc (std::string f) {
		_kdm_bcc = f;
		changed ();
	}
	
	void set_kdm_email (std::string e) {
		_kdm_email = e;
		changed ();
	}

	void reset_kdm_email ();

	void set_signer (boost::shared_ptr<const dcp::Signer> s) {
		_signer = s;
		changed ();
	}

	void set_decryption_certificate (dcp::Certificate c) {
		_decryption_certificate = c;
		changed ();
	}

	void set_decryption_private_key (std::string k) {
		_decryption_private_key = k;
		changed ();
	}

	void set_check_for_updates (bool c) {
		_check_for_updates = c;
		changed ();
	}

	void set_check_for_test_updates (bool c) {
		_check_for_test_updates = c;
		changed ();
	}

	void set_maximum_j2k_bandwidth (int b) {
		_maximum_j2k_bandwidth = b;
		changed ();
	}

	void set_log_types (int t) {
		_log_types = t;
		changed ();
	}

	void clear_history () {
		_history.clear ();
		changed ();
	}

	void add_to_history (boost::filesystem::path p);
	
	void changed ();
	boost::signals2::signal<void ()> Changed;

	static Config* instance ();
	static void drop ();

private:
	Config ();
	boost::filesystem::path file (bool) const;
	void read ();
	void write () const;
	void make_decryption_keys ();

	/** number of threads to use for J2K encoding on the local machine */
	int _num_local_encoding_threads;
	/** default directory to put new films in */
	boost::filesystem::path _default_directory;
	/** base port number to use for J2K encoding servers;
	 *  this port and the one above it will be used.
	 */
	int _server_port_base;
	/** true to broadcast on the `any' address to look for servers */
	bool _use_any_servers;
	/** J2K encoding servers that should definitely be used */
	std::vector<std::string> _servers;
	/** The IP address of a TMS that we can copy DCPs to */
	std::string _tms_ip;
	/** The path on a TMS that we should write DCPs to */
	std::string _tms_path;
	/** User name to log into the TMS with */
	std::string _tms_user;
	/** Password to log into the TMS with */
	std::string _tms_password;
	/** Our cinema sound processor */
	CinemaSoundProcessor const * _cinema_sound_processor;
	std::list<int> _allowed_dcp_frame_rates;
	/** Allow any video frame rate for the DCP; if true, overrides _allowed_dcp_frame_rates */
	bool _allow_any_dcp_frame_rate;
	/** Default ISDCF metadata for newly-created Films */
	ISDCFMetadata _default_isdcf_metadata;
	boost::optional<std::string> _language;
	int _default_still_length;
	Ratio const * _default_scale;
	Ratio const * _default_container;
	DCPContentType const * _default_dcp_content_type;
<<<<<<< HEAD
	dcp::XMLMetadata _dcp_metadata;
=======
	std::string _dcp_issuer;
>>>>>>> a4bac424
	int _default_j2k_bandwidth;
	int _default_audio_delay;
	std::vector<PresetColourConversion> _colour_conversions;
	std::list<boost::shared_ptr<Cinema> > _cinemas;
	std::string _mail_server;
	std::string _mail_user;
	std::string _mail_password;
	std::string _kdm_subject;
	std::string _kdm_from;
	std::string _kdm_cc;
	std::string _kdm_bcc;
	std::string _kdm_email;
	boost::shared_ptr<const dcp::Signer> _signer;
	dcp::Certificate _decryption_certificate;
	std::string _decryption_private_key;
	/** true to check for updates on startup */
	bool _check_for_updates;
	bool _check_for_test_updates;
	/** maximum allowed J2K bandwidth in bits per second */
	int _maximum_j2k_bandwidth;
	int _log_types;
	std::vector<boost::filesystem::path> _history;
	
	/** Singleton instance, or 0 */
	static Config* _instance;
};

#endif<|MERGE_RESOLUTION|>--- conflicted
+++ resolved
@@ -28,12 +28,9 @@
 #include <boost/shared_ptr.hpp>
 #include <boost/signals2.hpp>
 #include <boost/filesystem.hpp>
-<<<<<<< HEAD
 #include <dcp/metadata.h>
 #include <dcp/certificates.h>
 #include <dcp/signer.h>
-=======
->>>>>>> a4bac424
 #include "isdcf_metadata.h"
 #include "colour_conversion.h"
 
@@ -149,13 +146,8 @@
 		return _default_dcp_content_type;
 	}
 
-<<<<<<< HEAD
-	dcp::XMLMetadata dcp_metadata () const {
-		return _dcp_metadata;
-=======
 	std::string dcp_issuer () const {
 		return _dcp_issuer;
->>>>>>> a4bac424
 	}
 
 	int default_j2k_bandwidth () const {
@@ -330,13 +322,8 @@
 		changed ();
 	}
 
-<<<<<<< HEAD
-	void set_dcp_metadata (dcp::XMLMetadata m) {
-		_dcp_metadata = m;
-=======
 	void set_dcp_issuer (std::string i) {
 		_dcp_issuer = i;
->>>>>>> a4bac424
 		changed ();
 	}
 
@@ -484,11 +471,7 @@
 	Ratio const * _default_scale;
 	Ratio const * _default_container;
 	DCPContentType const * _default_dcp_content_type;
-<<<<<<< HEAD
-	dcp::XMLMetadata _dcp_metadata;
-=======
 	std::string _dcp_issuer;
->>>>>>> a4bac424
 	int _default_j2k_bandwidth;
 	int _default_audio_delay;
 	std::vector<PresetColourConversion> _colour_conversions;
