--- conflicted
+++ resolved
@@ -56,14 +56,7 @@
 	Piece (shared_ptr<Content> c, shared_ptr<Decoder> d, FrameRateChange f)
 		: content (c)
 		, decoder (d)
-<<<<<<< HEAD
 		, frc (f)
-=======
-		, video_position (c->position ())
-		, audio_position (c->position ())
-		, repeat_to_do (0)
-		, repeat_done (0)
->>>>>>> abadb717
 	{}
 
 	shared_ptr<Content> content;
@@ -457,16 +450,12 @@
 
 	for (ContentList::iterator i = content.begin(); i != content.end(); ++i) {
 
-<<<<<<< HEAD
+		if (!(*i)->paths_valid ()) {
+			continue;
+		}
+		
 		shared_ptr<Decoder> decoder;
 		optional<FrameRateChange> frc;
-=======
-		if (!(*i)->paths_valid ()) {
-			continue;
-		}
-
-		shared_ptr<Piece> piece (new Piece (*i));
->>>>>>> abadb717
 
 		/* Work out a FrameRateChange for the best overlap video for this content, in case we need it below */
 		DCPTime best_overlap_t = 0;
