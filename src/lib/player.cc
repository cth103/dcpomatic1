--- conflicted
+++ resolved
@@ -334,25 +334,17 @@
 	/* Remap channels */
 	shared_ptr<AudioBuffers> dcp_mapped (new AudioBuffers (_film->audio_channels(), audio->data->frames()));
 	dcp_mapped->make_silent ();
-<<<<<<< HEAD
-	list<pair<int, libdcp::Channel> > map = content->audio_mapping().content_to_dcp ();
-	for (list<pair<int, libdcp::Channel> >::iterator i = map.begin(); i != map.end(); ++i) {
-		if (i->first < audio->data->channels() && i->second < dcp_mapped->channels()) {
-			dcp_mapped->accumulate_channel (audio->data.get(), i->first, i->second);
-=======
-
 	AudioMapping map = content->audio_mapping ();
 	for (int i = 0; i < map.content_channels(); ++i) {
 		for (int j = 0; j < _film->audio_channels(); ++j) {
 			if (map.get (i, static_cast<libdcp::Channel> (j)) > 0) {
 				dcp_mapped->accumulate_channel (
-					audio.get(),
+					audio->data.get(),
 					i,
 					static_cast<libdcp::Channel> (j),
 					map.get (i, static_cast<libdcp::Channel> (j))
 					);
 			}
->>>>>>> 16973301
 		}
 	}
 
