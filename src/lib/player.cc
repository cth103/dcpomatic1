--- conflicted
+++ resolved
@@ -342,13 +342,8 @@
 void
 Player::flush ()
 {
-<<<<<<< HEAD
 	TimedAudioBuffers<DCPTime> tb = _audio_merger.flush ();
-	if (tb.audio) {
-=======
-	TimedAudioBuffers<Time> tb = _audio_merger.flush ();
 	if (_audio && tb.audio) {
->>>>>>> 2305a489
 		Audio (tb.audio, tb.time);
 		_audio_position += _film->audio_frames_to_time (tb.audio->frames ());
 	}
@@ -357,13 +352,8 @@
 		emit_black ();
 	}
 
-<<<<<<< HEAD
-	while (_audio_position < _video_position) {
+	while (_audio && _audio_position < _video_position) {
 		emit_silence (_video_position - _audio_position);
-=======
-	while (_audio && _audio_position < _video_position) {
-		emit_silence (_film->time_to_audio_frames (_video_position - _audio_position));
->>>>>>> 2305a489
 	}
 	
 }
