/*
    Copyright (C) 2013-2014 Carl Hetherington <cth@carlh.net>

    This program is free software; you can redistribute it and/or modify
    it under the terms of the GNU General Public License as published by
    the Free Software Foundation; either version 2 of the License, or
    (at your option) any later version.

    This program is distributed in the hope that it will be useful,
    but WITHOUT ANY WARRANTY; without even the implied warranty of
    MERCHANTABILITY or FITNESS FOR A PARTICULAR PURPOSE.  See the
    GNU General Public License for more details.

    You should have received a copy of the GNU General Public License
    along with this program; if not, write to the Free Software
    Foundation, Inc., 675 Mass Ave, Cambridge, MA 02139, USA.

*/

#include <stdint.h>
#include <algorithm>
#include "player.h"
#include "film.h"
#include "ffmpeg_decoder.h"
#include "audio_buffers.h"
#include "ffmpeg_content.h"
#include "image_decoder.h"
#include "image_content.h"
#include "sndfile_decoder.h"
#include "sndfile_content.h"
#include "subtitle_content.h"
#include "subrip_decoder.h"
#include "subrip_content.h"
#include "dcp_content.h"
#include "playlist.h"
#include "job.h"
#include "image.h"
#include "raw_image_proxy.h"
#include "ratio.h"
#include "log.h"
#include "scaler.h"
#include "render_subtitles.h"
#include "config.h"
#include "content_video.h"
#include "player_video.h"
#include "frame_rate_change.h"
#include "dcp_content.h"
#include "dcp_decoder.h"
#include "dcp_subtitle_content.h"
#include "dcp_subtitle_decoder.h"

#define LOG_GENERAL(...) _film->log()->log (String::compose (__VA_ARGS__), Log::TYPE_GENERAL);

using std::list;
using std::cout;
using std::min;
using std::max;
using std::min;
using std::vector;
using std::pair;
using std::map;
using std::make_pair;
using boost::shared_ptr;
using boost::weak_ptr;
using boost::dynamic_pointer_cast;
using boost::optional;

Player::Player (shared_ptr<const Film> f, shared_ptr<const Playlist> p)
	: _film (f)
	, _playlist (p)
	, _have_valid_pieces (false)
	, _approximate_size (false)
{
	_playlist_changed_connection = _playlist->Changed.connect (bind (&Player::playlist_changed, this));
	_playlist_content_changed_connection = _playlist->ContentChanged.connect (bind (&Player::content_changed, this, _1, _2, _3));
	_film_changed_connection = _film->Changed.connect (bind (&Player::film_changed, this, _1));
	set_video_container_size (_film->frame_size ());
}

void
Player::setup_pieces ()
{
	list<shared_ptr<Piece> > old_pieces = _pieces;
	_pieces.clear ();

	ContentList content = _playlist->content ();

	for (ContentList::iterator i = content.begin(); i != content.end(); ++i) {

		if (!(*i)->paths_valid ()) {
			continue;
		}
		
		shared_ptr<Decoder> decoder;
		optional<FrameRateChange> frc;

		/* Work out a FrameRateChange for the best overlap video for this content, in case we need it below */
		DCPTime best_overlap_t;
		shared_ptr<VideoContent> best_overlap;
		for (ContentList::iterator j = content.begin(); j != content.end(); ++j) {
			shared_ptr<VideoContent> vc = dynamic_pointer_cast<VideoContent> (*j);
			if (!vc) {
				continue;
			}
			
			DCPTime const overlap = max (vc->position(), (*i)->position()) - min (vc->end(), (*i)->end());
			if (overlap > best_overlap_t) {
				best_overlap = vc;
				best_overlap_t = overlap;
			}
		}

		optional<FrameRateChange> best_overlap_frc;
		if (best_overlap) {
			best_overlap_frc = FrameRateChange (best_overlap->video_frame_rate(), _film->video_frame_rate ());
		} else {
			/* No video overlap; e.g. if the DCP is just audio */
			best_overlap_frc = FrameRateChange (_film->video_frame_rate(), _film->video_frame_rate ());
		}

		/* FFmpeg */
		shared_ptr<const FFmpegContent> fc = dynamic_pointer_cast<const FFmpegContent> (*i);
		if (fc) {
			decoder.reset (new FFmpegDecoder (fc, _film->log()));
			frc = FrameRateChange (fc->video_frame_rate(), _film->video_frame_rate());
		}

		shared_ptr<const DCPContent> dc = dynamic_pointer_cast<const DCPContent> (*i);
		if (dc) {
			decoder.reset (new DCPDecoder (dc, _film->log ()));
			frc = FrameRateChange (dc->video_frame_rate(), _film->video_frame_rate());
		}

		/* ImageContent */
		shared_ptr<const ImageContent> ic = dynamic_pointer_cast<const ImageContent> (*i);
		if (ic) {
			/* See if we can re-use an old ImageDecoder */
			for (list<shared_ptr<Piece> >::const_iterator j = old_pieces.begin(); j != old_pieces.end(); ++j) {
				shared_ptr<ImageDecoder> imd = dynamic_pointer_cast<ImageDecoder> ((*j)->decoder);
				if (imd && imd->content() == ic) {
					decoder = imd;
				}
			}

			if (!decoder) {
				decoder.reset (new ImageDecoder (ic));
			}

			frc = FrameRateChange (ic->video_frame_rate(), _film->video_frame_rate());
		}

		/* SndfileContent */
		shared_ptr<const SndfileContent> sc = dynamic_pointer_cast<const SndfileContent> (*i);
		if (sc) {
			decoder.reset (new SndfileDecoder (sc));
			frc = best_overlap_frc;
		}

		/* SubRipContent */
		shared_ptr<const SubRipContent> rc = dynamic_pointer_cast<const SubRipContent> (*i);
		if (rc) {
			decoder.reset (new SubRipDecoder (rc));
			frc = best_overlap_frc;
		}

		/* DCPSubtitleContent */
		shared_ptr<const DCPSubtitleContent> dsc = dynamic_pointer_cast<const DCPSubtitleContent> (*i);
		if (dsc) {
			decoder.reset (new DCPSubtitleDecoder (dsc));
			frc = best_overlap_frc;
		}

		_pieces.push_back (shared_ptr<Piece> (new Piece (*i, decoder, frc.get ())));
	}

	_have_valid_pieces = true;
}

void
Player::content_changed (weak_ptr<Content> w, int property, bool frequent)
{
	shared_ptr<Content> c = w.lock ();
	if (!c) {
		return;
	}

	if (
		property == ContentProperty::POSITION ||
		property == ContentProperty::LENGTH ||
		property == ContentProperty::TRIM_START ||
		property == ContentProperty::TRIM_END ||
		property == ContentProperty::PATH ||
		property == VideoContentProperty::VIDEO_FRAME_TYPE ||
		property == DCPContentProperty::CAN_BE_PLAYED
		) {
		
		_have_valid_pieces = false;
		Changed (frequent);

	} else if (
		property == SubtitleContentProperty::USE_SUBTITLES ||
		property == SubtitleContentProperty::SUBTITLE_X_OFFSET ||
		property == SubtitleContentProperty::SUBTITLE_Y_OFFSET ||
		property == SubtitleContentProperty::SUBTITLE_SCALE ||
		property == VideoContentProperty::VIDEO_CROP ||
		property == VideoContentProperty::VIDEO_SCALE ||
		property == VideoContentProperty::VIDEO_FRAME_RATE
		) {
		
		Changed (frequent);
	}
}

/** @param already_resampled true if this data has already been through the chain up to the resampler */
void
Player::playlist_changed ()
{
	_have_valid_pieces = false;
	Changed (false);
}

void
Player::set_video_container_size (dcp::Size s)
{
	_video_container_size = s;

	_black_image.reset (new Image (PIX_FMT_RGB24, _video_container_size, true));
	_black_image->make_black ();
}

void
Player::film_changed (Film::Property p)
{
	/* Here we should notice Film properties that affect our output, and
	   alert listeners that our output now would be different to how it was
	   last time we were run.
	*/

	if (p == Film::SCALER || p == Film::CONTAINER || p == Film::VIDEO_FRAME_RATE) {
		Changed (false);
	}
}

list<PositionImage>
Player::transform_image_subtitles (list<ImageSubtitle> subs) const
{
	list<PositionImage> all;
	
	for (list<ImageSubtitle>::const_iterator i = subs.begin(); i != subs.end(); ++i) {
		if (!i->image) {
			continue;
		}

		/* We will scale the subtitle up to fit _video_container_size */
		dcp::Size scaled_size (i->rectangle.width * _video_container_size.width, i->rectangle.height * _video_container_size.height);
		
		/* Then we need a corrective translation, consisting of two parts:
		 *
		 * 1.  that which is the result of the scaling of the subtitle by _video_container_size; this will be
		 *     rect.x * _video_container_size.width and rect.y * _video_container_size.height.
		 *
		 * 2.  that to shift the origin of the scale by subtitle_scale to the centre of the subtitle; this will be
		 *     (width_before_subtitle_scale * (1 - subtitle_scale) / 2) and
		 *     (height_before_subtitle_scale * (1 - subtitle_scale) / 2).
		 *
		 * Combining these two translations gives these expressions.
		 */

		all.push_back (
			PositionImage (
				i->image->scale (
					scaled_size,
					Scaler::from_id ("bicubic"),
					i->image->pixel_format (),
					true
					),
				Position<int> (
					rint (_video_container_size.width * i->rectangle.x),
					rint (_video_container_size.height * i->rectangle.y)
					)
				)
			);
	}

	return all;
}

void
Player::set_approximate_size ()
{
	_approximate_size = true;
}

shared_ptr<PlayerVideo>
Player::black_player_video_frame (DCPTime time) const
{
	return shared_ptr<PlayerVideo> (
		new PlayerVideo (
			shared_ptr<const ImageProxy> (new RawImageProxy (_black_image, _film->log ())),
			time,
			Crop (),
			_video_container_size,
			_video_container_size,
			Scaler::from_id ("bicubic"),
			EYES_BOTH,
			PART_WHOLE,
			Config::instance()->colour_conversions().front().conversion
		)
	);
}

/** @return All PlayerVideos at the given time (there may be two frames for 3D) */
list<shared_ptr<PlayerVideo> >
Player::get_video (DCPTime time, bool accurate)
{
	if (!_have_valid_pieces) {
		setup_pieces ();
	}
	
	list<shared_ptr<Piece> > ov = overlaps<VideoContent> (
		time,
		time + DCPTime::from_frames (1, _film->video_frame_rate ())
		);

	list<shared_ptr<PlayerVideo> > pvf;

	if (ov.empty ()) {
		/* No video content at this time */
		pvf.push_back (black_player_video_frame (time));
	} else {
		/* Create a PlayerVideo from the content's video at this time */

		shared_ptr<Piece> piece = ov.back ();
		shared_ptr<VideoDecoder> decoder = dynamic_pointer_cast<VideoDecoder> (piece->decoder);
		assert (decoder);
		shared_ptr<VideoContent> content = dynamic_pointer_cast<VideoContent> (piece->content);
		assert (content);

		list<ContentVideo> content_video = decoder->get_video (dcp_to_content_video (piece, time), accurate);
		if (content_video.empty ()) {
			pvf.push_back (black_player_video_frame (time));
			return pvf;
		}
		
		dcp::Size image_size = content->scale().size (content, _video_container_size, _film->frame_size (), _approximate_size ? 4 : 1);
		if (_approximate_size) {
			image_size.width &= ~3;
			image_size.height &= ~3;
		}
		
		for (list<ContentVideo>::const_iterator i = content_video.begin(); i != content_video.end(); ++i) {
			pvf.push_back (
				shared_ptr<PlayerVideo> (
					new PlayerVideo (
						i->image,
						content_video_to_dcp (piece, i->frame),
						content->crop (),
						image_size,
						_video_container_size,
						_film->scaler(),
						i->eyes,
						i->part,
						content->colour_conversion ()
						)
					)
				);
		}
	}

	/* Add subtitles (for possible burn-in) to whatever PlayerVideos we got */

	PlayerSubtitles ps = get_subtitles (time, DCPTime::from_frames (1, _film->video_frame_rate ()), false);

	list<PositionImage> sub_images;

	/* Image subtitles */
	list<PositionImage> c = transform_image_subtitles (ps.image);
	copy (c.begin(), c.end(), back_inserter (sub_images));

	/* Text subtitles (rendered to images) */
	sub_images.push_back (render_subtitles (ps.text, _video_container_size));
	
	if (!sub_images.empty ()) {
		for (list<shared_ptr<PlayerVideo> >::const_iterator i = pvf.begin(); i != pvf.end(); ++i) {
			(*i)->set_subtitle (merge (sub_images));
		}
	}	
		
	return pvf;
}

shared_ptr<AudioBuffers>
Player::get_audio (DCPTime time, DCPTime length, bool accurate)
{
	if (!_have_valid_pieces) {
		setup_pieces ();
	}

	AudioFrame const length_frames = length.frames (_film->audio_frame_rate ());

	shared_ptr<AudioBuffers> audio (new AudioBuffers (_film->audio_channels(), length_frames));
	audio->make_silent ();
	
	list<shared_ptr<Piece> > ov = overlaps<AudioContent> (time, time + length);
	if (ov.empty ()) {
		return audio;
	}

	for (list<shared_ptr<Piece> >::iterator i = ov.begin(); i != ov.end(); ++i) {

		shared_ptr<AudioContent> content = dynamic_pointer_cast<AudioContent> ((*i)->content);
		assert (content);
		shared_ptr<AudioDecoder> decoder = dynamic_pointer_cast<AudioDecoder> ((*i)->decoder);
		assert (decoder);

		if (content->audio_frame_rate() == 0) {
			/* This AudioContent has no audio (e.g. if it is an FFmpegContent with no
			 * audio stream).
			 */
			continue;
		}

		/* The time that we should request from the content */
		DCPTime request = time - DCPTime::from_seconds (content->audio_delay() / 1000.0);
		DCPTime offset;
		if (request < DCPTime ()) {
			/* We went off the start of the content, so we will need to offset
			   the stuff we get back.
			*/
			offset = -request;
			request = DCPTime ();
		}

		AudioFrame const content_frame = dcp_to_content_audio (*i, request);

		/* Audio from this piece's decoder (which might be more or less than what we asked for) */
		shared_ptr<ContentAudio> all = decoder->get_audio (content_frame, length_frames, accurate);

		/* Gain */
		if (content->audio_gain() != 0) {
			shared_ptr<AudioBuffers> gain (new AudioBuffers (all->audio));
			gain->apply_gain (content->audio_gain ());
			all->audio = gain;
		}

		/* Remap channels */
		shared_ptr<AudioBuffers> dcp_mapped (new AudioBuffers (_film->audio_channels(), all->audio->frames()));
		dcp_mapped->make_silent ();
		AudioMapping map = content->audio_mapping ();
		for (int i = 0; i < map.content_channels(); ++i) {
			for (int j = 0; j < _film->audio_channels(); ++j) {
				if (map.get (i, static_cast<dcp::Channel> (j)) > 0) {
					dcp_mapped->accumulate_channel (
						all->audio.get(),
						i,
						j,
						map.get (i, static_cast<dcp::Channel> (j))
						);
				}
			}
		}
		
		all->audio = dcp_mapped;

		audio->accumulate_frames (
			all->audio.get(),
			content_frame - all->frame,
			offset.frames (_film->audio_frame_rate()),
			min (AudioFrame (all->audio->frames()), length_frames) - offset.frames (_film->audio_frame_rate ())
			);
	}

	return audio;
}

VideoFrame
Player::dcp_to_content_video (shared_ptr<const Piece> piece, DCPTime t) const
{
	/* s is the offset of t from the start position of this content */
	DCPTime s = t - piece->content->position ();
	s = DCPTime (max (DCPTime::Type (0), s.get ()));
	s = DCPTime (min (piece->content->length_after_trim().get(), s.get()));

<<<<<<< HEAD
	/* Convert this to the content frame */
	return DCPTime (s + piece->content->trim_start()).frames (_film->video_frame_rate()) * piece->frc.factor ();
=======
	} else if (
		property == SubtitleContentProperty::SUBTITLE_X_OFFSET ||
		property == SubtitleContentProperty::SUBTITLE_Y_OFFSET ||
		property == SubtitleContentProperty::SUBTITLE_X_SCALE ||
		property == SubtitleContentProperty::SUBTITLE_Y_SCALE
		) {

		for (list<Subtitle>::iterator i = _subtitles.begin(); i != _subtitles.end(); ++i) {
			i->update (_film, _video_container_size);
		}
		
		Changed (frequent);

	} else if (
		property == VideoContentProperty::VIDEO_CROP || property == VideoContentProperty::VIDEO_SCALE ||
		property == VideoContentProperty::VIDEO_FRAME_RATE
		) {
		
		Changed (frequent);

	} else if (property == ContentProperty::PATH) {

		_have_valid_pieces = false;
		Changed (frequent);
	}
>>>>>>> 8943b602
}

DCPTime
Player::content_video_to_dcp (shared_ptr<const Piece> piece, VideoFrame f) const
{
	DCPTime t = DCPTime::from_frames (f / piece->frc.factor (), _film->video_frame_rate()) - piece->content->trim_start () + piece->content->position ();
	if (t < DCPTime ()) {
		t = DCPTime ();
	}

	return t;
}

AudioFrame
Player::dcp_to_content_audio (shared_ptr<const Piece> piece, DCPTime t) const
{
	/* s is the offset of t from the start position of this content */
	DCPTime s = t - piece->content->position ();
	s = DCPTime (max (DCPTime::Type (0), s.get ()));
	s = DCPTime (min (piece->content->length_after_trim().get(), s.get()));

	/* Convert this to the content frame */
	return DCPTime (s + piece->content->trim_start()).frames (_film->audio_frame_rate());
}

ContentTime
Player::dcp_to_content_subtitle (shared_ptr<const Piece> piece, DCPTime t) const
{
	/* s is the offset of t from the start position of this content */
	DCPTime s = t - piece->content->position ();
	s = DCPTime (max (DCPTime::Type (0), s.get ()));
	s = DCPTime (min (piece->content->length_after_trim().get(), s.get()));

	return ContentTime (s + piece->content->trim_start(), piece->frc);
}

void
PlayerStatistics::dump (shared_ptr<Log> log) const
{
	log->log (String::compose ("Video: %1 good %2 skipped %3 black %4 repeat", video.good, video.skip, video.black, video.repeat), Log::TYPE_GENERAL);
	log->log (String::compose ("Audio: %1 good %2 skipped %3 silence", audio.good, audio.skip, audio.silence.seconds()), Log::TYPE_GENERAL);
}

PlayerStatistics const &
Player::statistics () const
{
	return _statistics;
}

PlayerSubtitles
Player::get_subtitles (DCPTime time, DCPTime length, bool starting)
{
	list<shared_ptr<Piece> > subs = overlaps<SubtitleContent> (time, time + length);

	PlayerSubtitles ps (time, length);

	for (list<shared_ptr<Piece> >::const_iterator j = subs.begin(); j != subs.end(); ++j) {
		shared_ptr<SubtitleContent> subtitle_content = dynamic_pointer_cast<SubtitleContent> ((*j)->content);
		if (!subtitle_content->use_subtitles ()) {
			continue;
		}

		shared_ptr<SubtitleDecoder> subtitle_decoder = dynamic_pointer_cast<SubtitleDecoder> ((*j)->decoder);
		ContentTime const from = dcp_to_content_subtitle (*j, time);
		/* XXX: this video_frame_rate() should be the rate that the subtitle content has been prepared for */
		ContentTime const to = from + ContentTime::from_frames (1, _film->video_frame_rate ());

		list<ContentImageSubtitle> image = subtitle_decoder->get_image_subtitles (ContentTimePeriod (from, to), starting);
		for (list<ContentImageSubtitle>::iterator i = image.begin(); i != image.end(); ++i) {
			
			/* Apply content's subtitle offsets */
			i->sub.rectangle.x += subtitle_content->subtitle_x_offset ();
			i->sub.rectangle.y += subtitle_content->subtitle_y_offset ();

			/* Apply content's subtitle scale */
			i->sub.rectangle.width *= subtitle_content->subtitle_scale ();
			i->sub.rectangle.height *= subtitle_content->subtitle_scale ();

			/* Apply a corrective translation to keep the subtitle centred after that scale */
			i->sub.rectangle.x -= i->sub.rectangle.width * (subtitle_content->subtitle_scale() - 1);
			i->sub.rectangle.y -= i->sub.rectangle.height * (subtitle_content->subtitle_scale() - 1);
			
			ps.image.push_back (i->sub);
		}

		list<ContentTextSubtitle> text = subtitle_decoder->get_text_subtitles (ContentTimePeriod (from, to), starting);
		for (list<ContentTextSubtitle>::const_iterator i = text.begin(); i != text.end(); ++i) {
			copy (i->subs.begin(), i->subs.end(), back_inserter (ps.text));
		}
	}

	return ps;
}<|MERGE_RESOLUTION|>--- conflicted
+++ resolved
@@ -201,7 +201,8 @@
 		property == SubtitleContentProperty::USE_SUBTITLES ||
 		property == SubtitleContentProperty::SUBTITLE_X_OFFSET ||
 		property == SubtitleContentProperty::SUBTITLE_Y_OFFSET ||
-		property == SubtitleContentProperty::SUBTITLE_SCALE ||
+		property == SubtitleContentProperty::SUBTITLE_X_SCALE ||
+		property == SubtitleContentProperty::SUBTITLE_Y_SCALE ||
 		property == VideoContentProperty::VIDEO_CROP ||
 		property == VideoContentProperty::VIDEO_SCALE ||
 		property == VideoContentProperty::VIDEO_FRAME_RATE
@@ -260,8 +261,8 @@
 		 *     rect.x * _video_container_size.width and rect.y * _video_container_size.height.
 		 *
 		 * 2.  that to shift the origin of the scale by subtitle_scale to the centre of the subtitle; this will be
-		 *     (width_before_subtitle_scale * (1 - subtitle_scale) / 2) and
-		 *     (height_before_subtitle_scale * (1 - subtitle_scale) / 2).
+		 *     (width_before_subtitle_scale * (1 - subtitle_x_scale) / 2) and
+		 *     (height_before_subtitle_scale * (1 - subtitle_y_scale) / 2).
 		 *
 		 * Combining these two translations gives these expressions.
 		 */
@@ -481,36 +482,8 @@
 	s = DCPTime (max (DCPTime::Type (0), s.get ()));
 	s = DCPTime (min (piece->content->length_after_trim().get(), s.get()));
 
-<<<<<<< HEAD
 	/* Convert this to the content frame */
 	return DCPTime (s + piece->content->trim_start()).frames (_film->video_frame_rate()) * piece->frc.factor ();
-=======
-	} else if (
-		property == SubtitleContentProperty::SUBTITLE_X_OFFSET ||
-		property == SubtitleContentProperty::SUBTITLE_Y_OFFSET ||
-		property == SubtitleContentProperty::SUBTITLE_X_SCALE ||
-		property == SubtitleContentProperty::SUBTITLE_Y_SCALE
-		) {
-
-		for (list<Subtitle>::iterator i = _subtitles.begin(); i != _subtitles.end(); ++i) {
-			i->update (_film, _video_container_size);
-		}
-		
-		Changed (frequent);
-
-	} else if (
-		property == VideoContentProperty::VIDEO_CROP || property == VideoContentProperty::VIDEO_SCALE ||
-		property == VideoContentProperty::VIDEO_FRAME_RATE
-		) {
-		
-		Changed (frequent);
-
-	} else if (property == ContentProperty::PATH) {
-
-		_have_valid_pieces = false;
-		Changed (frequent);
-	}
->>>>>>> 8943b602
 }
 
 DCPTime
@@ -586,12 +559,12 @@
 			i->sub.rectangle.y += subtitle_content->subtitle_y_offset ();
 
 			/* Apply content's subtitle scale */
-			i->sub.rectangle.width *= subtitle_content->subtitle_scale ();
-			i->sub.rectangle.height *= subtitle_content->subtitle_scale ();
+			i->sub.rectangle.width *= subtitle_content->subtitle_x_scale ();
+			i->sub.rectangle.height *= subtitle_content->subtitle_y_scale ();
 
 			/* Apply a corrective translation to keep the subtitle centred after that scale */
-			i->sub.rectangle.x -= i->sub.rectangle.width * (subtitle_content->subtitle_scale() - 1);
-			i->sub.rectangle.y -= i->sub.rectangle.height * (subtitle_content->subtitle_scale() - 1);
+			i->sub.rectangle.x -= i->sub.rectangle.width * (subtitle_content->subtitle_x_scale() - 1);
+			i->sub.rectangle.y -= i->sub.rectangle.height * (subtitle_content->subtitle_y_scale() - 1);
 			
 			ps.image.push_back (i->sub);
 		}
