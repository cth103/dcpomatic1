/*
    Copyright (C) 2013 Carl Hetherington <cth@carlh.net>

    This program is free software; you can redistribute it and/or modify
    it under the terms of the GNU General Public License as published by
    the Free Software Foundation; either version 2 of the License, or
    (at your option) any later version.

    This program is distributed in the hope that it will be useful,
    but WITHOUT ANY WARRANTY; without even the implied warranty of
    MERCHANTABILITY or FITNESS FOR A PARTICULAR PURPOSE.  See the
    GNU General Public License for more details.

    You should have received a copy of the GNU General Public License
    along with this program; if not, write to the Free Software
    Foundation, Inc., 675 Mass Ave, Cambridge, MA 02139, USA.

*/

#ifndef DCPOMATIC_VIDEO_CONTENT_H
#define DCPOMATIC_VIDEO_CONTENT_H

#include "content.h"
#include "colour_conversion.h"

class VideoExaminer;
class Ratio;

class VideoContentProperty
{
public:
	static int const VIDEO_SIZE;
	static int const VIDEO_FRAME_RATE;
	static int const VIDEO_FRAME_TYPE;
	static int const VIDEO_CROP;
	static int const VIDEO_SCALE;
	static int const COLOUR_CONVERSION;
};

class VideoContentScale
{
public:
	VideoContentScale ();
	VideoContentScale (Ratio const *);
	VideoContentScale (bool);
	VideoContentScale (boost::shared_ptr<cxml::Node>);

	dcp::Size size (boost::shared_ptr<const VideoContent>, dcp::Size, dcp::Size) const;
	std::string id () const;
	std::string name () const;
	void as_xml (xmlpp::Node *) const;

	Ratio const * ratio () const {
		return _ratio;
	}

	bool scale () const {
		return _scale;
	}

	static void setup_scales ();
	static std::vector<VideoContentScale> all () {
		return _scales;
	}

private:
	/** a ratio to stretch the content to, or 0 for no stretch */
	Ratio const * _ratio;
	/** true if we want to scale the content */
	bool _scale;

	static std::vector<VideoContentScale> _scales;
};

bool operator== (VideoContentScale const & a, VideoContentScale const & b);
bool operator!= (VideoContentScale const & a, VideoContentScale const & b);

class VideoContent : public virtual Content
{
public:
	typedef int Frame;

	VideoContent (boost::shared_ptr<const Film>);
	VideoContent (boost::shared_ptr<const Film>, DCPTime, ContentTime);
	VideoContent (boost::shared_ptr<const Film>, boost::filesystem::path);
	VideoContent (boost::shared_ptr<const Film>, boost::shared_ptr<const cxml::Node>, int);
	VideoContent (boost::shared_ptr<const Film>, std::vector<boost::shared_ptr<Content> >);

	void as_xml (xmlpp::Node *) const;
	std::string technical_summary () const;
	virtual std::string information () const;
	virtual std::string identifier () const;

	ContentTime video_length () const {
		boost::mutex::scoped_lock lm (_mutex);
		return _video_length;
	}

<<<<<<< HEAD
	dcp::Size video_size () const {
=======
	VideoContent::Frame video_length_after_3d_combine () const {
		boost::mutex::scoped_lock lm (_mutex);
		if (_video_frame_type == VIDEO_FRAME_TYPE_3D_ALTERNATE) {
			return _video_length / 2;
		}
		
		return _video_length;
	}

	libdcp::Size video_size () const {
>>>>>>> 3f29e4ca
		boost::mutex::scoped_lock lm (_mutex);
		return _video_size;
	}
	
	float video_frame_rate () const {
		boost::mutex::scoped_lock lm (_mutex);
		return _video_frame_rate;
	}

	void set_video_frame_type (VideoFrameType);

	void set_left_crop (int);
	void set_right_crop (int);
	void set_top_crop (int);
	void set_bottom_crop (int);

	void set_scale (VideoContentScale);
	void set_colour_conversion (ColourConversion);
	
	VideoFrameType video_frame_type () const {
		boost::mutex::scoped_lock lm (_mutex);
		return _video_frame_type;
	}

	Crop crop () const {
		boost::mutex::scoped_lock lm (_mutex);
		return _crop;
	}

	int left_crop () const {
		boost::mutex::scoped_lock lm (_mutex);
		return _crop.left;
	}

	int right_crop () const {
		boost::mutex::scoped_lock lm (_mutex);
		return _crop.right;
	}

	int top_crop () const {
		boost::mutex::scoped_lock lm (_mutex);
		return _crop.top;
	}

	int bottom_crop () const {
		boost::mutex::scoped_lock lm (_mutex);
		return _crop.bottom;
	}

	/** @return Description of how to scale this content (if indeed it should be scaled) */
	VideoContentScale scale () const {
		boost::mutex::scoped_lock lm (_mutex);
		return _scale;
	}

	ColourConversion colour_conversion () const {
		boost::mutex::scoped_lock lm (_mutex);
		return _colour_conversion;
	}

	dcp::Size video_size_after_3d_split () const;
	dcp::Size video_size_after_crop () const;

	ContentTime dcp_time_to_content_time (DCPTime) const;

protected:
	void take_from_video_examiner (boost::shared_ptr<VideoExaminer>);

	ContentTime _video_length;
	float _video_frame_rate;

private:
	friend class ffmpeg_pts_offset_test;
	friend class best_dcp_frame_rate_test_single;
	friend class best_dcp_frame_rate_test_double;
	friend class audio_sampling_rate_test;

	void setup_default_colour_conversion ();
	
	dcp::Size _video_size;
	VideoFrameType _video_frame_type;
	Crop _crop;
	VideoContentScale _scale;
	ColourConversion _colour_conversion;
};

#endif<|MERGE_RESOLUTION|>--- conflicted
+++ resolved
@@ -96,20 +96,16 @@
 		return _video_length;
 	}
 
-<<<<<<< HEAD
-	dcp::Size video_size () const {
-=======
-	VideoContent::Frame video_length_after_3d_combine () const {
+	ContentTime video_length_after_3d_combine () const {
 		boost::mutex::scoped_lock lm (_mutex);
 		if (_video_frame_type == VIDEO_FRAME_TYPE_3D_ALTERNATE) {
-			return _video_length / 2;
+			return ContentTime (_video_length.get() / 2);
 		}
 		
 		return _video_length;
 	}
 
-	libdcp::Size video_size () const {
->>>>>>> 3f29e4ca
+	dcp::Size video_size () const {
 		boost::mutex::scoped_lock lm (_mutex);
 		return _video_size;
 	}
