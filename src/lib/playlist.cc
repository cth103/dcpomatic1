--- conflicted
+++ resolved
@@ -393,10 +393,6 @@
 		return;
 	}
 
-<<<<<<< HEAD
-	DCPTime const p = (*next)->position ();
-=======
->>>>>>> 736a989e
 	(*next)->set_position (c->position ());
 	c->set_position (c->position() + c->length_after_trim ());
 	sort (_content.begin(), _content.end(), ContentSorter ());
