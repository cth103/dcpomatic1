--- conflicted
+++ resolved
@@ -207,14 +207,13 @@
 		frame_done ();
 	} else {
 		/* Queue this new frame for encoding */
-		pair<string, string> const s = Filter::ffmpeg_strings (_film->filters());
 		TIMING ("adding to queue of %1", _queue.size ());
 		/* XXX: padding */
 		_queue.push_back (shared_ptr<DCPVideoFrame> (
 					  new DCPVideoFrame (
 						  image, sub, _film->container()->dcp_size(), 0,
 						  _film->subtitle_offset(), _film->subtitle_scale(),
-						  _film->scaler(), _video_frames_out, _film->dcp_video_frame_rate(), s.second,
+						  _film->scaler(), _video_frames_out, _film->dcp_video_frame_rate(),
 						  _film->colour_lut(), _film->j2k_bandwidth(),
 						  _film->log()
 						  )
@@ -230,40 +229,7 @@
 void
 Encoder::process_audio (shared_ptr<const AudioBuffers> data, Time)
 {
-<<<<<<< HEAD
 	_writer->write (data);
-=======
-	if (!data->frames ()) {
-		return;
-	}
-	
-#if HAVE_SWRESAMPLE
-	/* Maybe sample-rate convert */
-	if (_swr_context) {
-
-		/* Compute the resampled frames count and add 32 for luck */
-		int const max_resampled_frames = ceil ((int64_t) data->frames() * _film->target_audio_sample_rate() / _film->audio_stream()->sample_rate()) + 32;
-
-		shared_ptr<AudioBuffers> resampled (new AudioBuffers (_film->audio_stream()->channels(), max_resampled_frames));
-
-		/* Resample audio */
-		int const resampled_frames = swr_convert (
-			_swr_context, (uint8_t **) resampled->data(), max_resampled_frames, (uint8_t const **) data->data(), data->frames()
-			);
-		
-		if (resampled_frames < 0) {
-			throw EncodeError (_("could not run sample-rate converter"));
-		}
-
-		resampled->set_frames (resampled_frames);
-		
-		/* And point our variables at the resampled audio */
-		data = resampled;
-	}
-#endif
-
-	write_audio (data);
->>>>>>> 765d206e
 }
 
 void
