/*
    Copyright (C) 2012-2014 Carl Hetherington <cth@carlh.net>

    This program is free software; you can redistribute it and/or modify
    it under the terms of the GNU General Public License as published by
    the Free Software Foundation; either version 2 of the License, or
    (at your option) any later version.

    This program is distributed in the hope that it will be useful,
    but WITHOUT ANY WARRANTY; without even the implied warranty of
    MERCHANTABILITY or FITNESS FOR A PARTICULAR PURPOSE.  See the
    GNU General Public License for more details.

    You should have received a copy of the GNU General Public License
    along with this program; if not, write to the Free Software
    Foundation, Inc., 675 Mass Ave, Cambridge, MA 02139, USA.

*/

/** @file src/encoder.h
 *  @brief Parent class for classes which can encode video and audio frames.
 */

#include <iostream>
#include <boost/lambda/lambda.hpp>
#include <libcxml/cxml.h>
#include "encoder.h"
#include "util.h"
#include "film.h"
#include "log.h"
#include "config.h"
#include "dcp_video_frame.h"
#include "server.h"
#include "cross.h"
#include "writer.h"
#include "server_finder.h"
#include "player.h"
<<<<<<< HEAD
#include "dcp_video.h"
=======
#include "player_video_frame.h"
>>>>>>> 31b1cd46

#include "i18n.h"

using std::pair;
using std::string;
using std::stringstream;
using std::vector;
using std::list;
using std::cout;
using std::min;
using std::make_pair;
using boost::shared_ptr;
using boost::weak_ptr;
using boost::optional;
using boost::scoped_array;

int const Encoder::_history_size = 25;

/** @param f Film that we are encoding */
Encoder::Encoder (shared_ptr<const Film> f, weak_ptr<Job> j)
	: _film (f)
	, _job (j)
	, _video_frames_out (0)
	, _terminate (false)
{

}

Encoder::~Encoder ()
{
	terminate_threads ();
}

/** Add a worker thread for a each thread on a remote server.  Caller must hold
 *  a lock on _mutex, or know that one is not currently required to
 *  safely modify _threads.
 */
void
Encoder::add_worker_threads (ServerDescription d)
{
	_film->log()->log (String::compose (N_("Adding %1 worker threads for remote %2"), d.host_name ()));
	for (int i = 0; i < d.threads(); ++i) {
		_threads.push_back (new boost::thread (boost::bind (&Encoder::encoder_thread, this, d)));
	}
}

void
Encoder::process_begin ()
{
	for (int i = 0; i < Config::instance()->num_local_encoding_threads (); ++i) {
		_threads.push_back (new boost::thread (boost::bind (&Encoder::encoder_thread, this, optional<ServerDescription> ())));
	}

	_writer.reset (new Writer (_film, _job));
	ServerFinder::instance()->connect (boost::bind (&Encoder::server_found, this, _1));
}

void
Encoder::process_end ()
{
	boost::mutex::scoped_lock lock (_mutex);

	_film->log()->log (String::compose (N_("Clearing queue of %1"), _queue.size ()));

	/* Keep waking workers until the queue is empty */
	while (!_queue.empty ()) {
		_film->log()->log (String::compose (N_("Waking with %1"), _queue.size ()), Log::VERBOSE);
		_condition.notify_all ();
		_condition.wait (lock);
	}

	lock.unlock ();
	
	terminate_threads ();

	_film->log()->log (String::compose (N_("Mopping up %1"), _queue.size()));

	/* The following sequence of events can occur in the above code:
	     1. a remote worker takes the last image off the queue
	     2. the loop above terminates
	     3. the remote worker fails to encode the image and puts it back on the queue
	     4. the remote worker is then terminated by terminate_threads

	     So just mop up anything left in the queue here.
	*/

	for (list<shared_ptr<DCPVideoFrame> >::iterator i = _queue.begin(); i != _queue.end(); ++i) {
		_film->log()->log (String::compose (N_("Encode left-over frame %1"), (*i)->index ()));
		try {
			_writer->write ((*i)->encode_locally(), (*i)->index (), (*i)->eyes ());
			frame_done ();
		} catch (std::exception& e) {
			_film->log()->log (String::compose (N_("Local encode failed (%1)"), e.what ()));
		}
	}
		
	_writer->finish ();
	_writer.reset ();
}	

/** @return an estimate of the current number of frames we are encoding per second,
 *  or 0 if not known.
 */
float
Encoder::current_encoding_rate () const
{
	boost::mutex::scoped_lock lock (_state_mutex);
	if (int (_time_history.size()) < _history_size) {
		return 0;
	}

	struct timeval now;
	gettimeofday (&now, 0);

	return _history_size / (seconds (now) - seconds (_time_history.back ()));
}

/** @return Number of video frames that have been sent out */
int
Encoder::video_frames_out () const
{
	boost::mutex::scoped_lock (_state_mutex);
	return _video_frames_out;
}

/** Should be called when a frame has been encoded successfully.
 *  @param n Source frame index.
 */
void
Encoder::frame_done ()
{
	boost::mutex::scoped_lock lock (_state_mutex);
	
	struct timeval tv;
	gettimeofday (&tv, 0);
	_time_history.push_front (tv);
	if (int (_time_history.size()) > _history_size) {
		_time_history.pop_back ();
	}
}

void
<<<<<<< HEAD
Encoder::process_video (shared_ptr<DCPVideo> frame)
=======
Encoder::process_video (shared_ptr<PlayerVideoFrame> pvf, bool same)
>>>>>>> 31b1cd46
{
	_waker.nudge ();
	
	boost::mutex::scoped_lock lock (_mutex);

	/* XXX: discard 3D here if required */

	/* Wait until the queue has gone down a bit */
	while (_queue.size() >= _threads.size() * 2 && !_terminate) {
		TIMING ("decoder sleeps with queue of %1", _queue.size());
		_condition.wait (lock);
		TIMING ("decoder wakes with queue of %1", _queue.size());
	}

	if (_terminate) {
		return;
	}

	_writer->rethrow ();
	/* Re-throw any exception raised by one of our threads.  If more
	   than one has thrown an exception, only one will be rethrown, I think;
	   but then, if that happens something has gone badly wrong.
	*/
	rethrow ();

	if (_writer->can_fake_write (_video_frames_out)) {
<<<<<<< HEAD
		_writer->fake_write (_video_frames_out, frame->eyes ());
=======
		_writer->fake_write (_video_frames_out, pvf->eyes ());
		_have_a_real_frame[pvf->eyes()] = false;
		frame_done ();
	} else if (same && _have_a_real_frame[pvf->eyes()]) {
		/* Use the last frame that we encoded. */
		_writer->repeat (_video_frames_out, pvf->eyes());
>>>>>>> 31b1cd46
		frame_done ();
	} else {
		/* Queue this new frame for encoding */
		TIMING ("adding to queue of %1", _queue.size ());
		_queue.push_back (shared_ptr<DCPVideoFrame> (
					  new DCPVideoFrame (
<<<<<<< HEAD
						  frame->image(PIX_FMT_RGB24, false),
						  _video_frames_out,
						  frame->eyes(),
						  frame->conversion(),
						  _film->video_frame_rate(),
						  _film->j2k_bandwidth(),
						  _film->resolution(),
						  _film->log()
=======
						  pvf, _video_frames_out, _film->video_frame_rate(),
						  _film->j2k_bandwidth(), _film->resolution(), _film->log()
>>>>>>> 31b1cd46
						  )
					  ));
		
		_condition.notify_all ();
<<<<<<< HEAD
	}

	if (frame->eyes() != EYES_LEFT) {
=======
		_have_a_real_frame[pvf->eyes()] = true;
	}

	if (pvf->eyes() != EYES_LEFT) {
>>>>>>> 31b1cd46
		++_video_frames_out;
	}
}

void
Encoder::process_audio (shared_ptr<const AudioBuffers> data)
{
	_writer->write (data);
}

void
Encoder::terminate_threads ()
{
	{
		boost::mutex::scoped_lock lock (_mutex);
		_terminate = true;
		_condition.notify_all ();
	}

	for (list<boost::thread *>::iterator i = _threads.begin(); i != _threads.end(); ++i) {
		if ((*i)->joinable ()) {
			(*i)->join ();
		}
		delete *i;
	}

	_threads.clear ();
}

void
Encoder::encoder_thread (optional<ServerDescription> server)
try
{
	/* Number of seconds that we currently wait between attempts
	   to connect to the server; not relevant for localhost
	   encodings.
	*/
	int remote_backoff = 0;
	
	while (1) {

		TIMING ("encoder thread %1 sleeps", boost::this_thread::get_id());
		boost::mutex::scoped_lock lock (_mutex);
		while (_queue.empty () && !_terminate) {
			_condition.wait (lock);
		}

		if (_terminate) {
			return;
		}

		TIMING ("encoder thread %1 wakes with queue of %2", boost::this_thread::get_id(), _queue.size());
		shared_ptr<DCPVideoFrame> vf = _queue.front ();
		TIMING ("encoder thread %1 pops frame %2 (%3) from queue", boost::this_thread::get_id(), vf->index(), vf->eyes ());
		_queue.pop_front ();
		
		lock.unlock ();

		shared_ptr<EncodedData> encoded;

		if (server) {
			try {
				encoded = vf->encode_remotely (server.get ());

				if (remote_backoff > 0) {
					_film->log()->log (String::compose (N_("%1 was lost, but now she is found; removing backoff"), server->host_name ()));
				}
				
				/* This job succeeded, so remove any backoff */
				remote_backoff = 0;
				
			} catch (std::exception& e) {
				if (remote_backoff < 60) {
					/* back off more */
					remote_backoff += 10;
				}
				_film->log()->log (
					String::compose (
						N_("Remote encode of %1 on %2 failed (%3); thread sleeping for %4s"),
						vf->index(), server->host_name(), e.what(), remote_backoff)
					);
			}
				
		} else {
			try {
				TIMING ("encoder thread %1 begins local encode of %2", boost::this_thread::get_id(), vf->index());
				encoded = vf->encode_locally ();
				TIMING ("encoder thread %1 finishes local encode of %2", boost::this_thread::get_id(), vf->index());
			} catch (std::exception& e) {
				_film->log()->log (String::compose (N_("Local encode failed (%1)"), e.what ()));
			}
		}

		if (encoded) {
			_writer->write (encoded, vf->index (), vf->eyes ());
			frame_done ();
		} else {
			lock.lock ();
			_film->log()->log (
				String::compose (N_("Encoder thread %1 pushes frame %2 back onto queue after failure"), boost::this_thread::get_id(), vf->index())
				);
			_queue.push_front (vf);
			lock.unlock ();
		}

		if (remote_backoff > 0) {
			dcpomatic_sleep (remote_backoff);
		}

		lock.lock ();
		_condition.notify_all ();
	}
}
catch (...)
{
	store_current ();
}

void
Encoder::server_found (ServerDescription s)
{
	add_worker_threads (s);
}<|MERGE_RESOLUTION|>--- conflicted
+++ resolved
@@ -35,11 +35,7 @@
 #include "writer.h"
 #include "server_finder.h"
 #include "player.h"
-<<<<<<< HEAD
-#include "dcp_video.h"
-=======
 #include "player_video_frame.h"
->>>>>>> 31b1cd46
 
 #include "i18n.h"
 
@@ -182,11 +178,7 @@
 }
 
 void
-<<<<<<< HEAD
-Encoder::process_video (shared_ptr<DCPVideo> frame)
-=======
-Encoder::process_video (shared_ptr<PlayerVideoFrame> pvf, bool same)
->>>>>>> 31b1cd46
+Encoder::process_video (shared_ptr<PlayerVideoFrame> pvf)
 {
 	_waker.nudge ();
 	
@@ -213,49 +205,26 @@
 	rethrow ();
 
 	if (_writer->can_fake_write (_video_frames_out)) {
-<<<<<<< HEAD
-		_writer->fake_write (_video_frames_out, frame->eyes ());
-=======
 		_writer->fake_write (_video_frames_out, pvf->eyes ());
-		_have_a_real_frame[pvf->eyes()] = false;
-		frame_done ();
-	} else if (same && _have_a_real_frame[pvf->eyes()]) {
-		/* Use the last frame that we encoded. */
-		_writer->repeat (_video_frames_out, pvf->eyes());
->>>>>>> 31b1cd46
 		frame_done ();
 	} else {
 		/* Queue this new frame for encoding */
 		TIMING ("adding to queue of %1", _queue.size ());
 		_queue.push_back (shared_ptr<DCPVideoFrame> (
 					  new DCPVideoFrame (
-<<<<<<< HEAD
-						  frame->image(PIX_FMT_RGB24, false),
+						  pvf,
 						  _video_frames_out,
-						  frame->eyes(),
-						  frame->conversion(),
 						  _film->video_frame_rate(),
 						  _film->j2k_bandwidth(),
 						  _film->resolution(),
 						  _film->log()
-=======
-						  pvf, _video_frames_out, _film->video_frame_rate(),
-						  _film->j2k_bandwidth(), _film->resolution(), _film->log()
->>>>>>> 31b1cd46
 						  )
 					  ));
 		
 		_condition.notify_all ();
-<<<<<<< HEAD
-	}
-
-	if (frame->eyes() != EYES_LEFT) {
-=======
-		_have_a_real_frame[pvf->eyes()] = true;
 	}
 
 	if (pvf->eyes() != EYES_LEFT) {
->>>>>>> 31b1cd46
 		++_video_frames_out;
 	}
 }
