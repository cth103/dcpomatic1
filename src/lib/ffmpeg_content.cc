/*
    Copyright (C) 2013-2014 Carl Hetherington <cth@carlh.net>

    This program is free software; you can redistribute it and/or modify
    it under the terms of the GNU General Public License as published by
    the Free Software Foundation; either version 2 of the License, or
    (at your option) any later version.

    This program is distributed in the hope that it will be useful,
    but WITHOUT ANY WARRANTY; without even the implied warranty of
    MERCHANTABILITY or FITNESS FOR A PARTICULAR PURPOSE.  See the
    GNU General Public License for more details.

    You should have received a copy of the GNU General Public License
    along with this program; if not, write to the Free Software
    Foundation, Inc., 675 Mass Ave, Cambridge, MA 02139, USA.

*/

extern "C" {
#include <libavformat/avformat.h>
}
#include <libcxml/cxml.h>
#include "ffmpeg_content.h"
#include "ffmpeg_examiner.h"
#include "compose.hpp"
#include "job.h"
#include "util.h"
#include "filter.h"
#include "film.h"
#include "log.h"
#include "exceptions.h"

#include "i18n.h"

using std::string;
using std::stringstream;
using std::vector;
using std::list;
using std::cout;
using std::pair;
using boost::shared_ptr;
using boost::lexical_cast;
using boost::dynamic_pointer_cast;

int const FFmpegContentProperty::SUBTITLE_STREAMS = 100;
int const FFmpegContentProperty::SUBTITLE_STREAM = 101;
int const FFmpegContentProperty::AUDIO_STREAMS = 102;
int const FFmpegContentProperty::AUDIO_STREAM = 103;
int const FFmpegContentProperty::FILTERS = 104;

FFmpegContent::FFmpegContent (shared_ptr<const Film> f, boost::filesystem::path p)
	: Content (f, p)
	, VideoContent (f, p)
	, AudioContent (f, p)
	, SubtitleContent (f, p)
{

}

FFmpegContent::FFmpegContent (shared_ptr<const Film> f, shared_ptr<const cxml::Node> node, int version, list<string>& notes)
	: Content (f, node)
	, VideoContent (f, node, version)
	, AudioContent (f, node)
	, SubtitleContent (f, node, version)
{
	list<cxml::NodePtr> c = node->node_children ("SubtitleStream");
	for (list<cxml::NodePtr>::const_iterator i = c.begin(); i != c.end(); ++i) {
		_subtitle_streams.push_back (shared_ptr<FFmpegSubtitleStream> (new FFmpegSubtitleStream (*i)));
		if ((*i)->optional_number_child<int> ("Selected")) {
			_subtitle_stream = _subtitle_streams.back ();
		}
	}

	c = node->node_children ("AudioStream");
	for (list<cxml::NodePtr>::const_iterator i = c.begin(); i != c.end(); ++i) {
		_audio_streams.push_back (shared_ptr<FFmpegAudioStream> (new FFmpegAudioStream (*i, version)));
		if ((*i)->optional_number_child<int> ("Selected")) {
			_audio_stream = _audio_streams.back ();
		}
	}

	c = node->node_children ("Filter");
	for (list<cxml::NodePtr>::iterator i = c.begin(); i != c.end(); ++i) {
		Filter const * f = Filter::from_id ((*i)->content ());
		if (f) {
			_filters.push_back (f);
		} else {
			notes.push_back (String::compose (_("DCP-o-matic no longer supports the `%1' filter, so it has been turned off."), (*i)->content()));
		}
	}

	_first_video = node->optional_number_child<double> ("FirstVideo");
}

FFmpegContent::FFmpegContent (shared_ptr<const Film> f, vector<boost::shared_ptr<Content> > c)
	: Content (f, c)
	, VideoContent (f, c)
	, AudioContent (f, c)
	, SubtitleContent (f, c)
{
	shared_ptr<FFmpegContent> ref = dynamic_pointer_cast<FFmpegContent> (c[0]);
	assert (ref);

	for (size_t i = 0; i < c.size(); ++i) {
		shared_ptr<FFmpegContent> fc = dynamic_pointer_cast<FFmpegContent> (c[i]);
		if (f->with_subtitles() && *(fc->_subtitle_stream.get()) != *(ref->_subtitle_stream.get())) {
			throw JoinError (_("Content to be joined must use the same subtitle stream."));
		}

		if (*(fc->_audio_stream.get()) != *(ref->_audio_stream.get())) {
			throw JoinError (_("Content to be joined must use the same audio stream."));
		}
	}

	_subtitle_streams = ref->subtitle_streams ();
	_subtitle_stream = ref->subtitle_stream ();
	_audio_streams = ref->audio_streams ();
	_audio_stream = ref->audio_stream ();
	_first_video = ref->_first_video;
}

void
FFmpegContent::as_xml (xmlpp::Node* node) const
{
	node->add_child("Type")->add_child_text ("FFmpeg");
	Content::as_xml (node);
	VideoContent::as_xml (node);
	AudioContent::as_xml (node);
	SubtitleContent::as_xml (node);

	boost::mutex::scoped_lock lm (_mutex);

	for (vector<shared_ptr<FFmpegSubtitleStream> >::const_iterator i = _subtitle_streams.begin(); i != _subtitle_streams.end(); ++i) {
		xmlpp::Node* t = node->add_child("SubtitleStream");
		if (_subtitle_stream && *i == _subtitle_stream) {
			t->add_child("Selected")->add_child_text("1");
		}
		(*i)->as_xml (t);
	}

	for (vector<shared_ptr<FFmpegAudioStream> >::const_iterator i = _audio_streams.begin(); i != _audio_streams.end(); ++i) {
		xmlpp::Node* t = node->add_child("AudioStream");
		if (_audio_stream && *i == _audio_stream) {
			t->add_child("Selected")->add_child_text("1");
		}
		(*i)->as_xml (t);
	}

	for (vector<Filter const *>::const_iterator i = _filters.begin(); i != _filters.end(); ++i) {
		node->add_child("Filter")->add_child_text ((*i)->id ());
	}

	if (_first_video) {
		node->add_child("FirstVideo")->add_child_text (lexical_cast<string> (_first_video.get().get()));
	}
}

void
FFmpegContent::examine (shared_ptr<Job> job)
{
	job->set_progress_unknown ();

	Content::examine (job);

	shared_ptr<FFmpegExaminer> examiner (new FFmpegExaminer (shared_from_this ()));
	take_from_video_examiner (examiner);

	ContentTime video_length = examiner->video_length ();

	shared_ptr<const Film> film = _film.lock ();
	assert (film);
	film->log()->log (String::compose ("Video length obtained from header as %1 frames", video_length.frames (video_frame_rate ())));

	{
		boost::mutex::scoped_lock lm (_mutex);

		_video_length = video_length;

		_subtitle_streams = examiner->subtitle_streams ();
		if (!_subtitle_streams.empty ()) {
			_subtitle_stream = _subtitle_streams.front ();
		}
		
		_audio_streams = examiner->audio_streams ();
		if (!_audio_streams.empty ()) {
			_audio_stream = _audio_streams.front ();
		}

		_first_video = examiner->first_video ();
	}

	signal_changed (ContentProperty::LENGTH);
	signal_changed (FFmpegContentProperty::SUBTITLE_STREAMS);
	signal_changed (FFmpegContentProperty::SUBTITLE_STREAM);
	signal_changed (FFmpegContentProperty::AUDIO_STREAMS);
	signal_changed (FFmpegContentProperty::AUDIO_STREAM);
	signal_changed (AudioContentProperty::AUDIO_CHANNELS);
}

string
FFmpegContent::summary () const
{
	/* Get the string() here so that the name does not have quotes around it */
	return String::compose (_("%1 [movie]"), path_summary ());
}

string
FFmpegContent::technical_summary () const
{
	string as = "none";
	if (_audio_stream) {
		as = _audio_stream->technical_summary ();
	}

	string ss = "none";
	if (_subtitle_stream) {
		ss = _subtitle_stream->technical_summary ();
	}

	string filt = Filter::ffmpeg_string (_filters);
	
	return Content::technical_summary() + " - "
		+ VideoContent::technical_summary() + " - "
		+ AudioContent::technical_summary() + " - "
		+ String::compose (
			"ffmpeg: audio %1, subtitle %2, filters %3", as, ss, filt
			);
}

string
FFmpegContent::information () const
{
	if (video_length() == ContentTime (0) || video_frame_rate() == 0) {
		return "";
	}
	
	stringstream s;
	
<<<<<<< HEAD
	s << String::compose (_("%1 frames; %2 frames per second"), video_length().frames (video_frame_rate()), video_frame_rate()) << "\n";
=======
	s << String::compose (_("%1 frames; %2 frames per second"), video_length_after_3d_combine(), video_frame_rate()) << "\n";
>>>>>>> 3f29e4ca
	s << VideoContent::information ();

	return s.str ();
}

void
FFmpegContent::set_subtitle_stream (shared_ptr<FFmpegSubtitleStream> s)
{
	{
		boost::mutex::scoped_lock lm (_mutex);
		_subtitle_stream = s;
	}

	signal_changed (FFmpegContentProperty::SUBTITLE_STREAM);
}

void
FFmpegContent::set_audio_stream (shared_ptr<FFmpegAudioStream> s)
{
	{
		boost::mutex::scoped_lock lm (_mutex);
		_audio_stream = s;
	}

	signal_changed (FFmpegContentProperty::AUDIO_STREAM);
}

ContentTime
FFmpegContent::audio_length () const
{
<<<<<<< HEAD
	{
		boost::mutex::scoped_lock lm (_mutex);
		if (!_audio_stream) {
			return ContentTime ();
		}
=======
	int const cafr = content_audio_frame_rate ();
	int const vfr  = video_frame_rate ();
	VideoContent::Frame const vl = video_length_after_3d_combine ();

	boost::mutex::scoped_lock lm (_mutex);
	if (!_audio_stream) {
		return 0;
>>>>>>> 3f29e4ca
	}

	return video_length();
}

int
FFmpegContent::audio_channels () const
{
	boost::mutex::scoped_lock lm (_mutex);
	
	if (!_audio_stream) {
		return 0;
	}

	return _audio_stream->channels;
}

int
FFmpegContent::content_audio_frame_rate () const
{
	boost::mutex::scoped_lock lm (_mutex);

	if (!_audio_stream) {
		return 0;
	}

	return _audio_stream->frame_rate;
}

int
FFmpegContent::output_audio_frame_rate () const
{
	shared_ptr<const Film> film = _film.lock ();
	assert (film);
	
	/* Resample to a DCI-approved sample rate */
	double t = dcp_audio_frame_rate (content_audio_frame_rate ());

	FrameRateChange frc (video_frame_rate(), film->video_frame_rate());

	/* Compensate if the DCP is being run at a different frame rate
	   to the source; that is, if the video is run such that it will
	   look different in the DCP compared to the source (slower or faster).
	*/

	if (frc.change_speed) {
		t /= frc.speed_up;
	}

	return rint (t);
}

bool
operator== (FFmpegStream const & a, FFmpegStream const & b)
{
	return a._id == b._id;
}

bool
operator!= (FFmpegStream const & a, FFmpegStream const & b)
{
	return a._id != b._id;
}

FFmpegStream::FFmpegStream (shared_ptr<const cxml::Node> node)
	: name (node->string_child ("Name"))
	, _id (node->number_child<int> ("Id"))
{

}

void
FFmpegStream::as_xml (xmlpp::Node* root) const
{
	root->add_child("Name")->add_child_text (name);
	root->add_child("Id")->add_child_text (lexical_cast<string> (_id));
}

FFmpegAudioStream::FFmpegAudioStream (shared_ptr<const cxml::Node> node, int version)
	: FFmpegStream (node)
	, mapping (node->node_child ("Mapping"), version)
{
	frame_rate = node->number_child<int> ("FrameRate");
	channels = node->number_child<int64_t> ("Channels");
	first_audio = node->optional_number_child<double> ("FirstAudio");
}

void
FFmpegAudioStream::as_xml (xmlpp::Node* root) const
{
	FFmpegStream::as_xml (root);
	root->add_child("FrameRate")->add_child_text (lexical_cast<string> (frame_rate));
	root->add_child("Channels")->add_child_text (lexical_cast<string> (channels));
	if (first_audio) {
		root->add_child("FirstAudio")->add_child_text (lexical_cast<string> (first_audio.get().get()));
	}
	mapping.as_xml (root->add_child("Mapping"));
}

bool
FFmpegStream::uses_index (AVFormatContext const * fc, int index) const
{
	size_t i = 0;
	while (i < fc->nb_streams) {
		if (fc->streams[i]->id == _id) {
			return int (i) == index;
		}
		++i;
	}

	return false;
}

AVStream *
FFmpegStream::stream (AVFormatContext const * fc) const
{
	size_t i = 0;
	while (i < fc->nb_streams) {
		if (fc->streams[i]->id == _id) {
			return fc->streams[i];
		}
		++i;
	}

	assert (false);
	return 0;
}

/** Construct a SubtitleStream from a value returned from to_string().
 *  @param t String returned from to_string().
 *  @param v State file version.
 */
FFmpegSubtitleStream::FFmpegSubtitleStream (shared_ptr<const cxml::Node> node)
	: FFmpegStream (node)
{
	
}

void
FFmpegSubtitleStream::as_xml (xmlpp::Node* root) const
{
	FFmpegStream::as_xml (root);
}

DCPTime
FFmpegContent::full_length () const
{
	shared_ptr<const Film> film = _film.lock ();
	assert (film);
<<<<<<< HEAD
	return DCPTime (video_length(), FrameRateChange (video_frame_rate (), film->video_frame_rate ()));
=======
	
	FrameRateConversion frc (video_frame_rate (), film->video_frame_rate ());
	return video_length_after_3d_combine() * frc.factor() * TIME_HZ / film->video_frame_rate ();
>>>>>>> 3f29e4ca
}

AudioMapping
FFmpegContent::audio_mapping () const
{
	boost::mutex::scoped_lock lm (_mutex);

	if (!_audio_stream) {
		return AudioMapping ();
	}

	return _audio_stream->mapping;
}

void
FFmpegContent::set_filters (vector<Filter const *> const & filters)
{
	{
		boost::mutex::scoped_lock lm (_mutex);
		_filters = filters;
	}

	signal_changed (FFmpegContentProperty::FILTERS);
}

void
FFmpegContent::set_audio_mapping (AudioMapping m)
{
	audio_stream()->mapping = m;
	signal_changed (AudioContentProperty::AUDIO_MAPPING);
}

string
FFmpegContent::identifier () const
{
	stringstream s;

	s << VideoContent::identifier();

	boost::mutex::scoped_lock lm (_mutex);

	if (_subtitle_stream) {
		s << "_" << _subtitle_stream->identifier ();
	}

	for (vector<Filter const *>::const_iterator i = _filters.begin(); i != _filters.end(); ++i) {
		s << "_" << (*i)->id ();
	}

	return s.str ();
}

boost::filesystem::path
FFmpegContent::audio_analysis_path () const
{
	shared_ptr<const Film> film = _film.lock ();
	if (!film) {
		return boost::filesystem::path ();
	}

	/* We need to include the stream ID in this path so that we get different
	   analyses for each stream.
	*/

	boost::filesystem::path p = film->audio_analysis_dir ();
	string name = digest ();
	if (audio_stream ()) {
		name += "_" + audio_stream()->identifier ();
	}
	p /= name;
	return p;
}<|MERGE_RESOLUTION|>--- conflicted
+++ resolved
@@ -237,11 +237,7 @@
 	
 	stringstream s;
 	
-<<<<<<< HEAD
-	s << String::compose (_("%1 frames; %2 frames per second"), video_length().frames (video_frame_rate()), video_frame_rate()) << "\n";
-=======
-	s << String::compose (_("%1 frames; %2 frames per second"), video_length_after_3d_combine(), video_frame_rate()) << "\n";
->>>>>>> 3f29e4ca
+	s << String::compose (_("%1 frames; %2 frames per second"), video_length_after_3d_combine().frames (video_frame_rate()), video_frame_rate()) << "\n";
 	s << VideoContent::information ();
 
 	return s.str ();
@@ -272,24 +268,12 @@
 ContentTime
 FFmpegContent::audio_length () const
 {
-<<<<<<< HEAD
-	{
-		boost::mutex::scoped_lock lm (_mutex);
-		if (!_audio_stream) {
-			return ContentTime ();
-		}
-=======
-	int const cafr = content_audio_frame_rate ();
-	int const vfr  = video_frame_rate ();
-	VideoContent::Frame const vl = video_length_after_3d_combine ();
-
 	boost::mutex::scoped_lock lm (_mutex);
 	if (!_audio_stream) {
-		return 0;
->>>>>>> 3f29e4ca
-	}
-
-	return video_length();
+		return ContentTime ();
+	}
+
+	return video_length ();
 }
 
 int
@@ -436,13 +420,7 @@
 {
 	shared_ptr<const Film> film = _film.lock ();
 	assert (film);
-<<<<<<< HEAD
-	return DCPTime (video_length(), FrameRateChange (video_frame_rate (), film->video_frame_rate ()));
-=======
-	
-	FrameRateConversion frc (video_frame_rate (), film->video_frame_rate ());
-	return video_length_after_3d_combine() * frc.factor() * TIME_HZ / film->video_frame_rate ();
->>>>>>> 3f29e4ca
+	return DCPTime (video_length_after_3d_combine(), FrameRateChange (video_frame_rate (), film->video_frame_rate ()));
 }
 
 AudioMapping
