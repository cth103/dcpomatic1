--- conflicted
+++ resolved
@@ -61,7 +61,7 @@
 #include "sound_processor.h"
 #include "config.h"
 #include "ratio.h"
-#ifdef DVDOMATIC_WINDOWS
+#ifdef DCPOMATIC_WINDOWS
 #include "stack.hpp"
 #endif
 
@@ -260,7 +260,7 @@
 	return t.tv_sec + (double (t.tv_usec) / 1e6);
 }
 
-#ifdef DVDOMATIC_WINDOWS
+#ifdef DCPOMATIC_WINDOWS
 LONG WINAPI exception_handler(struct _EXCEPTION_POINTERS *)
 {
 	dbg::stack s;
@@ -276,7 +276,7 @@
 void
 dcpomatic_setup ()
 {
-#ifdef DVDOMATIC_WINDOWS
+#ifdef DCPOMATIC_WINDOWS
 	backtrace_file /= g_get_user_config_dir ();
 	backtrace_file /= "backtrace.txt";
 	SetUnhandledExceptionFilter(exception_handler);
@@ -715,46 +715,6 @@
 	return ((int64_t) v * audio_sample_rate / frames_per_second);
 }
 
-<<<<<<< HEAD
-/** @return A pair containing CPU model name and the number of processors */
-pair<string, int>
-cpu_info ()
-{
-	pair<string, int> info;
-	info.second = 0;
-	
-#ifdef DCPOMATIC_POSIX
-	ifstream f (N_("/proc/cpuinfo"));
-	while (f.good ()) {
-		string l;
-		getline (f, l);
-		if (boost::algorithm::starts_with (l, N_("model name"))) {
-			string::size_type const c = l.find (':');
-			if (c != string::npos) {
-				info.first = l.substr (c + 2);
-			}
-		} else if (boost::algorithm::starts_with (l, N_("processor"))) {
-			++info.second;
-		}
-	}
-#endif	
-
-	return info;
-=======
-/** @param f Filename.
- *  @return true if this file is a still image, false if it is something else.
- */
-bool
-still_image_file (string f)
-{
-	string ext = boost::filesystem::path(f).extension().string();
-
-	transform (ext.begin(), ext.end(), ext.begin(), ::tolower);
-	
-	return (ext == N_(".tif") || ext == N_(".tiff") || ext == N_(".jpg") || ext == N_(".jpeg") || ext == N_(".png") || ext == N_(".bmp"));
->>>>>>> 1779fb75
-}
-
 string
 audio_channel_name (int c)
 {
