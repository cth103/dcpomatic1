--- conflicted
+++ resolved
@@ -1,5 +1,5 @@
 /*
-    Copyright (C) 2012 Carl Hetherington <cth@carlh.net>
+    Copyright (C) 2012-2014 Carl Hetherington <cth@carlh.net>
     Copyright (C) 2000-2007 Paul Davis
 
     This program is free software; you can redistribute it and/or modify
@@ -940,7 +940,6 @@
 	}
 }
 
-<<<<<<< HEAD
 /** Return a user-readable string summarising the versions of our dependencies */
 string
 dependency_version_summary ()
@@ -957,7 +956,8 @@
 	  << N_("libdcp ") << dcp::version << N_(" git ") << dcp::git_commit;
 
 	return s.str ();
-=======
+}
+
 ScopedTemporary::ScopedTemporary ()
 	: _open (0)
 {
@@ -991,5 +991,4 @@
 		fclose (_open);
 		_open = 0;
 	}
->>>>>>> b6b0255d
 }