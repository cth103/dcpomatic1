--- conflicted
+++ resolved
@@ -48,18 +48,11 @@
 #include <pangomm/init.h>
 #include <magick/MagickCore.h>
 #include <magick/version.h>
-<<<<<<< HEAD
 #include <dcp/version.h>
 #include <dcp/util.h>
 #include <dcp/signer_chain.h>
 #include <dcp/signer.h>
-=======
-#include <libdcp/version.h>
-#include <libdcp/util.h>
-#include <libdcp/signer_chain.h>
-#include <libdcp/signer.h>
-#include <libdcp/raw_convert.h>
->>>>>>> d1b6fe04
+#include <dcp/raw_convert.h>
 extern "C" {
 #include <libavcodec/avcodec.h>
 #include <libavformat/avformat.h>
@@ -109,12 +102,8 @@
 using boost::shared_ptr;
 using boost::thread;
 using boost::optional;
-<<<<<<< HEAD
 using dcp::Size;
-=======
-using libdcp::Size;
-using libdcp::raw_convert;
->>>>>>> d1b6fe04
+using dcp::raw_convert;
 
 static boost::thread::id ui_thread;
 static boost::filesystem::path backtrace_file;
@@ -770,64 +759,6 @@
 	};
 
 	return channels[c];
-}
-
-<<<<<<< HEAD
-LocaleGuard::LocaleGuard ()
-	: _old (0)
-{
-	char const * old = setlocale (LC_NUMERIC, 0);
-
-	if (old) {
-		_old = strdup (old);
-		if (strcmp (_old, "C")) {
-			setlocale (LC_NUMERIC, "C");
-		}
-	}
-}
-
-LocaleGuard::~LocaleGuard ()
-{
-	setlocale (LC_NUMERIC, _old);
-	free (_old);
-=======
-FrameRateConversion::FrameRateConversion (float source, int dcp)
-	: skip (false)
-	, repeat (1)
-	, change_speed (false)
-{
-	if (fabs (source / 2.0 - dcp) < fabs (source - dcp)) {
-		/* The difference between source and DCP frame rate will be lower
-		   (i.e. better) if we skip.
-		*/
-		skip = true;
-	} else if (fabs (source * 2 - dcp) < fabs (source - dcp)) {
-		/* The difference between source and DCP frame rate would be better
-		   if we repeated each frame once; it may be better still if we
-		   repeated more than once.  Work out the required repeat.
-		*/
-		repeat = round (dcp / source);
-	}
-
-	change_speed = !about_equal (source * factor(), dcp);
-
-	if (!skip && repeat == 1 && !change_speed) {
-		description = _("Content and DCP have the same rate.\n");
-	} else {
-		if (skip) {
-			description = _("DCP will use every other frame of the content.\n");
-		} else if (repeat == 2) {
-			description = _("Each content frame will be doubled in the DCP.\n");
-		} else if (repeat > 2) {
-			description = String::compose (_("Each content frame will be repeated %1 more times in the DCP.\n"), repeat - 1);
-		}
-
-		if (change_speed) {
-			float const pc = dcp * 100 / (source * factor());
-			description += String::compose (_("DCP will run at %1%% of the content speed.\n"), pc);
-		}
-	}
->>>>>>> d1b6fe04
 }
 
 bool
