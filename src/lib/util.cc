--- conflicted
+++ resolved
@@ -70,11 +70,8 @@
 #include "video_content.h"
 #include "rect.h"
 #include "md5_digester.h"
-<<<<<<< HEAD
 #include "audio_processor.h"
-=======
 #include "safe_stringstream.h"
->>>>>>> 86938f6e
 #ifdef DCPOMATIC_WINDOWS
 #include "stack.hpp"
 #endif
@@ -270,27 +267,6 @@
 	return s.str ();
 }
 
-<<<<<<< HEAD
-=======
-/** Return a user-readable string summarising the versions of our dependencies */
-string
-dependency_version_summary ()
-{
-	SafeStringStream s;
-	s << N_("libopenjpeg ") << opj_version () << N_(", ")
-	  << N_("libavcodec ") << ffmpeg_version_to_string (avcodec_version()) << N_(", ")
-	  << N_("libavfilter ") << ffmpeg_version_to_string (avfilter_version()) << N_(", ")
-	  << N_("libavformat ") << ffmpeg_version_to_string (avformat_version()) << N_(", ")
-	  << N_("libavutil ") << ffmpeg_version_to_string (avutil_version()) << N_(", ")
-	  << N_("libswscale ") << ffmpeg_version_to_string (swscale_version()) << N_(", ")
-	  << MagickVersion << N_(", ")
-	  << N_("libssh ") << ssh_version (0) << N_(", ")
-	  << N_("libdcp ") << libdcp::version << N_(" git ") << libdcp::git_commit;
-
-	return s.str ();
-}
-
->>>>>>> 86938f6e
 double
 seconds (struct timeval t)
 {
@@ -912,7 +888,7 @@
 string
 dependency_version_summary ()
 {
-	stringstream s;
+	SafeStringStream s;
 	s << N_("libopenjpeg ") << opj_version () << N_(", ")
 	  << N_("libavcodec ") << ffmpeg_version_to_string (avcodec_version()) << N_(", ")
 	  << N_("libavfilter ") << ffmpeg_version_to_string (avfilter_version()) << N_(", ")
