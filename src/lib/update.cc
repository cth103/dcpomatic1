--- conflicted
+++ resolved
@@ -32,12 +32,8 @@
 using std::cout;
 using std::min;
 using std::string;
-<<<<<<< HEAD
 using std::stringstream;
 using dcp::raw_convert;
-=======
-using libdcp::raw_convert;
->>>>>>> 86938f6e
 
 /** Singleton instance */
 UpdateChecker* UpdateChecker::_instance = 0;
