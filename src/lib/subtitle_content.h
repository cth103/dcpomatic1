--- conflicted
+++ resolved
@@ -27,13 +27,9 @@
 public:
 	static int const SUBTITLE_X_OFFSET;
 	static int const SUBTITLE_Y_OFFSET;
-<<<<<<< HEAD
-	static int const SUBTITLE_SCALE;
-	static int const USE_SUBTITLES;
-=======
 	static int const SUBTITLE_X_SCALE;
 	static int const SUBTITLE_Y_SCALE;
->>>>>>> 8943b602
+	static int const USE_SUBTITLES;
 };
 
 /** @class SubtitleContent
