/*
    Copyright (C) 2013-2014 Carl Hetherington <cth@carlh.net>

    This program is free software; you can redistribute it and/or modify
    it under the terms of the GNU General Public License as published by
    the Free Software Foundation; either version 2 of the License, or
    (at your option) any later version.

    This program is distributed in the hope that it will be useful,
    but WITHOUT ANY WARRANTY; without even the implied warranty of
    MERCHANTABILITY or FITNESS FOR A PARTICULAR PURPOSE.  See the
    GNU General Public License for more details.

    You should have received a copy of the GNU General Public License
    along with this program; if not, write to the Free Software
    Foundation, Inc., 675 Mass Ave, Cambridge, MA 02139, USA.

*/

#ifndef DCPOMATIC_SUBTITLE_CONTENT_H
#define DCPOMATIC_SUBTITLE_CONTENT_H

#include "content.h"

class SubtitleContentProperty
{
public:
	static int const SUBTITLE_X_OFFSET;
	static int const SUBTITLE_Y_OFFSET;
	static int const SUBTITLE_X_SCALE;
	static int const SUBTITLE_Y_SCALE;
	static int const USE_SUBTITLES;
	static int const SUBTITLE_LANGUAGE;
};

/** @class SubtitleContent
 *  @brief Parent for content which has the potential to include subtitles.
 *
 *  Although inheriting from this class indicates that the content could
 *  have subtitles, it may not.  ::has_subtitles() will tell you.
 */
class SubtitleContent : public virtual Content
{
public:
	SubtitleContent (boost::shared_ptr<const Film>);
	SubtitleContent (boost::shared_ptr<const Film>, boost::filesystem::path);
	SubtitleContent (boost::shared_ptr<const Film>, cxml::ConstNodePtr, int version);
	SubtitleContent (boost::shared_ptr<const Film>, std::vector<boost::shared_ptr<Content> >);

	void as_xml (xmlpp::Node *) const;
	std::string identifier () const;

	virtual bool has_subtitles () const = 0;

	void set_use_subtitles (bool);
	void set_subtitle_x_offset (double);
	void set_subtitle_y_offset (double);
	void set_subtitle_x_scale (double);
	void set_subtitle_y_scale (double);
	void set_subtitle_language (std::string language);

	bool use_subtitles () const {
		boost::mutex::scoped_lock lm (_mutex);
		return _use_subtitles;
	}

	double subtitle_x_offset () const {
		boost::mutex::scoped_lock lm (_mutex);
		return _subtitle_x_offset;
	}

	double subtitle_y_offset () const {
		boost::mutex::scoped_lock lm (_mutex);
		return _subtitle_y_offset;
	}

	double subtitle_x_scale () const {
		boost::mutex::scoped_lock lm (_mutex);
		return _subtitle_x_scale;
	}

	double subtitle_y_scale () const {
		boost::mutex::scoped_lock lm (_mutex);
		return _subtitle_y_scale;
	}

<<<<<<< HEAD
	boost::optional<std::string> subtitle_language () const {
		return _subtitle_language;
	}

=======
	std::string subtitle_language () const {
		return _subtitle_language;
	}

protected:
	/** subtitle language (e.g. "German") or empty if it is not known */
	std::string _subtitle_language;
	
>>>>>>> 30a2bb95
private:
	friend struct ffmpeg_pts_offset_test;

	bool _use_subtitles;
	/** x offset for placing subtitles, as a proportion of the container width;
	 * +ve is further right, -ve is further left.
	 */
	double _subtitle_x_offset;
	/** y offset for placing subtitles, as a proportion of the container height;
	 *  +ve is further down the frame, -ve is further up.
	 */
	double _subtitle_y_offset;
	/** x scale factor to apply to subtitles */
	double _subtitle_x_scale;
	/** y scale factor to apply to subtitles */
	double _subtitle_y_scale;

	boost::optional<std::string> _subtitle_language;
};

#endif<|MERGE_RESOLUTION|>--- conflicted
+++ resolved
@@ -84,12 +84,6 @@
 		return _subtitle_y_scale;
 	}
 
-<<<<<<< HEAD
-	boost::optional<std::string> subtitle_language () const {
-		return _subtitle_language;
-	}
-
-=======
 	std::string subtitle_language () const {
 		return _subtitle_language;
 	}
@@ -98,7 +92,6 @@
 	/** subtitle language (e.g. "German") or empty if it is not known */
 	std::string _subtitle_language;
 	
->>>>>>> 30a2bb95
 private:
 	friend struct ffmpeg_pts_offset_test;
 
