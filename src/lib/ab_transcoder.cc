--- conflicted
+++ resolved
@@ -56,68 +56,31 @@
 	, _encoder (new Encoder (_film_a))
 	, _combiner (new Combiner (a->log()))
 {
-<<<<<<< HEAD
 	_matcher.reset (new Matcher (_film_a->log(), _film_a->audio_frame_rate(), _film_a->video_frame_rate()));
 	_delay_line.reset (new DelayLine (_film_a->log(), _film_a->audio_delay() * _film_a->audio_frame_rate() / 1000));
 	_gain.reset (new Gain (_film_a->log(), _film_a->audio_gain()));
 
 	_player_a->Video.connect (bind (&Combiner::process_video, _combiner, _1, _2, _3, _4));
 	_player_b->Video.connect (bind (&Combiner::process_video_b, _combiner, _1, _2, _3, _4));
-=======
-	_da = decoder_factory (_film_a, o);
-	_db = decoder_factory (_film_b, o);
 
-	shared_ptr<AudioStream> st = _film_a->audio_stream();
-	if (st) {
-		_matcher.reset (new Matcher (_film_a->log(), st->sample_rate(), _film_a->source_frame_rate()));
-	}
-	_delay_line.reset (new DelayLine (_film_a->log(), _film_a->audio_delay() / 1000.0f));
-	_gain.reset (new Gain (_film_a->log(), _film_a->audio_gain()));
-
-	int const sr = st ? st->sample_rate() : 0;
 	int const trim_start = _film_a->trim_type() == Film::ENCODE ? _film_a->trim_start() : 0;
 	int const trim_end = _film_a->trim_type() == Film::ENCODE ? _film_a->trim_end() : 0;
 	_trimmer.reset (new Trimmer (
-				_film_a->log(), trim_start, trim_end, _film_a->length().get(),
-				sr, _film_a->source_frame_rate(), _film_a->dcp_frame_rate()
+				_film_a->log(), trim_start, trim_end, _film_a->content_length(),
+				_film_a->audio_frame_rate(), _film_a->video_frame_rate(), _film_a->dcp_frame_rate()
 				));
 	
-	/* Set up the decoder to use the film's set streams */
-	_da.video->set_subtitle_stream (_film_a->subtitle_stream ());
-	_db.video->set_subtitle_stream (_film_a->subtitle_stream ());
-	if (_film_a->audio_stream ()) {
-		_da.audio->set_audio_stream (_film_a->audio_stream ());
-	}
-
-	_da.video->Video.connect (bind (&Combiner::process_video, _combiner, _1, _2, _3, _4));
-	_db.video->Video.connect (bind (&Combiner::process_video_b, _combiner, _1, _2, _3, _4));
->>>>>>> c1bf5f2a
 
 	_combiner->connect_video (_delay_line);
-	if (_matcher) {
-		_delay_line->connect_video (_matcher);
-		_matcher->connect_video (_trimmer);
-	} else {
-		_delay_line->connect_video (_trimmer);
-	}
+	_delay_line->connect_video (_matcher);
+	_matcher->connect_video (_trimmer);
 	_trimmer->connect_video (_encoder);
 	
-<<<<<<< HEAD
 	_player_a->connect_audio (_delay_line);
 	_delay_line->connect_audio (_matcher);
 	_matcher->connect_audio (_gain);
-	_gain->connect_audio (_encoder);
-=======
-	_da.audio->connect_audio (_delay_line);
-	if (_matcher) {
-		_delay_line->connect_audio (_matcher);
-		_matcher->connect_audio (_gain);
-	} else {
-		_delay_line->connect_audio (_gain);
-	}
 	_gain->connect_audio (_trimmer);
 	_trimmer->connect_audio (_encoder);
->>>>>>> c1bf5f2a
 }
 
 void
@@ -128,40 +91,22 @@
 	bool done[2] = { false, false };
 	
 	while (1) {
-<<<<<<< HEAD
 		done[0] = _player_a->pass ();
 		done[1] = _player_b->pass ();
 
-=======
-		done[0] = _da.video->pass ();
-		done[1] = _db.video->pass ();
-		
-		if (!done[2] && _da.audio && dynamic_pointer_cast<Decoder> (_da.audio) != dynamic_pointer_cast<Decoder> (_da.video)) {
-			done[2] = _da.audio->pass ();
-		} else {
-			done[2] = true;
-		}
-		
->>>>>>> c1bf5f2a
 		if (_job) {
 			_player_a->set_progress (_job);
 		}
-<<<<<<< HEAD
 
 		if (done[0] && done[1]) {
-=======
-		
-		if (done[0] && done[1] && done[2]) {
->>>>>>> c1bf5f2a
 			break;
 		}
 	}
 		
 	_delay_line->process_end ();
-	if (_matcher) {
-		_matcher->process_end ();
-	}
+	_matcher->process_end ();
 	_gain->process_end ();
+	_trimmer->process_end ();
 	_encoder->process_end ();
 }
 			    