--- conflicted
+++ resolved
@@ -125,13 +125,7 @@
 {
 	shared_ptr<const Film> film = _film.lock ();
 	assert (film);
-<<<<<<< HEAD
-	return DCPTime (video_length(), FrameRateChange (video_frame_rate(), film->video_frame_rate()));
-=======
-	
-	FrameRateConversion frc (video_frame_rate(), film->video_frame_rate ());
-	return video_length_after_3d_combine() * frc.factor() * TIME_HZ / video_frame_rate();
->>>>>>> 3f29e4ca
+	return DCPTime (video_length_after_3d_combine(), FrameRateChange (video_frame_rate(), film->video_frame_rate()));
 }
 
 string
