--- conflicted
+++ resolved
@@ -209,7 +209,6 @@
 	{}
 };
 
-<<<<<<< HEAD
 class KDMError : public StringError
 {
 public:
@@ -217,7 +216,7 @@
 		: StringError (s)
 	{}
 };
-=======
+
 class PixelFormatError : public StringError
 {
 public:
@@ -251,5 +250,4 @@
 
 	
 
-#endif
->>>>>>> eba57fcb
+#endif