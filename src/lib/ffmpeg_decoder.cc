--- conflicted
+++ resolved
@@ -63,7 +63,7 @@
 
 boost::mutex FFmpegDecoder::_mutex;
 
-FFmpegDecoder::FFmpegDecoder (shared_ptr<const Film> f, shared_ptr<const FFmpegContent> c, bool video, bool audio, bool subtitles, bool video_sync)
+FFmpegDecoder::FFmpegDecoder (shared_ptr<const Film> f, shared_ptr<const FFmpegContent> c, bool video, bool audio, bool subtitles)
 	: Decoder (f)
 	, VideoDecoder (f)
 	, AudioDecoder (f)
@@ -80,19 +80,11 @@
 	, _decode_video (video)
 	, _decode_audio (audio)
 	, _decode_subtitles (subtitles)
-	, _video_sync (video_sync)
 {
 	setup_general ();
 	setup_video ();
 	setup_audio ();
 	setup_subtitle ();
-<<<<<<< HEAD
-
-	if (!video_sync) {
-		_first_video = 0;
-	}
-=======
->>>>>>> ddaf6db6
 }
 
 FFmpegDecoder::~FFmpegDecoder ()
@@ -245,24 +237,14 @@
 		/* XXX: should we reset _packet.data and size after each *_decode_* call? */
 		
 		int frame_finished;
-<<<<<<< HEAD
 
 		if (_decode_video) {
-=======
-		
-		if (_opt.decode_video) {
->>>>>>> ddaf6db6
 			while (avcodec_decode_video2 (_video_codec_context, _frame, &frame_finished, &_packet) >= 0 && frame_finished) {
 				filter_and_emit_video ();
 			}
 		}
-<<<<<<< HEAD
 
 		if (_ffmpeg_content->audio_stream() && _decode_audio) {
-=======
-		
-		if (_audio_stream && _opt.decode_audio) {
->>>>>>> ddaf6db6
 			decode_audio_packet ();
 		}
 			
@@ -281,24 +263,12 @@
 				_film->log()->log (String::compose (N_("Used only %1 bytes of %2 in packet"), r, _packet.size));
 			}
 
-<<<<<<< HEAD
-			if (_video_sync) {
-				out_with_sync ();
-			} else {
-				filter_and_emit_video (_frame);
-			}
-=======
 			filter_and_emit_video ();
->>>>>>> ddaf6db6
 		}
 
 	} else if (_ffmpeg_content->audio_stream() && _packet.stream_index == _ffmpeg_content->audio_stream()->id && _decode_audio) {
 		decode_audio_packet ();
-<<<<<<< HEAD
-	} else if (_ffmpeg_content->subtitle_stream() && _packet.stream_index == _ffmpeg_content->subtitle_stream()->id && _decode_subtitles && _first_video) {
-=======
-	} else if (_subtitle_stream && _packet.stream_index == _subtitle_stream->id() && _opt.decode_subtitles) {
->>>>>>> ddaf6db6
+	} else if (_ffmpeg_content->subtitle_stream() && _packet.stream_index == _ffmpeg_content->subtitle_stream()->id && _decode_subtitles) {
 
 		int got_subtitle;
 		AVSubtitle sub;
@@ -512,26 +482,7 @@
 }
 
 void
-<<<<<<< HEAD
-FFmpegDecoder::filter_and_emit_video (AVFrame* frame)
-=======
-FFmpegDecoder::set_audio_stream (shared_ptr<AudioStream> s)
-{
-	AudioDecoder::set_audio_stream (s);
-	setup_audio ();
-}
-
-void
-FFmpegDecoder::set_subtitle_stream (shared_ptr<SubtitleStream> s)
-{
-	VideoDecoder::set_subtitle_stream (s);
-	setup_subtitle ();
-	OutputChanged ();
-}
-
-void
 FFmpegDecoder::filter_and_emit_video ()
->>>>>>> ddaf6db6
 {
 	boost::mutex::scoped_lock lm (_filter_graphs_mutex);
 	
@@ -565,43 +516,24 @@
 bool
 FFmpegDecoder::seek (double p)
 {
-<<<<<<< HEAD
-	/* This use of AVSEEK_FLAG_BACKWARD is a bit of a hack; without it, if we ask for a seek to the same place as last time
-	   (used when we change decoder parameters and want to re-fetch the frame) we end up going forwards rather than
-	   staying in the same place.
-	*/
-	bool const backwards = (p == last_content_time());
-	
-=======
 	return do_seek (p, false, false);
 }
 
-bool
-FFmpegDecoder::seek_to_last ()
-{
-	/* This AVSEEK_FLAG_BACKWARD in do_seek is a bit of a hack; without it, if we ask for a seek to the same place as last time
-	   (used when we change decoder parameters and want to re-fetch the frame) we end up going forwards rather than
-	   staying in the same place.
-	*/
-	return do_seek (last_source_time(), true, false);
-}
-
 void
 FFmpegDecoder::seek_back ()
 {
-	do_seek (last_source_time() - 2.5 / frames_per_second (), true, true);
+	do_seek (last_content_time() - 2.5 / video_frame_rate(), true, true);
 }
 
 void
 FFmpegDecoder::seek_forward ()
 {
-	do_seek (last_source_time() - 0.5 / frames_per_second(), true, true);
+	do_seek (last_content_time() - 0.5 / video_frame_rate(), true, true);
 }
 
 bool
 FFmpegDecoder::do_seek (double p, bool backwards, bool accurate)
 {
->>>>>>> ddaf6db6
 	int64_t const vt = p / av_q2d (_format_context->streams[_video_stream]->time_base);
 
 	int const r = av_seek_frame (_format_context, _video_stream, vt, backwards ? AVSEEK_FLAG_BACKWARD : 0);
@@ -639,55 +571,6 @@
 }
 
 void
-<<<<<<< HEAD
-FFmpegDecoder::out_with_sync ()
-{
-	/* Where we are in the output, in seconds */
-	double const out_pts_seconds = video_frame() / video_frame_rate();
-	
-	/* Where we are in the source, in seconds */
-	double const source_pts_seconds = av_q2d (_format_context->streams[_packet.stream_index]->time_base)
-		* av_frame_get_best_effort_timestamp(_frame);
-	
-	_film->log()->log (
-		String::compose (N_("Source video frame ready; source at %1, output at %2"), source_pts_seconds, out_pts_seconds),
-		Log::VERBOSE
-		);
-	
-	if (!_first_video) {
-		_first_video = source_pts_seconds;
-	}
-	
-	/* Difference between where we are and where we should be */
-	double const delta = source_pts_seconds - _first_video.get() - out_pts_seconds;
-	double const one_frame = 1 / video_frame_rate();
-	
-	/* Insert frames if required to get out_pts_seconds up to pts_seconds */
-	if (delta > one_frame) {
-		int const extra = rint (delta / one_frame);
-		for (int i = 0; i < extra; ++i) {
-			repeat_last_video (frame_time ());
-			_film->log()->log (
-				String::compose (
-					N_("Extra video frame inserted at %1s; source frame %2, source PTS %3 (at %4 fps)"),
-					out_pts_seconds, video_frame(), source_pts_seconds, video_frame_rate()
-					)
-				);
-		}
-	}
-	
-	if (delta > -one_frame) {
-		/* Process this frame */
-		filter_and_emit_video (_frame);
-	} else {
-		/* Otherwise we are omitting a frame to keep things right */
-		_film->log()->log (String::compose (N_("Frame removed at %1s"), out_pts_seconds));
-	}
-}
-
-void
-=======
->>>>>>> ddaf6db6
 FFmpegDecoder::film_changed (Film::Property p)
 {
 	switch (p) {
@@ -727,50 +610,16 @@
 		if (decode_result >= 0) {
 			if (frame_finished) {
 			
-<<<<<<< HEAD
-			if ((_first_video && _first_video.get() <= source_pts_seconds) || !_decode_video) {
-				
-				if (!_first_audio && _decode_video) {
-					_first_audio = source_pts_seconds;
-					
-					/* This is our first audio frame, and if we've arrived here we must have had our
-					   first video frame.  Push some silence to make up any gap between our first
-					   video frame and our first audio.
-					*/
-					
-					/* frames of silence that we must push */
-					int const s = rint ((_first_audio.get() - _first_video.get()) * _ffmpeg_content->audio_frame_rate ());
-					
-					_film->log()->log (
-						String::compose (
-							N_("First video at %1, first audio at %2, pushing %3 audio frames of silence for %4 channels (%5 bytes per sample)"),
-							_first_video.get(), _first_audio.get(), s, _ffmpeg_content->audio_channels(), bytes_per_audio_sample()
-							)
-						);
-					
-					if (s) {
-						shared_ptr<AudioBuffers> audio (new AudioBuffers (_ffmpeg_content->audio_channels(), s));
-						audio->make_silent ();
-						Audio (audio);
-					}
-				}
-=======
 				/* Where we are in the source, in seconds */
 				double const source_pts_seconds = av_q2d (_format_context->streams[copy_packet.stream_index]->time_base)
 					* av_frame_get_best_effort_timestamp(_frame);
->>>>>>> ddaf6db6
 				
 				int const data_size = av_samples_get_buffer_size (
 					0, _audio_codec_context->channels, _frame->nb_samples, audio_sample_format (), 1
 					);
 				
-<<<<<<< HEAD
 				assert (_audio_codec_context->channels == _ffmpeg_content->audio_channels());
-				Audio (deinterleave_audio (_frame->data, data_size));
-=======
-				assert (_audio_codec_context->channels == _film->audio_channels());
 				Audio (deinterleave_audio (_frame->data, data_size), source_pts_seconds);
->>>>>>> ddaf6db6
 			}
 			
 			copy_packet.data += decode_result;
