--- conflicted
+++ resolved
@@ -28,37 +28,15 @@
 
 class Image;
 class VideoFilter;
-class FFmpegDecoder;
 
+/** @class FilterGraph
+ *  @brief A graph of FFmpeg filters.
+ */
 class FilterGraph
 {
 public:
-	virtual bool can_process (libdcp::Size, AVPixelFormat) const = 0;
-	virtual std::list<boost::shared_ptr<Image> > process (AVFrame *) = 0;
-};
-
-class EmptyFilterGraph : public FilterGraph
-{
-public:
-	bool can_process (libdcp::Size, AVPixelFormat) const {
-		return true;
-	}
-
-	std::list<boost::shared_ptr<Image> > process (AVFrame *);
-};
-
-/** @class FFmpegFilterGraph
- *  @brief A graph of FFmpeg filters.
- */
-class FFmpegFilterGraph : public FilterGraph
-{
-public:
-<<<<<<< HEAD
-	FilterGraph (boost::weak_ptr<const Film>, FFmpegDecoder* decoder, libdcp::Size s, AVPixelFormat p);
-=======
-	FFmpegFilterGraph (boost::shared_ptr<Film> film, FFmpegDecoder* decoder, libdcp::Size s, AVPixelFormat p);
-	~FFmpegFilterGraph ();
->>>>>>> 765d206e
+	FilterGraph (boost::shared_ptr<const FFmpegContent> content, libdcp::Size s, AVPixelFormat p);
+	~FilterGraph ();
 
 	bool can_process (libdcp::Size s, AVPixelFormat p) const;
 	std::list<boost::shared_ptr<Image> > process (AVFrame * frame);
@@ -71,6 +49,4 @@
 	AVFrame* _frame;
 };
 
-boost::shared_ptr<FilterGraph> filter_graph_factory (boost::shared_ptr<Film>, FFmpegDecoder *, libdcp::Size, AVPixelFormat);
-
 #endif