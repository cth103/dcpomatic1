/*
    Copyright (C) 2013 Carl Hetherington <cth@carlh.net>

    This program is free software; you can redistribute it and/or modify
    it under the terms of the GNU General Public License as published by
    the Free Software Foundation; either version 2 of the License, or
    (at your option) any later version.

    This program is distributed in the hope that it will be useful,
    but WITHOUT ANY WARRANTY; without even the implied warranty of
    MERCHANTABILITY or FITNESS FOR A PARTICULAR PURPOSE.  See the
    GNU General Public License for more details.

    You should have received a copy of the GNU General Public License
    along with this program; if not, write to the Free Software
    Foundation, Inc., 675 Mass Ave, Cambridge, MA 02139, USA.

*/

#include <libcxml/cxml.h>
#include "sndfile_content.h"
#include "sndfile_decoder.h"
#include "film.h"
#include "compose.hpp"
#include "job.h"
#include "util.h"

#include "i18n.h"

using std::string;
using std::stringstream;
using std::cout;
using boost::shared_ptr;
using boost::lexical_cast;

int const SndfileContentProperty::VIDEO_FRAME_RATE = 600;

SndfileContent::SndfileContent (shared_ptr<const Film> f, boost::filesystem::path p)
	: Content (f, p)
	, AudioContent (f, p)
	, _audio_channels (0)
	, _audio_length (0)
	, _audio_frame_rate (0)
{

}

SndfileContent::SndfileContent (shared_ptr<const Film> f, shared_ptr<const cxml::Node> node, int version)
	: Content (f, node)
	, AudioContent (f, node)
	, _audio_mapping (node->node_child ("AudioMapping"), version)
{
	_audio_channels = node->number_child<int> ("AudioChannels");
	_audio_length = ContentTime (node->number_child<int64_t> ("AudioLength"));
	_audio_frame_rate = node->number_child<int> ("AudioFrameRate");
}

string
SndfileContent::summary () const
{
	/* Get the string() here so that the name does not have quotes around it */
	return String::compose (_("%1 [audio]"), path_summary ());
}

string
SndfileContent::technical_summary () const
{
	return Content::technical_summary() + " - "
		+ AudioContent::technical_summary ()
		+ " - sndfile";
}

string
SndfileContent::information () const
{
	if (_audio_frame_rate == 0) {
		return "";
	}
	
	stringstream s;

	s << String::compose (
		_("%1 channels, %2kHz, %3 samples"),
		audio_channels(),
		content_audio_frame_rate() / 1000.0,
		audio_length().frames (content_audio_frame_rate ())
		);
	
	return s.str ();
}

bool
SndfileContent::valid_file (boost::filesystem::path f)
{
	/* XXX: more extensions */
	string ext = f.extension().string();
	transform (ext.begin(), ext.end(), ext.begin(), ::tolower);
	return (ext == ".wav" || ext == ".aif" || ext == ".aiff");
}

void
SndfileContent::examine (shared_ptr<Job> job)
{
	job->set_progress_unknown ();
	Content::examine (job);

	SndfileDecoder dec (shared_from_this());

	{
		boost::mutex::scoped_lock lm (_mutex);
		_audio_channels = dec.audio_channels ();
		_audio_length = dec.audio_length ();
		_audio_frame_rate = dec.audio_frame_rate ();
	}

	signal_changed (AudioContentProperty::AUDIO_CHANNELS);
	signal_changed (AudioContentProperty::AUDIO_LENGTH);
	signal_changed (AudioContentProperty::AUDIO_FRAME_RATE);

	{
		boost::mutex::scoped_lock lm (_mutex);
		/* XXX: do this in signal_changed...? */
		_audio_mapping = AudioMapping (_audio_channels);
		_audio_mapping.make_default ();
	}
	
	signal_changed (AudioContentProperty::AUDIO_MAPPING);
}

void
SndfileContent::as_xml (xmlpp::Node* node) const
{
	node->add_child("Type")->add_child_text ("Sndfile");
	Content::as_xml (node);
	AudioContent::as_xml (node);

	node->add_child("AudioChannels")->add_child_text (lexical_cast<string> (audio_channels ()));
	node->add_child("AudioLength")->add_child_text (lexical_cast<string> (audio_length().get ()));
	node->add_child("AudioFrameRate")->add_child_text (lexical_cast<string> (content_audio_frame_rate ()));
	_audio_mapping.as_xml (node->add_child("AudioMapping"));
}

DCPTime
SndfileContent::full_length () const
{
	shared_ptr<const Film> film = _film.lock ();
	assert (film);
<<<<<<< HEAD
	return DCPTime (audio_length(), film->active_frame_rate_change (position ()));
=======

	float const rate = _video_frame_rate.get_value_or (film->video_frame_rate ());
	OutputAudioFrame const len = divide_with_round (
		audio_length() * output_audio_frame_rate() * rate,
		content_audio_frame_rate() * film->video_frame_rate()
		);
	
	return film->audio_frames_to_time (len);
>>>>>>> b6b0255d
}

int
SndfileContent::output_audio_frame_rate () const
{
	shared_ptr<const Film> film = _film.lock ();
	assert (film);
	
	return film->audio_frame_rate ();
}

void
SndfileContent::set_audio_mapping (AudioMapping m)
{
	{
		boost::mutex::scoped_lock lm (_mutex);
		_audio_mapping = m;
	}

	signal_changed (AudioContentProperty::AUDIO_MAPPING);
}

float
SndfileContent::video_frame_rate () const
{
	{
		boost::mutex::scoped_lock lm (_mutex);
		if (_video_frame_rate) {
			return _video_frame_rate.get ();
		}
	}

	shared_ptr<const Film> film = _film.lock ();
	assert (film);
	return film->video_frame_rate ();
}<|MERGE_RESOLUTION|>--- conflicted
+++ resolved
@@ -1,5 +1,5 @@
 /*
-    Copyright (C) 2013 Carl Hetherington <cth@carlh.net>
+    Copyright (C) 2013-2014 Carl Hetherington <cth@carlh.net>
 
     This program is free software; you can redistribute it and/or modify
     it under the terms of the GNU General Public License as published by
@@ -32,8 +32,6 @@
 using std::cout;
 using boost::shared_ptr;
 using boost::lexical_cast;
-
-int const SndfileContentProperty::VIDEO_FRAME_RATE = 600;
 
 SndfileContent::SndfileContent (shared_ptr<const Film> f, boost::filesystem::path p)
 	: Content (f, p)
@@ -145,18 +143,7 @@
 {
 	shared_ptr<const Film> film = _film.lock ();
 	assert (film);
-<<<<<<< HEAD
 	return DCPTime (audio_length(), film->active_frame_rate_change (position ()));
-=======
-
-	float const rate = _video_frame_rate.get_value_or (film->video_frame_rate ());
-	OutputAudioFrame const len = divide_with_round (
-		audio_length() * output_audio_frame_rate() * rate,
-		content_audio_frame_rate() * film->video_frame_rate()
-		);
-	
-	return film->audio_frames_to_time (len);
->>>>>>> b6b0255d
 }
 
 int
@@ -178,18 +165,3 @@
 
 	signal_changed (AudioContentProperty::AUDIO_MAPPING);
 }
-
-float
-SndfileContent::video_frame_rate () const
-{
-	{
-		boost::mutex::scoped_lock lm (_mutex);
-		if (_video_frame_rate) {
-			return _video_frame_rate.get ();
-		}
-	}
-
-	shared_ptr<const Film> film = _film.lock ();
-	assert (film);
-	return film->video_frame_rate ();
-}