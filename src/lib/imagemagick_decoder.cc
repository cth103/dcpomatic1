--- conflicted
+++ resolved
@@ -65,24 +65,20 @@
 		return true;
 	}
 
-<<<<<<< HEAD
-	if (have_last_video ()) {
-		repeat_last_video (double (_position) / 24);
+	if (_image) {
+		emit_video (_image, true, double (_position) / 24);
 		_position++;
-=======
-		emit_video (_image, true, double (video_frame()) / frames_per_second());
->>>>>>> ddaf6db6
 		return false;
 	}
 	
 	Magick::Image* magick_image = new Magick::Image (_imagemagick_content->file().string ());
 	
 	libdcp::Size size = native_size ();
-	shared_ptr<Image> image (new SimpleImage (PIX_FMT_RGB24, size, false));
+	_image.reset (new SimpleImage (PIX_FMT_RGB24, size, false));
 
 	using namespace MagickCore;
 	
-	uint8_t* p = image->data()[0];
+	uint8_t* p = _image->data()[0];
 	for (int y = 0; y < size.height; ++y) {
 		for (int x = 0; x < size.width; ++x) {
 			Magick::Color c = magick_image->pixelColor (x, y);
@@ -94,15 +90,8 @@
 
 	delete magick_image;
 
-<<<<<<< HEAD
-	image = image->crop (_film->crop(), true);
-	
-	emit_video (image, double (_position) / 24);
-=======
-	_image = image->crop (_film->crop(), true);
-
-	emit_video (_image, false, double (video_frame()) / frames_per_second());
->>>>>>> ddaf6db6
+	_image = _image->crop (_film->crop(), true);
+	emit_video (_image, false, double (_position) / 24);
 
 	++_position;
 	return false;
@@ -124,16 +113,7 @@
 		_position = 0;
 		return true;
 	}
-<<<<<<< HEAD
 
 	_position = f;
 	return false;
-=======
-}
-
-float
-ImageMagickDecoder::frames_per_second () const
-{
-	return _film->source_frame_rate ();
->>>>>>> ddaf6db6
 }