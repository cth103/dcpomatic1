--- conflicted
+++ resolved
@@ -51,11 +51,8 @@
           timer.cc
           transcode_job.cc
           transcoder.cc
-<<<<<<< HEAD
           types.cc
-=======
           trimmer.cc
->>>>>>> 92bc127a
           ui_signaller.cc
           util.cc
           video_content.cc
