import os
import i18n

sources = """
          ab_transcode_job.cc
	  ab_transcoder.cc
          audio_decoder.cc
          audio_source.cc
          config.cc
          combiner.cc
          cross.cc
          dci_metadata.cc
          dcp_content_type.cc
          dcp_video_frame.cc
          decoder.cc
          decoder_factory.cc
          delay_line.cc
          dolby_cp750.cc
          encoder.cc
          examine_content_job.cc
          external_audio_decoder.cc
          filter_graph.cc
          ffmpeg_compatibility.cc
          ffmpeg_decoder.cc
          film.cc
          filter.cc
          format.cc
          gain.cc
          image.cc
          imagemagick_decoder.cc
          job.cc
          job_manager.cc
          log.cc
          lut.cc
          matcher.cc
          scp_dcp_job.cc
          scaler.cc
          server.cc
          sound_processor.cc
          stream.cc
          subtitle.cc
          timer.cc
          transcode_job.cc
          transcoder.cc
          ui_signaller.cc
          util.cc
          version.cc
          video_decoder.cc
          video_source.cc
          writer.cc
          """

def build(bld):
    if bld.env.STATIC:
        obj = bld(features = 'cxx cxxstlib')
    else:
        obj = bld(features = 'cxx cxxshlib')

    obj.name = 'libdvdomatic'
    obj.export_includes = ['.']
    obj.uselib = """
                 AVCODEC AVUTIL AVFORMAT AVFILTER SWSCALE SWRESAMPLE 
                 BOOST_FILESYSTEM BOOST_THREAD BOOST_DATETIME BOOST_SIGNALS2 
                 SNDFILE OPENJPEG POSTPROC TIFF MAGICK SSH DCP GLIB LZMA
                 """
    if bld.env.TARGET_WINDOWS:
        obj.uselib += ' WINSOCK2'
<<<<<<< HEAD
    obj.source = """
		 ab_transcode_job.cc
		 ab_transcoder.cc
                 analyse_audio_job.cc
                 audio_analysis.cc
                 audio_decoder.cc
                 audio_source.cc
		 config.cc
                 combiner.cc
                 cross.cc
		 dci_metadata.cc
		 dcp_content_type.cc
		 dcp_video_frame.cc
                 decoder.cc
                 decoder_factory.cc
                 delay_line.cc
                 dolby_cp750.cc
		 encoder.cc
		 examine_content_job.cc
		 external_audio_decoder.cc
                 filter_graph.cc
                 ffmpeg_compatibility.cc
                 ffmpeg_decoder.cc
    	         film.cc
		 filter.cc
		 format.cc
                 gain.cc
                 image.cc
                 imagemagick_decoder.cc
		 job.cc
		 job_manager.cc
		 log.cc
		 lut.cc
                 matcher.cc
                 scp_dcp_job.cc
		 scaler.cc
		 server.cc
                 sound_processor.cc
                 stream.cc
                 subtitle.cc
                 timer.cc
		 transcode_job.cc
		 transcoder.cc
                 ui_signaller.cc
		 util.cc
		 version.cc
                 video_decoder.cc
                 video_source.cc
                 writer.cc
		 """
=======
    obj.source = sources
    obj.target = 'dvdomatic'

    i18n.po_to_mo(os.path.join('src', 'lib'), 'libdvdomatic', bld)
>>>>>>> dc1cfa36

def pot(bld):
    i18n.pot(os.path.join('src', 'lib'), sources, 'libdvdomatic')<|MERGE_RESOLUTION|>--- conflicted
+++ resolved
@@ -4,6 +4,8 @@
 sources = """
           ab_transcode_job.cc
 	  ab_transcoder.cc
+          analyse_audio_job.cc
+          audio_analysis.cc
           audio_decoder.cc
           audio_source.cc
           config.cc
@@ -65,63 +67,10 @@
                  """
     if bld.env.TARGET_WINDOWS:
         obj.uselib += ' WINSOCK2'
-<<<<<<< HEAD
-    obj.source = """
-		 ab_transcode_job.cc
-		 ab_transcoder.cc
-                 analyse_audio_job.cc
-                 audio_analysis.cc
-                 audio_decoder.cc
-                 audio_source.cc
-		 config.cc
-                 combiner.cc
-                 cross.cc
-		 dci_metadata.cc
-		 dcp_content_type.cc
-		 dcp_video_frame.cc
-                 decoder.cc
-                 decoder_factory.cc
-                 delay_line.cc
-                 dolby_cp750.cc
-		 encoder.cc
-		 examine_content_job.cc
-		 external_audio_decoder.cc
-                 filter_graph.cc
-                 ffmpeg_compatibility.cc
-                 ffmpeg_decoder.cc
-    	         film.cc
-		 filter.cc
-		 format.cc
-                 gain.cc
-                 image.cc
-                 imagemagick_decoder.cc
-		 job.cc
-		 job_manager.cc
-		 log.cc
-		 lut.cc
-                 matcher.cc
-                 scp_dcp_job.cc
-		 scaler.cc
-		 server.cc
-                 sound_processor.cc
-                 stream.cc
-                 subtitle.cc
-                 timer.cc
-		 transcode_job.cc
-		 transcoder.cc
-                 ui_signaller.cc
-		 util.cc
-		 version.cc
-                 video_decoder.cc
-                 video_source.cc
-                 writer.cc
-		 """
-=======
     obj.source = sources
     obj.target = 'dvdomatic'
 
     i18n.po_to_mo(os.path.join('src', 'lib'), 'libdvdomatic', bld)
->>>>>>> dc1cfa36
 
 def pot(bld):
     i18n.pot(os.path.join('src', 'lib'), sources, 'libdvdomatic')