/*
    Copyright (C) 2012 Carl Hetherington <cth@carlh.net>

    This program is free software; you can redistribute it and/or modify
    it under the terms of the GNU General Public License as published by
    the Free Software Foundation; either version 2 of the License, or
    (at your option) any later version.

    This program is distributed in the hope that it will be useful,
    but WITHOUT ANY WARRANTY; without even the implied warranty of
    MERCHANTABILITY or FITNESS FOR A PARTICULAR PURPOSE.  See the
    GNU General Public License for more details.

    You should have received a copy of the GNU General Public License
    along with this program; if not, write to the Free Software
    Foundation, Inc., 675 Mass Ave, Cambridge, MA 02139, USA.

*/

/** @file src/make_dcp_job.cc
 *  @brief A job to create DCPs.
 */

#include <iostream>
#include <boost/filesystem.hpp>
#include <libdcp/dcp.h>
#include <libdcp/picture_asset.h>
#include <libdcp/sound_asset.h>
#include <libdcp/reel.h>
extern "C" {
#include <libavutil/pixdesc.h>
}
#include "make_dcp_job.h"
#include "dcp_content_type.h"
#include "exceptions.h"
#include "options.h"
#include "imagemagick_decoder.h"
#include "film.h"

using std::string;
using std::cout;
using boost::shared_ptr;

/** @param f Film we are making the DCP for.
 *  @param o Options.
 */
MakeDCPJob::MakeDCPJob (shared_ptr<Film> f, shared_ptr<const EncodeOptions> o, shared_ptr<Job> req)
	: Job (f, req)
	, _opt (o)
{
	
}

string
MakeDCPJob::name () const
{
	return String::compose ("Make DCP for %1", _film->name());
}

/** @param f DCP frame index */
string
MakeDCPJob::j2c_path (int f, int offset) const
{
	SourceFrame const s = ((f + offset) * dcp_frame_rate(_film->frames_per_second()).skip) + _film->dcp_trim_start();
	return _opt->frame_out_path (s, false);
}

string
MakeDCPJob::wav_path (libdcp::Channel c) const
{
	return _opt->multichannel_audio_out_path (int (c), false);
}

void
MakeDCPJob::run ()
{
	if (!_film->dcp_length()) {
		throw EncodeError ("cannot make a DCP when the source length is not known");
	}

	descend (0.9);
	
	string const dcp_path = _film->dir (_film->dcp_name());

	/* Remove any old DCP */
	boost::filesystem::remove_all (dcp_path);

	DCPFrameRate const dfr = dcp_frame_rate (_film->frames_per_second ());

	int frames = 0;
	switch (_film->content_type ()) {
	case VIDEO:
		/* Source frames -> DCP frames */
		frames = _film->dcp_length().get() / dfr.skip;
		break;
	case STILL:
		frames = _film->still_duration() * 24;
		break;
	}

	libdcp::DCP dcp (_film->dir (_film->dcp_name()));
	dcp.Progress.connect (boost::bind (&MakeDCPJob::dcp_progress, this, _1));

	shared_ptr<libdcp::CPL> cpl (
		new libdcp::CPL (_film->dir (_film->dcp_name()), _film->dcp_name(), _film->dcp_content_type()->libdcp_kind (), frames, dfr.frames_per_second)
		);
	
	dcp.add_cpl (cpl);

<<<<<<< HEAD
	descend (0.8);
	shared_ptr<libdcp::MonoPictureAsset> pa (
		new libdcp::MonoPictureAsset (
			boost::bind (&MakeDCPJob::j2c_path, this, _1),
			_film->dir (_film->dcp_name()),
			"video.mxf",
			&dcp.Progress,
			dfr.frames_per_second,
			frames,
			_opt->out_size.width,
			_opt->out_size.height,
			_film->encrypted ()
			)
		);
	
	ascend ();
=======
	int frames_per_reel = 0;
	if (_film->reel_size()) {
		frames_per_reel = (_film->reel_size().get() / (_film->j2k_bandwidth() / 8)) * dfr.frames_per_second;
	} else {
		frames_per_reel = frames;
	}
>>>>>>> 2fc24250

	int frames_done = 0;
	int reel = 0;

	while (frames_done < frames) {

		descend (float (frames_per_reel) / frames);

		int this_time = std::min (frames_per_reel, (frames - frames_done));

		descend (0.8);

		shared_ptr<libdcp::MonoPictureAsset> pa (
			new libdcp::MonoPictureAsset (
				boost::bind (&MakeDCPJob::j2c_path, this, _1, frames_done),
				_film->dir (_film->dcp_name()),
				String::compose ("video_%1.mxf", reel),
				&dcp.Progress,
				dfr.frames_per_second,
<<<<<<< HEAD
				frames,
				dcp_audio_channels (_film->audio_channels()),
				_film->encrypted()
=======
				this_time,
				_opt->out_size.width,
				_opt->out_size.height
>>>>>>> 2fc24250
				)
			);
	
		ascend ();
		
		shared_ptr<libdcp::SoundAsset> sa;
		
		if (_film->audio_channels() > 0) {
			descend (0.1);
			sa.reset (
				new libdcp::SoundAsset (
					boost::bind (&MakeDCPJob::wav_path, this, _1),
					_film->dir (_film->dcp_name()),
					String::compose ("audio_%1.mxf", reel),
					&dcp.Progress,
					dfr.frames_per_second,
					this_time,
					frames_done,
					dcp_audio_channels (_film->audio_channels())
					)
				);
			ascend ();
		}

		descend (0.1);
		cpl->add_reel (shared_ptr<libdcp::Reel> (new libdcp::Reel (pa, sa, shared_ptr<libdcp::SubtitleAsset> ())));
		ascend ();
		
		frames_done += frames_per_reel;
		++reel;

		ascend ();
	}

	ascend ();

	descend (0.1);
	dcp.write_xml ();
	ascend ();
		
	set_progress (1);
	set_state (FINISHED_OK);
}

void
MakeDCPJob::dcp_progress (float p)
{
	set_progress (p);
}<|MERGE_RESOLUTION|>--- conflicted
+++ resolved
@@ -107,31 +107,12 @@
 	
 	dcp.add_cpl (cpl);
 
-<<<<<<< HEAD
-	descend (0.8);
-	shared_ptr<libdcp::MonoPictureAsset> pa (
-		new libdcp::MonoPictureAsset (
-			boost::bind (&MakeDCPJob::j2c_path, this, _1),
-			_film->dir (_film->dcp_name()),
-			"video.mxf",
-			&dcp.Progress,
-			dfr.frames_per_second,
-			frames,
-			_opt->out_size.width,
-			_opt->out_size.height,
-			_film->encrypted ()
-			)
-		);
-	
-	ascend ();
-=======
 	int frames_per_reel = 0;
 	if (_film->reel_size()) {
 		frames_per_reel = (_film->reel_size().get() / (_film->j2k_bandwidth() / 8)) * dfr.frames_per_second;
 	} else {
 		frames_per_reel = frames;
 	}
->>>>>>> 2fc24250
 
 	int frames_done = 0;
 	int reel = 0;
@@ -151,15 +132,10 @@
 				String::compose ("video_%1.mxf", reel),
 				&dcp.Progress,
 				dfr.frames_per_second,
-<<<<<<< HEAD
-				frames,
-				dcp_audio_channels (_film->audio_channels()),
-				_film->encrypted()
-=======
 				this_time,
 				_opt->out_size.width,
-				_opt->out_size.height
->>>>>>> 2fc24250
+				_opt->out_size.height,
+				_film->encrypted()
 				)
 			);
 	
@@ -178,7 +154,8 @@
 					dfr.frames_per_second,
 					this_time,
 					frames_done,
-					dcp_audio_channels (_film->audio_channels())
+					dcp_audio_channels (_film->audio_channels()),
+					_film->encrypted()
 					)
 				);
 			ascend ();
