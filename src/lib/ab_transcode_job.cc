--- conflicted
+++ resolved
@@ -22,11 +22,6 @@
 #include "film.h"
 #include "ab_transcoder.h"
 #include "config.h"
-<<<<<<< HEAD
-=======
-#include "encoder.h"
-#include "log.h"
->>>>>>> 5c32c31e
 
 #include "i18n.h"
 
