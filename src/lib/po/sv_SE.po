# SOME DESCRIPTIVE TITLE.
# Copyright (C) YEAR THE PACKAGE'S COPYRIGHT HOLDER
# This file is distributed under the same license as the PACKAGE package.
# FIRST AUTHOR <EMAIL@ADDRESS>, YEAR.
#
msgid ""
msgstr ""
"Project-Id-Version: DCP-o-matic\n"
"Report-Msgid-Bugs-To: \n"
<<<<<<< HEAD
"POT-Creation-Date: 2014-10-15 09:37+0100\n"
=======
"POT-Creation-Date: 2014-10-23 22:03+0100\n"
>>>>>>> a8bbfc17
"PO-Revision-Date: 2014-01-19 08:59+0100\n"
"Last-Translator: Adam Klotblixt <adam.klotblixt@gmail.com>\n"
"Language-Team: \n"
"Language: sv_SE\n"
"MIME-Version: 1.0\n"
"Content-Type: text/plain; charset=UTF-8\n"
"Content-Transfer-Encoding: 8bit\n"
"X-Generator: Poedit 1.6.3\n"

#: src/lib/dcp_content.cc:106
msgid "%1 [DCP]"
msgstr ""

#: src/lib/sndfile_content.cc:64
msgid "%1 [audio]"
msgstr "%1 [ljud]"

#: src/lib/ffmpeg_content.cc:205
msgid "%1 [movie]"
msgstr "%1 [film]"

#: src/lib/sndfile_content.cc:85
msgid "%1 channels, %2kHz, %3 samples"
msgstr "%1 kanaler, %2kHz, %3 sampel"

#: src/lib/ffmpeg_content.cc:240
msgid "%1 frames; %2 frames per second"
msgstr "%1 bilder; %2 bilder per sekund"

#: src/lib/video_content.cc:235
msgid "%1x%2 pixels (%3:1)"
msgstr "%1x%2 pixlar (%3:1)"

#: src/lib/ratio.cc:34
msgid "1.19"
msgstr "1,19"

#: src/lib/ratio.cc:37
msgid "1.375"
msgstr "1,375"

#: src/lib/ratio.cc:38
msgid "1.66"
msgstr "1,66"

#: src/lib/ratio.cc:39
msgid "16:9"
msgstr "16:9"

#: src/lib/filter.cc:70
msgid "3D denoiser"
msgstr "3D brusreducering"

#: src/lib/ratio.cc:35
msgid "4:3"
msgstr "4:3"

#: src/lib/ratio.cc:36
msgid "Academy"
msgstr "Academy"

#: src/lib/dcp_content_type.cc:53
msgid "Advertisement"
msgstr "Advertisement"

#: src/lib/job.cc:72
msgid "An error occurred whilst handling the file %1."
msgstr "Ett fel inträffade vid hantering av filen %1"

#: src/lib/analyse_audio_job.cc:49
msgid "Analyse audio"
msgstr "Analysera audio"

#: src/lib/scaler.cc:64
msgid "Area"
msgstr "Yta"

#: src/lib/scaler.cc:62
msgid "Bicubic"
msgstr "Bikubisk"

#: src/lib/scaler.cc:69
msgid "Bilinear"
msgstr "Bilinjär"

#: src/lib/job.cc:324
msgid "Cancelled"
msgstr "Avbruten"

#: src/lib/exceptions.cc:60
msgid "Cannot handle pixel format %1 during %2"
msgstr "Kan inte hantera pixelformat %1 under %2"

<<<<<<< HEAD
#: src/lib/util.cc:775
=======
#: src/lib/util.cc:791
>>>>>>> a8bbfc17
msgid "Centre"
msgstr "Center"

#: src/lib/writer.cc:90
msgid "Checking existing image data"
msgstr "Kontrollerar befintligt bilddata"

#: src/lib/writer.cc:490
msgid "Computing audio digest"
msgstr "Beräknar audiosammanfattning"

#: src/lib/image_content.cc:105
msgid "Computing digest"
msgstr "Beräknar sammanfattning"

#: src/lib/writer.cc:486
msgid "Computing image digest"
msgstr "Beräknar bildsammanfattning"

#: src/lib/frame_rate_change.cc:86
msgid "Content and DCP have the same rate.\n"
msgstr "Källa och DCP har samma bildfrekvens.\n"

#: src/lib/subtitle_content.cc:103
#, fuzzy
msgid "Content to be joined must have the same 'use subtitles' setting."
msgstr "Innehåll som ska sammanfogas måste använda samma bildförhållande."

#: src/lib/audio_content.cc:100
msgid "Content to be joined must have the same audio delay."
msgstr "Innehåll som ska sammanfogas måste använda samma audiofördröjning."

#: src/lib/audio_content.cc:96
msgid "Content to be joined must have the same audio gain."
msgstr "Innehåll som ska sammanfogas måste använda samma audioförstärkning."

#: src/lib/video_content.cc:158
msgid "Content to be joined must have the same colour conversion."
msgstr "Innehåll som ska sammanfogas måste använda samma färgkonvertering."

#: src/lib/video_content.cc:150
msgid "Content to be joined must have the same crop."
msgstr "Innehåll som ska sammanfogas måste använda samma beskärning."

#: src/lib/video_content.cc:162
#, fuzzy
msgid "Content to be joined must have the same fades."
msgstr "Innehåll som ska sammanfogas måste använda samma beskärning."

#: src/lib/video_content.cc:138
msgid "Content to be joined must have the same picture size."
msgstr "Innehåll som ska sammanfogas måste använda samma bildstorlek."

#: src/lib/video_content.cc:154
#, fuzzy
msgid "Content to be joined must have the same scale setting."
msgstr "Innehåll som ska sammanfogas måste använda samma bildförhållande."

#: src/lib/subtitle_content.cc:107
#, fuzzy
msgid "Content to be joined must have the same subtitle X offset."
msgstr ""
"Innehåll som ska sammanfogas måste använda samma förskjutning på undertexten."

#: src/lib/subtitle_content.cc:115
#, fuzzy
msgid "Content to be joined must have the same subtitle X scale."
msgstr "Innehåll som ska sammanfogas måste använda samma skala på undertexten."

#: src/lib/subtitle_content.cc:111
#, fuzzy
msgid "Content to be joined must have the same subtitle Y offset."
msgstr ""
"Innehåll som ska sammanfogas måste använda samma förskjutning på undertexten."

#: src/lib/subtitle_content.cc:119
#, fuzzy
msgid "Content to be joined must have the same subtitle Y scale."
msgstr "Innehåll som ska sammanfogas måste använda samma skala på undertexten."

#: src/lib/video_content.cc:142
msgid "Content to be joined must have the same video frame rate."
msgstr "Innehåll som ska sammanfogas måste använda samma videobildhastighet."

#: src/lib/video_content.cc:146
msgid "Content to be joined must have the same video frame type."
msgstr "Innehåll som ska sammanfogas måste använda samma videobildtyp."

#: src/lib/ffmpeg_content.cc:118
msgid "Content to be joined must use the same audio stream."
msgstr "Innehåll som ska sammanfogas måste använda samma audioström."

#: src/lib/ffmpeg_content.cc:114
msgid "Content to be joined must use the same subtitle stream."
msgstr "Innehåll som ska sammanfogas måste använda samma undertextström."

#: src/lib/scp_dcp_job.cc:111
msgid "Copy DCP to TMS"
msgstr "Kopiera DCP till TMS"

#: src/lib/scp_dcp_job.cc:130
msgid "Could not connect to server %1 (%2)"
msgstr "Kunde inte ansluta till server %1 (%2)"

#: src/lib/scp_dcp_job.cc:152
msgid "Could not create remote directory %1 (%2)"
msgstr "Kunde inte skapa fjärrkatalog %1 (%2)"

#: src/lib/magick_image_proxy.cc:103
#, fuzzy
msgid "Could not decode image file (%1)"
msgstr "kunde inte skapa fil %1"

<<<<<<< HEAD
#: src/lib/job.cc:91
=======
#: src/lib/server_finder.cc:114
msgid ""
"Could not listen for remote encode servers.  Perhaps another instance of DCP-"
"o-matic is running."
msgstr ""

#: src/lib/job.cc:90
>>>>>>> a8bbfc17
msgid "Could not open %1"
msgstr "Kunde inte öppna %1"

#: src/lib/scp_dcp_job.cc:177
msgid "Could not open %1 to send"
msgstr "Kunde inte öppna %1 för att skicka"

#: src/lib/internet.cc:74
#, fuzzy
msgid "Could not open downloaded ZIP file"
msgstr "kunde inte öppna fil %1"

#: src/lib/scp_dcp_job.cc:147
msgid "Could not start SCP session (%1)"
msgstr "Kunde inte starta SCP-session (%1)"

#: src/lib/scp_dcp_job.cc:191
msgid "Could not write to remote file (%1)"
msgstr "Kunde inte skriva till fjärrfil (%1)"

#: src/lib/dcp_subtitle_content.cc:72
msgid "DCP XML subtitles"
msgstr ""

#: src/lib/frame_rate_change.cc:98
msgid "DCP will run at %1%% of the content speed.\n"
msgstr "DCP kommer att köras på %1%% av källans hastighet.\n"

#: src/lib/frame_rate_change.cc:89
msgid "DCP will use every other frame of the content.\n"
msgstr "DCP kommer att använda varannan bild från källan.\n"

#: src/lib/job.cc:92
msgid ""
"DCP-o-matic could not open the file %1.  Perhaps it does not exist or is in "
"an unexpected format."
msgstr ""
"DCP-o-matic kunde inte öppna filen %1. Saknas den, eller har den ett "
"oförväntat format?"

#: src/lib/ffmpeg_content.cc:95
msgid ""
"DCP-o-matic no longer supports the `%1' filter, so it has been turned off."
msgstr ""

#: src/lib/filter.cc:65 src/lib/filter.cc:66 src/lib/filter.cc:67
msgid "De-interlacing"
msgstr "Avflätning"

# svåröversatt
#: src/lib/config.cc:427
#, fuzzy
msgid ""
"Dear Projectionist\n"
"\n"
"Please find attached KDMs for $CPL_NAME.\n"
"\n"
"Cinema: $CINEMA_NAME\n"
"Screen(s): $SCREENS\n"
"\n"
"The KDMs are valid from $START_TIME until $END_TIME.\n"
"\n"
"Best regards,\n"
"DCP-o-matic"
msgstr ""
"Kära maskinist\n"
"\n"
"Här kommer bifogade KDM:er för $CPL_NAME.\n"
"\n"
"Vänliga hälsningar,\n"
"DCP-o-matic"

#: src/lib/dolby_cp750.cc:27
msgid "Dolby CP650 and CP750"
msgstr "Dolby CP650 och CP750"

#: src/lib/internet.cc:67
msgid "Download failed (%1/%2 error %3)"
msgstr ""

#: src/lib/frame_rate_change.cc:91
msgid "Each content frame will be doubled in the DCP.\n"
msgstr "Varje bild från källan kommer att användas två gånger i DCPn.\n"

#: src/lib/frame_rate_change.cc:93
msgid "Each content frame will be repeated %1 more times in the DCP.\n"
msgstr ""
"Varje bild från källan kommer att användas ytterligare %1 gång(er) i DCPn.\n"

#: src/lib/send_kdm_email_job.cc:52
msgid "Email KDMs for %1"
msgstr "E-posta KDM:er för %1"

#: src/lib/writer.cc:136
msgid "Encoding image data"
msgstr "Kodar bild-data"

#: src/lib/job.cc:322
msgid "Error (%1)"
msgstr "Fel (%1)"

#: src/lib/exceptions.cc:66
msgid "Error in SubRip file: saw %1 while expecting %2"
msgstr ""

#: src/lib/examine_content_job.cc:46
msgid "Examine content"
msgstr "Undersök innehållet"

#: src/lib/scp_dcp_job.cc:140
msgid "Failed to authenticate with server (%1)"
msgstr "Misslyckades att autentisera med server (%1)"

#: src/lib/scaler.cc:70
msgid "Fast Bilinear"
msgstr "Snabb bilinjär"

#: src/lib/dcp_content_type.cc:44
msgid "Feature"
msgstr "Feature"

#: src/lib/ratio.cc:40
msgid "Flat"
msgstr "Flat"

#: src/lib/ratio.cc:42
msgid "Full frame"
msgstr "Full frame"

#: src/lib/scaler.cc:65
msgid "Gaussian"
msgstr "Gaussisk"

#: src/lib/filter.cc:68
msgid "Gradient debander"
msgstr "Gradientutjämnare"

<<<<<<< HEAD
#: src/lib/util.cc:779
=======
#: src/lib/util.cc:795
>>>>>>> a8bbfc17
msgid "Hearing impaired"
msgstr ""

#: src/lib/filter.cc:71
msgid "High quality 3D denoiser"
msgstr "Högkvalitets 3D-brusreducering"

#: src/lib/job.cc:112 src/lib/job.cc:122
#, fuzzy
msgid ""
"It is not known what caused this error.  Please report the problem to the "
"DCP-o-matic author (carl@dcpomatic.com)."
msgstr ""
"Det är inte känt vad som orsakade detta fel. Bästa sättet att rapportera "
"problemet är till DCP-o-matics mejl-lista (carl@dcpomatic.com)"

#: src/lib/config.cc:212
msgid "KDM delivery: $CPL_NAME"
msgstr ""

#: src/lib/filter.cc:66
msgid "Kernel deinterlacer"
msgstr "Kernel-avflätare"

#: src/lib/scaler.cc:66
msgid "Lanczos"
msgstr "Lanczos"

<<<<<<< HEAD
#: src/lib/util.cc:773
msgid "Left"
msgstr "Vänster"

#: src/lib/util.cc:781
msgid "Left centre"
msgstr ""

#: src/lib/util.cc:783
=======
#: src/lib/util.cc:789
msgid "Left"
msgstr "Vänster"

#: src/lib/util.cc:797
msgid "Left centre"
msgstr ""

#: src/lib/util.cc:799
>>>>>>> a8bbfc17
#, fuzzy
msgid "Left rear surround"
msgstr "Vänster surround"

<<<<<<< HEAD
#: src/lib/util.cc:777
msgid "Left surround"
msgstr "Vänster surround"

#: src/lib/util.cc:776
=======
#: src/lib/util.cc:793
msgid "Left surround"
msgstr "Vänster surround"

#: src/lib/util.cc:792
>>>>>>> a8bbfc17
msgid "Lfe (sub)"
msgstr "Lfe (sub)"

#: src/lib/mid_side_decoder.cc:31
msgid "Mid-side decoder"
msgstr ""

#: src/lib/filter.cc:68 src/lib/filter.cc:69 src/lib/filter.cc:72
msgid "Misc"
msgstr "Diverse"

#: src/lib/dcp_examiner.cc:93
msgid "Mismatched audio channel counts in DCP"
msgstr ""

#: src/lib/dcp_examiner.cc:99
msgid "Mismatched audio frame rates in DCP"
msgstr ""

#: src/lib/dcp_examiner.cc:74
msgid "Mismatched frame rates in DCP"
msgstr ""

#: src/lib/dcp_examiner.cc:81
msgid "Mismatched video sizes in DCP"
msgstr ""

#: src/lib/filter.cc:65
msgid "Motion compensating deinterlacer"
msgstr "Rörelsekompenserande avflätare"

#: src/lib/video_content_scale.cc:105
msgid "No scale"
msgstr ""

#: src/lib/video_content_scale.cc:102
#, fuzzy
msgid "No stretch"
msgstr "Flat utan utsträckning"

#: src/lib/image_content.cc:50
msgid "No valid image files were found in the folder."
msgstr ""

#: src/lib/filter.cc:70 src/lib/filter.cc:71 src/lib/filter.cc:73
msgid "Noise reduction"
msgstr "Brusreducering"

#: src/lib/job.cc:320
msgid "OK (ran for %1)"
msgstr "OK (kördes %1)"

#: src/lib/content.cc:106
msgid "Only the first piece of content to be joined can have a start trim."
msgstr ""
"Endast den första delen av innehållet som läggs ihop kan start-trimmas."

#: src/lib/content.cc:110
msgid "Only the last piece of content to be joined can have an end trim."
msgstr "Endast den sista delen av innehållet som läggs ihop kan slut-trimmas."

#: src/lib/job.cc:104
msgid "Out of memory"
msgstr ""

#: src/lib/filter.cc:73
msgid "Overcomplete wavelet denoiser"
msgstr "Överkomplett wavelet-brusreducering"

#: src/lib/dcp_content_type.cc:51
msgid "Policy"
msgstr "Policy"

#: src/lib/dcp_content_type.cc:52
msgid "Public Service Announcement"
msgstr "Public Service Announcement"

#: src/lib/dcp_content_type.cc:49
msgid "Rating"
msgstr "Rating"

#: src/lib/config.cc:92 src/lib/config.cc:196
msgid "Rec. 709"
msgstr "Rec. 709"

<<<<<<< HEAD
#: src/lib/util.cc:774
msgid "Right"
msgstr "Höger"

#: src/lib/util.cc:782
msgid "Right centre"
msgstr ""

#: src/lib/util.cc:784
=======
#: src/lib/util.cc:790
msgid "Right"
msgstr "Höger"

#: src/lib/util.cc:798
msgid "Right centre"
msgstr ""

#: src/lib/util.cc:800
>>>>>>> a8bbfc17
#, fuzzy
msgid "Right rear surround"
msgstr "Höger surround"

<<<<<<< HEAD
#: src/lib/util.cc:778
=======
#: src/lib/util.cc:794
>>>>>>> a8bbfc17
msgid "Right surround"
msgstr "Höger surround"

#: src/lib/scp_dcp_job.cc:135
msgid "SSH error (%1)"
msgstr "SSH fel (%1)"

#: src/lib/ratio.cc:41
msgid "Scope"
msgstr "Scope"

#: src/lib/dcp_content_type.cc:45
msgid "Short"
msgstr "Short"

#: src/lib/scaler.cc:67
msgid "Sinc"
msgstr "Sinc"

#: src/lib/scaler.cc:68
msgid "Spline"
msgstr "Spline"

#: src/lib/upmixer_a.cc:42
msgid "Stereo to 5.1 up-mixer A"
msgstr ""

#: src/lib/subrip_content.cc:73
msgid "SubRip subtitles"
msgstr ""

#: src/lib/dcp_content_type.cc:50
msgid "Teaser"
msgstr "Teaser"

#: src/lib/filter.cc:72
msgid "Telecine filter"
msgstr "Telecine-filter"

#: src/lib/dcp_content_type.cc:47
msgid "Test"
msgstr "Test"

#: src/lib/dcp_examiner.cc:133
msgid ""
"The KDM does not decrypt the DCP.  Perhaps it is targeted at the wrong CPL"
msgstr ""

#: src/lib/exceptions.cc:72
msgid "The certificate chain for signing is invalid"
msgstr ""

#: src/lib/job.cc:78
msgid ""
"The drive that the film is stored on is low in disc space.  Free some more "
"space and try again."
msgstr ""
"Enheten som filmen lagras på har för lite ledigt utrymme. Frigör utrymme och "
"försök igen."

#: src/lib/job.cc:104
msgid "There was not enough memory to do this."
msgstr ""

#: src/lib/film.cc:423
#, fuzzy
msgid ""
"This film was created with a newer version of DCP-o-matic, and it cannot be "
"loaded into this version.  Sorry!"
msgstr ""
"Denna film skapades i en äldre version av DCP-o-matic, och tyvärr kan den "
"inte öppnas i denna version. Du måste skapa en ny Film, lägga till ditt "
"innehåll och konfigurera allt igen. Ursäkta!"

#: src/lib/film.cc:415
msgid ""
"This film was created with an older version of DCP-o-matic, and "
"unfortunately it cannot be loaded into this version.  You will need to "
"create a new Film, re-add your content and set it up again.  Sorry!"
msgstr ""
"Denna film skapades i en äldre version av DCP-o-matic, och tyvärr kan den "
"inte öppnas i denna version. Du måste skapa en ny Film, lägga till ditt "
"innehåll och konfigurera allt igen. Ursäkta!"

#: src/lib/dcp_content_type.cc:46
msgid "Trailer"
msgstr "Trailer"

#: src/lib/transcode_job.cc:54
msgid "Transcode %1"
msgstr "Konvertera %1"

#: src/lib/dcp_content_type.cc:48
msgid "Transitional"
msgstr "Transitional"

#: src/lib/internet.cc:79
msgid "Unexpected ZIP file contents"
msgstr ""

<<<<<<< HEAD
#: src/lib/image_proxy.cc:56
=======
#: src/lib/image_proxy.cc:197
>>>>>>> a8bbfc17
msgid "Unexpected image type received by server"
msgstr ""

#: src/lib/job.cc:121
msgid "Unknown error"
msgstr "Okänt fel"

# Svengelska
#: src/lib/ffmpeg_decoder.cc:263
msgid "Unrecognised audio sample format (%1)"
msgstr "Okänt audio-sampelformat (%1)"

#: src/lib/filter.cc:69
msgid "Unsharp mask and Gaussian blur"
msgstr "Oskärpemask och Gaussisk suddighet"

#: src/lib/colour_conversion.cc:139
msgid "Untitled"
msgstr "Utan titel"

<<<<<<< HEAD
#: src/lib/util.cc:780
=======
#: src/lib/util.cc:796
>>>>>>> a8bbfc17
msgid "Visually impaired"
msgstr ""

#: src/lib/scp_dcp_job.cc:103
msgid "Waiting"
msgstr "Väntar"

#: src/lib/scaler.cc:63
msgid "X"
msgstr "X"

# Filtret heter så, ska ej översättas
#: src/lib/filter.cc:67
msgid "Yet Another Deinterlacing Filter"
msgstr "Yet Another Deinterlacing Filter"

#: src/lib/film.cc:320
msgid "You must add some content to the DCP before creating it"
msgstr "Du måste lägga till något innehåll till DCP:n innan du skapar den"

#: src/lib/image_content.cc:73
msgid "[moving images]"
msgstr "[rörliga bilder]"

#: src/lib/image_content.cc:71
msgid "[still]"
msgstr "[stillbild]"

#: src/lib/dcp_subtitle_content.cc:66 src/lib/subrip_content.cc:67
msgid "[subtitles]"
msgstr ""

#: src/lib/film.cc:268
msgid "cannot contain slashes"
msgstr "får inte innehålla snedstreck"

# Svengelska
<<<<<<< HEAD
#: src/lib/util.cc:554
=======
#: src/lib/util.cc:570
>>>>>>> a8bbfc17
msgid "connect timed out"
msgstr "uppkopplingen tajmade ur"

#: src/lib/scp_dcp_job.cc:121
msgid "connecting"
msgstr "kopplar upp"

#: src/lib/film.cc:316
msgid "container"
msgstr "behållare"

#: src/lib/film.cc:324
msgid "content type"
msgstr "innehållstyp"

#: src/lib/scp_dcp_job.cc:170
msgid "copying %1"
msgstr "kopierar %1"

#: src/lib/exceptions.cc:36
msgid "could not create file %1"
msgstr "kunde inte skapa fil %1"

<<<<<<< HEAD
#: src/lib/ffmpeg.cc:102
msgid "could not find stream information"
msgstr "kunde inte hitta information om strömmen"

#: src/lib/writer.cc:430
=======
#: src/lib/ffmpeg.cc:179
msgid "could not find audio decoder"
msgstr "kunde inte hitta audio-avkodare"

#: src/lib/ffmpeg.cc:105
msgid "could not find stream information"
msgstr "kunde inte hitta information om strömmen"

#: src/lib/ffmpeg.cc:158
msgid "could not find video decoder"
msgstr "kunde inte hitta video-avkodare"

#: src/lib/writer.cc:439
>>>>>>> a8bbfc17
msgid "could not move audio MXF into the DCP (%1)"
msgstr "kunde inte flytta audio-MXF in i DCP:n (%1)"

#: src/lib/sndfile_decoder.cc:54
msgid "could not open audio file for reading"
msgstr "kunde inte öppna audio-fil för läsning"

#: src/lib/exceptions.cc:29
msgid "could not open file %1"
msgstr "kunde inte öppna fil %1"

#: src/lib/encoded_data.cc:50
msgid "could not open file for reading"
msgstr "kunde inte öppna fil för läsning"

#: src/lib/encoded_data.cc:56
msgid "could not read encoded data"
msgstr "kunde inte läsa kodat data"

#: src/lib/exceptions.cc:42
msgid "could not read from file %1 (%2)"
msgstr "kunde inte läsa från fil %1 (%2)"

#: src/lib/resampler.cc:96
msgid "could not run sample-rate converter"
msgstr "kunde inte köra sampelhastighetskonverteraren"

#: src/lib/resampler.cc:77
msgid "could not run sample-rate converter for %1 samples (%2) (%3)"
msgstr ""
"kunde inte köra sampelhastighetskonverteraren under %1 sampel (%2) (%3)"

#: src/lib/scp_dcp_job.cc:88
msgid "could not start SCP session (%1)"
msgstr "kunde inte starta SCP-session (%1)"

#: src/lib/scp_dcp_job.cc:54
msgid "could not start SSH session"
msgstr "kunde inte starta SSH-session"

#: src/lib/exceptions.cc:48
msgid "could not write to file %1 (%2)"
msgstr "kunde inte skriva till fil %1 (%2)"

<<<<<<< HEAD
#: src/lib/util.cc:574
msgid "error during async_accept (%1)"
msgstr "fel vid async_accept (%1)"

#: src/lib/util.cc:550
msgid "error during async_connect (%1)"
msgstr "fel vid async_connect (%1)"

#: src/lib/util.cc:623
msgid "error during async_read (%1)"
msgstr "fel vid async_read (%1)"

#: src/lib/util.cc:595
=======
#: src/lib/util.cc:590
msgid "error during async_accept (%1)"
msgstr "fel vid async_accept (%1)"

#: src/lib/util.cc:566
msgid "error during async_connect (%1)"
msgstr "fel vid async_connect (%1)"

#: src/lib/util.cc:639
msgid "error during async_read (%1)"
msgstr "fel vid async_read (%1)"

#: src/lib/util.cc:611
>>>>>>> a8bbfc17
msgid "error during async_write (%1)"
msgstr "fel vid async_write (%1)"

#: src/lib/transcode_job.cc:98
msgid "frames per second"
msgstr "bilder per sekund"

<<<<<<< HEAD
#: src/lib/util.cc:158
msgid "hour"
msgstr "timme"

#: src/lib/util.cc:154 src/lib/util.cc:160
msgid "hours"
msgstr "timmar"

#: src/lib/util.cc:176
msgid "minute"
msgstr "minut"

#: src/lib/util.cc:172 src/lib/util.cc:178
=======
#: src/lib/util.cc:161
msgid "hour"
msgstr "timme"

#: src/lib/util.cc:157 src/lib/util.cc:163
msgid "hours"
msgstr "timmar"

#: src/lib/util.cc:179
msgid "minute"
msgstr "minut"

#: src/lib/util.cc:175 src/lib/util.cc:181
>>>>>>> a8bbfc17
msgid "minutes"
msgstr "minuter"

#: src/lib/util.cc:711
msgid "missing key %1 in key-value set"
msgstr "saknad nyckel %1 i nyckel-värde grupp"

#: src/lib/exceptions.cc:54
msgid "missing required setting %1"
msgstr "saknad nödvändig inställning %1"

# Sammanhang?
#: src/lib/image_content.cc:88
msgid "moving"
msgstr "rörlig"

#: src/lib/ffmpeg_decoder.cc:420
msgid "multi-part subtitles not yet supported"
msgstr "undertexter i flera delar stöds inte ännu"

#: src/lib/film.cc:268 src/lib/film.cc:328
msgid "name"
msgstr "namn"

#. / TRANSLATORS: remaining here follows an amount of time that is remaining
#. / on an operation.
#: src/lib/job.cc:317
msgid "remaining"
msgstr "återstående tid"

#: src/lib/config.cc:90 src/lib/video_content.cc:197
msgid "sRGB"
msgstr "sRGB"

#: src/lib/config.cc:91
msgid "sRGB non-linearised"
msgstr "sRGB icke-linjär"

<<<<<<< HEAD
#: src/lib/util.cc:191
=======
#: src/lib/util.cc:194
>>>>>>> a8bbfc17
#, fuzzy
msgid "second"
msgstr "sekunder"

<<<<<<< HEAD
#: src/lib/util.cc:193
=======
#: src/lib/util.cc:196
>>>>>>> a8bbfc17
msgid "seconds"
msgstr "sekunder"

#: src/lib/image_content.cc:86
msgid "still"
msgstr "stillbild"

#: src/lib/ffmpeg_examiner.cc:207
msgid "unknown"
msgstr "okänd"

#~ msgid "could not find audio decoder"
#~ msgstr "kunde inte hitta audio-avkodare"

#~ msgid "could not find video decoder"
#~ msgstr "kunde inte hitta video-avkodare"

#~ msgid "non-bitmap subtitles not yet supported"
#~ msgstr "icke-rastergrafiska undertexter stöds inte ännu"

#~ msgid "Could not read DCP to make KDM for"
#~ msgstr "Kunde inte läsa DCP för att skapa KDM"

#~ msgid "Cubic interpolating deinterlacer"
#~ msgstr "Kubiskt interpolerande avflätare"

#~ msgid "De-blocking"
#~ msgstr "Kantighetsutjämning"

#~ msgid "Deringing filter"
#~ msgstr "Avringningsfilter"

#~ msgid "Experimental horizontal deblocking filter 1"
#~ msgstr "Experimentellt filter för horisontal kantighetsutjämning 1"

#~ msgid "Experimental vertical deblocking filter 1"
#~ msgstr "Experimentellt filter för vertikal kantighetsutjämning 1"

#~ msgid "FFMPEG deinterlacer"
#~ msgstr "FFMPEG-avflätare"

#~ msgid "FIR low-pass deinterlacer"
#~ msgstr "FIR lågpass-avflätare"

#~ msgid "Force quantizer"
#~ msgstr "Tvinga kvantiserare"

#~ msgid "Horizontal deblocking filter"
#~ msgstr "Filter för horisontal kantighetsutjämning"

#~ msgid "Horizontal deblocking filter A"
#~ msgstr "Filter för horisontal kantighetsutjämning A"

#~ msgid "Linear blend deinterlacer"
#~ msgstr "Linjär blandningsavflätare"

#~ msgid "Linear interpolating deinterlacer"
#~ msgstr "Linjär interpolationsavflätare"

#~ msgid "Median deinterlacer"
#~ msgstr "Median-avflätare"

#~ msgid "Temporal noise reducer"
#~ msgstr "Temporal brusreducering"

#~ msgid "Vertical deblocking filter"
#~ msgstr "Filter för vertikal kantighetsutjämning"

#~ msgid "Vertical deblocking filter A"
#~ msgstr "Filter för vertikal kantighetsutjämning A"

#~ msgid "could not find subtitle decoder"
#~ msgstr "kunde inte hitta undertext-avkodare"

#~ msgid "0%"
#~ msgstr "0%"

#, fuzzy
#~ msgid "Examining content"
#~ msgstr "Undersök innehållet"

#, fuzzy
#~ msgid "Could not find DCP to make KDM for"
#~ msgstr "kunde inte hitta audio-avkodare"

#, fuzzy
#~ msgid "Sound file: %1"
#~ msgstr "kunde inte öppna fil %1"

#~ msgid "1.66 within Flat"
#~ msgstr "1,66 innanför Flat"

#~ msgid "16:9 within Flat"
#~ msgstr "16:9 innanför Flat"

#~ msgid "16:9 within Scope"
#~ msgstr "16:9 innanför Scope"

#~ msgid "4:3 within Flat"
#~ msgstr "4:3 innanför Flat"

#~ msgid "A/B transcode %1"
#~ msgstr "A/B konvertera %1"

#~ msgid "Cannot resample audio as libswresample is not present"
#~ msgstr ""
#~ "Kan inte omsampla ljudet eftersom libswresample inte finns tillgängligt"

#~ msgid "Examine content of %1"
#~ msgstr "Undersök innehållet i %1"

#~ msgid "Scope without stretch"
#~ msgstr "Scope utan utsträckning"

#~ msgid "could not open external audio file for reading"
#~ msgstr "kunde inte öppna extern audio-fil för läsning"

#~ msgid "external audio files have differing lengths"
#~ msgstr "externa audio-filer har olika längder"

#~ msgid "external audio files must be mono"
#~ msgstr "externa audio-filer måste vara mono"

#~ msgid "format"
#~ msgstr "format"

#~ msgid "no still image files found"
#~ msgstr "inga stillbildsfiler hittade"

#~ msgid "video"
#~ msgstr "video"

#~ msgid "1.33"
#~ msgstr "1,33"

#~ msgid "Source scaled to 1.19:1"
#~ msgstr "Källan skalad till 1,19:1"

#~ msgid "Source scaled to 1.33:1"
#~ msgstr "Källan skalad till 1,33:1"

#~ msgid "Source scaled to 1.33:1 then pillarboxed to Flat"
#~ msgstr "Källan skalad till 1,33:1, med sorgkanter innanför Flat"

#~ msgid "Source scaled to 1.375:1"
#~ msgstr "Källan skalad till 1,375:1"

#~ msgid "Source scaled to 1.37:1 (Academy ratio)"
#~ msgstr "Källan skalad till 1,37:1 (Academy-förhållande)"

#~ msgid "Source scaled to 1.66:1"
#~ msgstr "Källan skalad till 1,66:1"

#~ msgid "Source scaled to 1.66:1 then pillarboxed to Flat"
#~ msgstr "Källan skalad till 1,66:1, med sorgkanter innanför Flat"

#~ msgid "Source scaled to 1.78:1"
#~ msgstr "Källan skalad till 1,78:1"

#~ msgid "Source scaled to 1.78:1 then pillarboxed to Flat"
#~ msgstr "Källan skalad till 1,78:1, med sorgkanter innanför Flat"

#~ msgid "Source scaled to Flat (1.85:1)"
#~ msgstr "Källan skalad till Flat (1,85:1)"

#~ msgid "Source scaled to Scope (2.39:1)"
#~ msgstr "Källan skalad till Scope (2,39:1)"

#~ msgid "Source scaled to fit Flat preserving its aspect ratio"
#~ msgstr ""
#~ "Källan skalad för att rymmas inom Flat utan att ändra bildförhållandet"

#~ msgid "Source scaled to fit Scope preserving its aspect ratio"
#~ msgstr ""
#~ "Källan skalad för att rymmas inom Scope utan att ändra bildförhållandet"<|MERGE_RESOLUTION|>--- conflicted
+++ resolved
@@ -7,11 +7,7 @@
 msgstr ""
 "Project-Id-Version: DCP-o-matic\n"
 "Report-Msgid-Bugs-To: \n"
-<<<<<<< HEAD
-"POT-Creation-Date: 2014-10-15 09:37+0100\n"
-=======
 "POT-Creation-Date: 2014-10-23 22:03+0100\n"
->>>>>>> a8bbfc17
 "PO-Revision-Date: 2014-01-19 08:59+0100\n"
 "Last-Translator: Adam Klotblixt <adam.klotblixt@gmail.com>\n"
 "Language-Team: \n"
@@ -105,11 +101,7 @@
 msgid "Cannot handle pixel format %1 during %2"
 msgstr "Kan inte hantera pixelformat %1 under %2"
 
-<<<<<<< HEAD
-#: src/lib/util.cc:775
-=======
 #: src/lib/util.cc:791
->>>>>>> a8bbfc17
 msgid "Centre"
 msgstr "Center"
 
@@ -223,9 +215,6 @@
 msgid "Could not decode image file (%1)"
 msgstr "kunde inte skapa fil %1"
 
-<<<<<<< HEAD
-#: src/lib/job.cc:91
-=======
 #: src/lib/server_finder.cc:114
 msgid ""
 "Could not listen for remote encode servers.  Perhaps another instance of DCP-"
@@ -233,7 +222,6 @@
 msgstr ""
 
 #: src/lib/job.cc:90
->>>>>>> a8bbfc17
 msgid "Could not open %1"
 msgstr "Kunde inte öppna %1"
 
@@ -371,11 +359,7 @@
 msgid "Gradient debander"
 msgstr "Gradientutjämnare"
 
-<<<<<<< HEAD
-#: src/lib/util.cc:779
-=======
 #: src/lib/util.cc:795
->>>>>>> a8bbfc17
 msgid "Hearing impaired"
 msgstr ""
 
@@ -404,17 +388,6 @@
 msgid "Lanczos"
 msgstr "Lanczos"
 
-<<<<<<< HEAD
-#: src/lib/util.cc:773
-msgid "Left"
-msgstr "Vänster"
-
-#: src/lib/util.cc:781
-msgid "Left centre"
-msgstr ""
-
-#: src/lib/util.cc:783
-=======
 #: src/lib/util.cc:789
 msgid "Left"
 msgstr "Vänster"
@@ -424,24 +397,15 @@
 msgstr ""
 
 #: src/lib/util.cc:799
->>>>>>> a8bbfc17
 #, fuzzy
 msgid "Left rear surround"
 msgstr "Vänster surround"
 
-<<<<<<< HEAD
-#: src/lib/util.cc:777
-msgid "Left surround"
-msgstr "Vänster surround"
-
-#: src/lib/util.cc:776
-=======
 #: src/lib/util.cc:793
 msgid "Left surround"
 msgstr "Vänster surround"
 
 #: src/lib/util.cc:792
->>>>>>> a8bbfc17
 msgid "Lfe (sub)"
 msgstr "Lfe (sub)"
 
@@ -527,17 +491,6 @@
 msgid "Rec. 709"
 msgstr "Rec. 709"
 
-<<<<<<< HEAD
-#: src/lib/util.cc:774
-msgid "Right"
-msgstr "Höger"
-
-#: src/lib/util.cc:782
-msgid "Right centre"
-msgstr ""
-
-#: src/lib/util.cc:784
-=======
 #: src/lib/util.cc:790
 msgid "Right"
 msgstr "Höger"
@@ -547,16 +500,11 @@
 msgstr ""
 
 #: src/lib/util.cc:800
->>>>>>> a8bbfc17
 #, fuzzy
 msgid "Right rear surround"
 msgstr "Höger surround"
 
-<<<<<<< HEAD
-#: src/lib/util.cc:778
-=======
 #: src/lib/util.cc:794
->>>>>>> a8bbfc17
 msgid "Right surround"
 msgstr "Höger surround"
 
@@ -657,11 +605,7 @@
 msgid "Unexpected ZIP file contents"
 msgstr ""
 
-<<<<<<< HEAD
-#: src/lib/image_proxy.cc:56
-=======
 #: src/lib/image_proxy.cc:197
->>>>>>> a8bbfc17
 msgid "Unexpected image type received by server"
 msgstr ""
 
@@ -682,11 +626,7 @@
 msgid "Untitled"
 msgstr "Utan titel"
 
-<<<<<<< HEAD
-#: src/lib/util.cc:780
-=======
 #: src/lib/util.cc:796
->>>>>>> a8bbfc17
 msgid "Visually impaired"
 msgstr ""
 
@@ -724,11 +664,7 @@
 msgstr "får inte innehålla snedstreck"
 
 # Svengelska
-<<<<<<< HEAD
-#: src/lib/util.cc:554
-=======
 #: src/lib/util.cc:570
->>>>>>> a8bbfc17
 msgid "connect timed out"
 msgstr "uppkopplingen tajmade ur"
 
@@ -752,13 +688,6 @@
 msgid "could not create file %1"
 msgstr "kunde inte skapa fil %1"
 
-<<<<<<< HEAD
-#: src/lib/ffmpeg.cc:102
-msgid "could not find stream information"
-msgstr "kunde inte hitta information om strömmen"
-
-#: src/lib/writer.cc:430
-=======
 #: src/lib/ffmpeg.cc:179
 msgid "could not find audio decoder"
 msgstr "kunde inte hitta audio-avkodare"
@@ -772,7 +701,6 @@
 msgstr "kunde inte hitta video-avkodare"
 
 #: src/lib/writer.cc:439
->>>>>>> a8bbfc17
 msgid "could not move audio MXF into the DCP (%1)"
 msgstr "kunde inte flytta audio-MXF in i DCP:n (%1)"
 
@@ -817,21 +745,6 @@
 msgid "could not write to file %1 (%2)"
 msgstr "kunde inte skriva till fil %1 (%2)"
 
-<<<<<<< HEAD
-#: src/lib/util.cc:574
-msgid "error during async_accept (%1)"
-msgstr "fel vid async_accept (%1)"
-
-#: src/lib/util.cc:550
-msgid "error during async_connect (%1)"
-msgstr "fel vid async_connect (%1)"
-
-#: src/lib/util.cc:623
-msgid "error during async_read (%1)"
-msgstr "fel vid async_read (%1)"
-
-#: src/lib/util.cc:595
-=======
 #: src/lib/util.cc:590
 msgid "error during async_accept (%1)"
 msgstr "fel vid async_accept (%1)"
@@ -845,7 +758,6 @@
 msgstr "fel vid async_read (%1)"
 
 #: src/lib/util.cc:611
->>>>>>> a8bbfc17
 msgid "error during async_write (%1)"
 msgstr "fel vid async_write (%1)"
 
@@ -853,21 +765,6 @@
 msgid "frames per second"
 msgstr "bilder per sekund"
 
-<<<<<<< HEAD
-#: src/lib/util.cc:158
-msgid "hour"
-msgstr "timme"
-
-#: src/lib/util.cc:154 src/lib/util.cc:160
-msgid "hours"
-msgstr "timmar"
-
-#: src/lib/util.cc:176
-msgid "minute"
-msgstr "minut"
-
-#: src/lib/util.cc:172 src/lib/util.cc:178
-=======
 #: src/lib/util.cc:161
 msgid "hour"
 msgstr "timme"
@@ -881,7 +778,6 @@
 msgstr "minut"
 
 #: src/lib/util.cc:175 src/lib/util.cc:181
->>>>>>> a8bbfc17
 msgid "minutes"
 msgstr "minuter"
 
@@ -920,20 +816,12 @@
 msgid "sRGB non-linearised"
 msgstr "sRGB icke-linjär"
 
-<<<<<<< HEAD
-#: src/lib/util.cc:191
-=======
 #: src/lib/util.cc:194
->>>>>>> a8bbfc17
 #, fuzzy
 msgid "second"
 msgstr "sekunder"
 
-<<<<<<< HEAD
-#: src/lib/util.cc:193
-=======
 #: src/lib/util.cc:196
->>>>>>> a8bbfc17
 msgid "seconds"
 msgstr "sekunder"
 
@@ -945,12 +833,6 @@
 msgid "unknown"
 msgstr "okänd"
 
-#~ msgid "could not find audio decoder"
-#~ msgstr "kunde inte hitta audio-avkodare"
-
-#~ msgid "could not find video decoder"
-#~ msgstr "kunde inte hitta video-avkodare"
-
 #~ msgid "non-bitmap subtitles not yet supported"
 #~ msgstr "icke-rastergrafiska undertexter stöds inte ännu"
 
