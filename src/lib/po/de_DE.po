# SOME DESCRIPTIVE TITLE.
# Copyright (C) YEAR THE PACKAGE'S COPYRIGHT HOLDER
# This file is distributed under the same license as the PACKAGE package.
# FIRST AUTHOR <EMAIL@ADDRESS>, YEAR.
#
msgid ""
msgstr ""
"Project-Id-Version: \n"
"Report-Msgid-Bugs-To: \n"
<<<<<<< HEAD
"POT-Creation-Date: 2014-10-15 09:37+0100\n"
=======
"POT-Creation-Date: 2014-10-23 22:03+0100\n"
>>>>>>> a8bbfc17
"PO-Revision-Date: 2014-07-13 02:32+0100\n"
"Last-Translator: Carsten Kurz\n"
"Language-Team: LANGUAGE <LL@li.org>\n"
"Language: de\n"
"MIME-Version: 1.0\n"
"Content-Type: text/plain; charset=UTF-8\n"
"Content-Transfer-Encoding: 8bit\n"
"X-Generator: Poedit 1.6.5\n"
"Plural-Forms: nplurals=2; plural=(n != 1);\n"

#: src/lib/dcp_content.cc:106
msgid "%1 [DCP]"
msgstr ""

#: src/lib/sndfile_content.cc:64
msgid "%1 [audio]"
msgstr "%1 [Ton]"

#: src/lib/ffmpeg_content.cc:205
msgid "%1 [movie]"
msgstr "%1 [Film]"

#: src/lib/sndfile_content.cc:85
msgid "%1 channels, %2kHz, %3 samples"
msgstr "%1 Kanäle, %2kHz, %3 samples"

#: src/lib/ffmpeg_content.cc:240
msgid "%1 frames; %2 frames per second"
msgstr "%1 Bilder; %2 Bilder pro Sekunde"

#: src/lib/video_content.cc:235
msgid "%1x%2 pixels (%3:1)"
msgstr "%1x%2 pixel (%3:1)"

#: src/lib/ratio.cc:34
msgid "1.19"
msgstr "1.19"

#: src/lib/ratio.cc:37
msgid "1.375"
msgstr "1.375"

#: src/lib/ratio.cc:38
msgid "1.66"
msgstr "1.66"

#: src/lib/ratio.cc:39
msgid "16:9"
msgstr "16:9"

#: src/lib/filter.cc:70
msgid "3D denoiser"
msgstr "3D Rauschunterdrückung"

#: src/lib/ratio.cc:35
msgid "4:3"
msgstr "4:3"

#: src/lib/ratio.cc:36
msgid "Academy"
msgstr "Academy"

#: src/lib/dcp_content_type.cc:53
msgid "Advertisement"
msgstr "Werbung"

#: src/lib/job.cc:72
msgid "An error occurred whilst handling the file %1."
msgstr "Beim Bearbeiten der Datei %1 trat ein Fehler auf."

#: src/lib/analyse_audio_job.cc:49
msgid "Analyse audio"
msgstr "Audio analysieren"

#: src/lib/scaler.cc:64
msgid "Area"
msgstr "Bereich"

#: src/lib/scaler.cc:62
msgid "Bicubic"
msgstr "Bi-Kubisch"

#: src/lib/scaler.cc:69
msgid "Bilinear"
msgstr "Bi-Linear"

#: src/lib/job.cc:324
msgid "Cancelled"
msgstr "Abgebrochen"

#: src/lib/exceptions.cc:60
msgid "Cannot handle pixel format %1 during %2"
msgstr "Kann dieses Pixelformat %1 während %2 nicht bearbeiten"

<<<<<<< HEAD
#: src/lib/util.cc:775
=======
#: src/lib/util.cc:791
>>>>>>> a8bbfc17
msgid "Centre"
msgstr "Center"

#: src/lib/writer.cc:90
msgid "Checking existing image data"
msgstr "Überprüfe bestehende Bilddateien"

#: src/lib/writer.cc:490
msgid "Computing audio digest"
msgstr "Tonübersicht berechnen"

#: src/lib/image_content.cc:105
msgid "Computing digest"
msgstr "Zusammenfassung berechnen"

#: src/lib/writer.cc:486
msgid "Computing image digest"
msgstr "Bildübersicht berechnen"

#: src/lib/frame_rate_change.cc:86
msgid "Content and DCP have the same rate.\n"
msgstr "Quelle und DCP haben dieselbe Bildrate. Gut ;-)\n"

#: src/lib/subtitle_content.cc:103
#, fuzzy
msgid "Content to be joined must have the same 'use subtitles' setting."
msgstr "Zu verbindende Inhalte müssen die gleiche Skalierung verwenden."

#: src/lib/audio_content.cc:100
msgid "Content to be joined must have the same audio delay."
msgstr "Zu verbindende Inhalte müssen die gleiche Tonverzögerung verwenden."

#: src/lib/audio_content.cc:96
msgid "Content to be joined must have the same audio gain."
msgstr ""
"Zu verbindende Inhalte müssen die gleichen Tonpegeleinstellungen verwenden."

#: src/lib/video_content.cc:158
msgid "Content to be joined must have the same colour conversion."
msgstr "Zu verbindende Inhalte müssen die gleiche Farbumwandlung verwenden."

#: src/lib/video_content.cc:150
msgid "Content to be joined must have the same crop."
msgstr "Zu verbindende Inhalte müssen gleichen Beschnitt verwenden."

#: src/lib/video_content.cc:162
#, fuzzy
msgid "Content to be joined must have the same fades."
msgstr "Zu verbindende Inhalte müssen gleichen Beschnitt verwenden."

#: src/lib/video_content.cc:138
msgid "Content to be joined must have the same picture size."
msgstr "Zu verbindende Inhalte müssen die gleiche Bildgröße haben."

#: src/lib/video_content.cc:154
msgid "Content to be joined must have the same scale setting."
msgstr "Zu verbindende Inhalte müssen die gleiche Skalierung verwenden."

#: src/lib/subtitle_content.cc:107
msgid "Content to be joined must have the same subtitle X offset."
msgstr ""
"Zu verbindende Inhalte müssen den gleichen horizontalen Untertitelversatz "
"verwenden."

#: src/lib/subtitle_content.cc:115
#, fuzzy
msgid "Content to be joined must have the same subtitle X scale."
msgstr "Zu verbindende Inhalte müssen die gleiche Untertitelgröße verwenden."

#: src/lib/subtitle_content.cc:111
msgid "Content to be joined must have the same subtitle Y offset."
msgstr ""
"Zu verbindende Inhalte müssen den gleichen vertikalen Untertitelversatz "
"verwenden."

#: src/lib/subtitle_content.cc:119
#, fuzzy
msgid "Content to be joined must have the same subtitle Y scale."
msgstr "Zu verbindende Inhalte müssen die gleiche Untertitelgröße verwenden."

#: src/lib/video_content.cc:142
msgid "Content to be joined must have the same video frame rate."
msgstr "Zu verbindende Inhalte müssen die gleiche Bildrate haben."

#: src/lib/video_content.cc:146
msgid "Content to be joined must have the same video frame type."
msgstr "Zu verbindende Inhalte müssen den gleichen Bildtyp (z.B. 2D) haben."

#: src/lib/ffmpeg_content.cc:118
msgid "Content to be joined must use the same audio stream."
msgstr ""
"Zu verbindende Inhalte müssen die gleiche Tonspurkonfiguration verwenden."

#: src/lib/ffmpeg_content.cc:114
msgid "Content to be joined must use the same subtitle stream."
msgstr "Zu verbindende Inhalte müssen die gleiche Untertitelspur verwenden."

#: src/lib/scp_dcp_job.cc:111
msgid "Copy DCP to TMS"
msgstr "DCP zu TMS übertragen"

#: src/lib/scp_dcp_job.cc:130
msgid "Could not connect to server %1 (%2)"
msgstr "Keine Verbindung zu Server %1 (%2)"

#: src/lib/scp_dcp_job.cc:152
msgid "Could not create remote directory %1 (%2)"
msgstr "Konnte entfernten Ordner %1 (%2) nicht erstellen."

#: src/lib/magick_image_proxy.cc:103
#, fuzzy
msgid "Could not decode image file (%1)"
msgstr "Bilddatei konnte nicht dekodiert werden"

<<<<<<< HEAD
#: src/lib/job.cc:91
=======
#: src/lib/server_finder.cc:114
msgid ""
"Could not listen for remote encode servers.  Perhaps another instance of DCP-"
"o-matic is running."
msgstr ""

#: src/lib/job.cc:90
>>>>>>> a8bbfc17
msgid "Could not open %1"
msgstr "%1 konnte nicht geöffnet werden."

#: src/lib/scp_dcp_job.cc:177
msgid "Could not open %1 to send"
msgstr "%1 konnte nicht zum Senden geöffnet werden"

#: src/lib/internet.cc:74
msgid "Could not open downloaded ZIP file"
msgstr "Heruntergeladene ZIP Datei kann nicht geöffnet werden."

#: src/lib/scp_dcp_job.cc:147
msgid "Could not start SCP session (%1)"
msgstr "SCP Session (%1) konnte nicht gestartet werden"

#: src/lib/scp_dcp_job.cc:191
msgid "Could not write to remote file (%1)"
msgstr "Entfernte Datei (%1) konnte nicht gespeichert werden"

#: src/lib/dcp_subtitle_content.cc:72
msgid "DCP XML subtitles"
msgstr ""

#: src/lib/frame_rate_change.cc:98
msgid "DCP will run at %1%% of the content speed.\n"
msgstr "DCP läuft mit %1% der Original Geschwindigkeit der Quelle.\n"

#: src/lib/frame_rate_change.cc:89
msgid "DCP will use every other frame of the content.\n"
msgstr "DCP verwendet nur jedes zweite Bild des Quelle.\n"

#: src/lib/job.cc:92
msgid ""
"DCP-o-matic could not open the file %1.  Perhaps it does not exist or is in "
"an unexpected format."
msgstr ""
"DCP-o-matic konnte die Datei %1 nicht öffnen. Vielleicht existiert sie nicht "
"oder ist in einem unerwarteten Format."

#: src/lib/ffmpeg_content.cc:95
msgid ""
"DCP-o-matic no longer supports the `%1' filter, so it has been turned off."
msgstr ""
"DCP-o-matic unterstützt den `%1' filter nicht mehr, er wird deaktiviert."

#: src/lib/filter.cc:65 src/lib/filter.cc:66 src/lib/filter.cc:67
msgid "De-interlacing"
msgstr "De-Interlacer"

#: src/lib/config.cc:427
msgid ""
"Dear Projectionist\n"
"\n"
"Please find attached KDMs for $CPL_NAME.\n"
"\n"
"Cinema: $CINEMA_NAME\n"
"Screen(s): $SCREENS\n"
"\n"
"The KDMs are valid from $START_TIME until $END_TIME.\n"
"\n"
"Best regards,\n"
"DCP-o-matic"
msgstr ""
"Sehr geehrter Vorfuehrer,\n"
"\n"
"Im Anhang finden Sie die KDM fuer den Film $CPL_NAME.\n"
"\n"
"Der Schluessel ist vom $START_TIME bis zum $END_TIME gueltig fuer:\n"
"\n"
"Kino: $CINEMA_NAME\n"
"Saal: $SCREENS\n"
"\n"
"Mit freundlichen Gruessen,\n"
"DCP-o-matic"

#: src/lib/dolby_cp750.cc:27
msgid "Dolby CP650 and CP750"
msgstr "Dolby CP650 und CP750"

#: src/lib/internet.cc:67
msgid "Download failed (%1/%2 error %3)"
msgstr "Herunterladen fehlgeschlagen (%1/%2 Fehler %3)"

#: src/lib/frame_rate_change.cc:91
msgid "Each content frame will be doubled in the DCP.\n"
msgstr "Jedes Bild der Quelle wird im DCP verdoppelt.\n"

#: src/lib/frame_rate_change.cc:93
msgid "Each content frame will be repeated %1 more times in the DCP.\n"
msgstr "Jedes Bild der Quelle wird %1 mal im DCP wiederholt.\n"

#: src/lib/send_kdm_email_job.cc:52
msgid "Email KDMs for %1"
msgstr "Email KDMs für %1"

#: src/lib/writer.cc:136
msgid "Encoding image data"
msgstr "Kodiere Bilddaten"

#: src/lib/job.cc:322
msgid "Error (%1)"
msgstr "Fehler (%1)"

#: src/lib/exceptions.cc:66
msgid "Error in SubRip file: saw %1 while expecting %2"
msgstr ""

#: src/lib/examine_content_job.cc:46
msgid "Examine content"
msgstr "Inhalt wird überprüft"

#: src/lib/scp_dcp_job.cc:140
msgid "Failed to authenticate with server (%1)"
msgstr "Authentifizierung mit Server (%1) fehlgeschlagen"

#: src/lib/scaler.cc:70
msgid "Fast Bilinear"
msgstr "Schneller Bilinearer Filter"

#: src/lib/dcp_content_type.cc:44
msgid "Feature"
msgstr "Hauptfilm"

#: src/lib/ratio.cc:40
msgid "Flat"
msgstr "Flat"

#: src/lib/ratio.cc:42
msgid "Full frame"
msgstr "Ganzes Bild"

#: src/lib/scaler.cc:65
msgid "Gaussian"
msgstr "Gauss Filter"

#: src/lib/filter.cc:68
msgid "Gradient debander"
msgstr "Gradient Glätter"

<<<<<<< HEAD
#: src/lib/util.cc:779
=======
#: src/lib/util.cc:795
>>>>>>> a8bbfc17
msgid "Hearing impaired"
msgstr "HI"

#: src/lib/filter.cc:71
msgid "High quality 3D denoiser"
msgstr "3D Rauschunterdrückung hoher Qualität"

#: src/lib/job.cc:112 src/lib/job.cc:122
msgid ""
"It is not known what caused this error.  Please report the problem to the "
"DCP-o-matic author (carl@dcpomatic.com)."
msgstr ""
"Ein unbekannter Fehler ist aufgetreten. Bitte schicken Sie eine Nachricht an "
"den DCP-o-matic Autor (carl@dcpomatic.com)."

#: src/lib/config.cc:212
msgid "KDM delivery: $CPL_NAME"
msgstr "KDM Zustellung: $CPL_NAME"

#: src/lib/filter.cc:66
msgid "Kernel deinterlacer"
msgstr "Kernel De-Interlacer"

#: src/lib/scaler.cc:66
msgid "Lanczos"
msgstr "Lanczos"

<<<<<<< HEAD
#: src/lib/util.cc:773
msgid "Left"
msgstr "Links"

#: src/lib/util.cc:781
msgid "Left centre"
msgstr "Center links"

#: src/lib/util.cc:783
msgid "Left rear surround"
msgstr "Surround hinten links"

#: src/lib/util.cc:777
msgid "Left surround"
msgstr "Surround links"

#: src/lib/util.cc:776
=======
#: src/lib/util.cc:789
msgid "Left"
msgstr "Links"

#: src/lib/util.cc:797
msgid "Left centre"
msgstr "Center links"

#: src/lib/util.cc:799
msgid "Left rear surround"
msgstr "Surround hinten links"

#: src/lib/util.cc:793
msgid "Left surround"
msgstr "Surround links"

#: src/lib/util.cc:792
>>>>>>> a8bbfc17
msgid "Lfe (sub)"
msgstr "LFE (Subwoofer)"

#: src/lib/mid_side_decoder.cc:31
msgid "Mid-side decoder"
msgstr ""

#: src/lib/filter.cc:68 src/lib/filter.cc:69 src/lib/filter.cc:72
msgid "Misc"
msgstr "Verschiedenes"

#: src/lib/dcp_examiner.cc:93
msgid "Mismatched audio channel counts in DCP"
msgstr ""

#: src/lib/dcp_examiner.cc:99
msgid "Mismatched audio frame rates in DCP"
msgstr ""

#: src/lib/dcp_examiner.cc:74
msgid "Mismatched frame rates in DCP"
msgstr ""

#: src/lib/dcp_examiner.cc:81
msgid "Mismatched video sizes in DCP"
msgstr ""

#: src/lib/filter.cc:65
msgid "Motion compensating deinterlacer"
msgstr "Bewegungskompensierender De-Interlacer"

#: src/lib/video_content_scale.cc:105
msgid "No scale"
msgstr "Unskaliert"

#: src/lib/video_content_scale.cc:102
msgid "No stretch"
msgstr "Nicht verzerrt"

#: src/lib/image_content.cc:50
msgid "No valid image files were found in the folder."
msgstr "Keine gültigen Bilddaten gefunden."

#: src/lib/filter.cc:70 src/lib/filter.cc:71 src/lib/filter.cc:73
msgid "Noise reduction"
msgstr "Rauschunterdrückung"

#: src/lib/job.cc:320
msgid "OK (ran for %1)"
msgstr "OK (Dauer %1)"

#: src/lib/content.cc:106
msgid "Only the first piece of content to be joined can have a start trim."
msgstr ""
"Nur das erste Segment der zu verbindenden Inhalte kann vom Anfang her "
"beschnitten werden."

#: src/lib/content.cc:110
msgid "Only the last piece of content to be joined can have an end trim."
msgstr ""
"Nur das letzte Segment der zu verbindenden Inhalte kann vom Ende her "
"beschnitten werden."

#: src/lib/job.cc:104
msgid "Out of memory"
msgstr "Zuwenig Speicher"

#: src/lib/filter.cc:73
msgid "Overcomplete wavelet denoiser"
msgstr "Überbestimmte Wavelet Entrauschung"

#: src/lib/dcp_content_type.cc:51
msgid "Policy"
msgstr "Vorschrift"

#: src/lib/dcp_content_type.cc:52
msgid "Public Service Announcement"
msgstr "Hinweis"

#: src/lib/dcp_content_type.cc:49
msgid "Rating"
msgstr "Freigabehinweis"

#: src/lib/config.cc:92 src/lib/config.cc:196
msgid "Rec. 709"
msgstr "Rec. 709"

<<<<<<< HEAD
#: src/lib/util.cc:774
msgid "Right"
msgstr "Rechts"

#: src/lib/util.cc:782
msgid "Right centre"
msgstr "Center rechts"

#: src/lib/util.cc:784
msgid "Right rear surround"
msgstr "Surround hinten rechts"

#: src/lib/util.cc:778
=======
#: src/lib/util.cc:790
msgid "Right"
msgstr "Rechts"

#: src/lib/util.cc:798
msgid "Right centre"
msgstr "Center rechts"

#: src/lib/util.cc:800
msgid "Right rear surround"
msgstr "Surround hinten rechts"

#: src/lib/util.cc:794
>>>>>>> a8bbfc17
msgid "Right surround"
msgstr "Surround rechts"

#: src/lib/scp_dcp_job.cc:135
msgid "SSH error (%1)"
msgstr "SSH Fehler (%1)"

#: src/lib/ratio.cc:41
msgid "Scope"
msgstr "Scope"

#: src/lib/dcp_content_type.cc:45
msgid "Short"
msgstr "Kurzfilm"

#: src/lib/scaler.cc:67
msgid "Sinc"
msgstr "Sinc"

#: src/lib/scaler.cc:68
msgid "Spline"
msgstr "Spline"

#: src/lib/upmixer_a.cc:42
msgid "Stereo to 5.1 up-mixer A"
msgstr ""

#: src/lib/subrip_content.cc:73
msgid "SubRip subtitles"
msgstr ""

#: src/lib/dcp_content_type.cc:50
msgid "Teaser"
msgstr "Teaser"

#: src/lib/filter.cc:72
msgid "Telecine filter"
msgstr "Telecine Filter"

#: src/lib/dcp_content_type.cc:47
msgid "Test"
msgstr "Test"

#: src/lib/dcp_examiner.cc:133
msgid ""
"The KDM does not decrypt the DCP.  Perhaps it is targeted at the wrong CPL"
msgstr ""

#: src/lib/exceptions.cc:72
msgid "The certificate chain for signing is invalid"
msgstr ""

#: src/lib/job.cc:78
msgid ""
"The drive that the film is stored on is low in disc space.  Free some more "
"space and try again."
msgstr ""
"Das Laufwerk, auf dem der Film gespeichert werden soll, hat zu wenig freien "
"Speicher. Bitte Speicher freigeben und nochmal versuchen."

#: src/lib/job.cc:104
msgid "There was not enough memory to do this."
msgstr "Zu wenig Speicher für diese Operation."

#: src/lib/film.cc:423
msgid ""
"This film was created with a newer version of DCP-o-matic, and it cannot be "
"loaded into this version.  Sorry!"
msgstr ""
"Dieser Film wurde bereits mit einer neueren DCP-o-matic Version erstellt und "
"kann leider nicht mit dieser älteren Version geladen werden. Sie müssen den "
"Film neu erstellen. Sorry!"

#: src/lib/film.cc:415
msgid ""
"This film was created with an older version of DCP-o-matic, and "
"unfortunately it cannot be loaded into this version.  You will need to "
"create a new Film, re-add your content and set it up again.  Sorry!"
msgstr ""
"Dieser Film wurde mit einer alten DCP-o-matic Version erstellt und kann "
"leider nicht in dieser Version geladen werden. Sie müssen den Film neu "
"erstellen. Sorry!"

#: src/lib/dcp_content_type.cc:46
msgid "Trailer"
msgstr "Trailer"

#: src/lib/transcode_job.cc:54
msgid "Transcode %1"
msgstr "Wandle %1 um"

#: src/lib/dcp_content_type.cc:48
msgid "Transitional"
msgstr "Überleitung"

#: src/lib/internet.cc:79
msgid "Unexpected ZIP file contents"
msgstr "Ungültiger ZIP Inhalt"

<<<<<<< HEAD
#: src/lib/image_proxy.cc:56
=======
#: src/lib/image_proxy.cc:197
>>>>>>> a8bbfc17
msgid "Unexpected image type received by server"
msgstr "Ungültiges Bildformat vom Server erhalten"

#: src/lib/job.cc:121
msgid "Unknown error"
msgstr "Unbekannter Fehler"

#: src/lib/ffmpeg_decoder.cc:263
msgid "Unrecognised audio sample format (%1)"
msgstr "Ton Sample Format (%1) nicht erkannt."

#: src/lib/filter.cc:69
msgid "Unsharp mask and Gaussian blur"
msgstr "Unscharf Maskieren mit Gaußschem Unschärfefilter"

#: src/lib/colour_conversion.cc:139
msgid "Untitled"
msgstr "Unbenannt"

<<<<<<< HEAD
#: src/lib/util.cc:780
=======
#: src/lib/util.cc:796
>>>>>>> a8bbfc17
msgid "Visually impaired"
msgstr "VI"

#: src/lib/scp_dcp_job.cc:103
msgid "Waiting"
msgstr "Warte..."

#: src/lib/scaler.cc:63
msgid "X"
msgstr "X"

#: src/lib/filter.cc:67
msgid "Yet Another Deinterlacing Filter"
msgstr "Und ein weiterer De-Interlacer..."

#: src/lib/film.cc:320
msgid "You must add some content to the DCP before creating it"
msgstr "Sie müssen erst Inhalte hinzufügen bevor Sie ein DCP erstellen können!"

#: src/lib/image_content.cc:73
msgid "[moving images]"
msgstr "[Bewegte Bilder]"

#: src/lib/image_content.cc:71
msgid "[still]"
msgstr "[Standbild]"

#: src/lib/dcp_subtitle_content.cc:66 src/lib/subrip_content.cc:67
msgid "[subtitles]"
msgstr ""

#: src/lib/film.cc:268
msgid "cannot contain slashes"
msgstr "Darf keine Schrägstriche enthalten"

<<<<<<< HEAD
#: src/lib/util.cc:554
=======
#: src/lib/util.cc:570
>>>>>>> a8bbfc17
msgid "connect timed out"
msgstr "Zeit für Verbindung abgelaufen"

#: src/lib/scp_dcp_job.cc:121
msgid "connecting"
msgstr "verbinde..."

#: src/lib/film.cc:316
msgid "container"
msgstr "Containerformat"

#: src/lib/film.cc:324
msgid "content type"
msgstr "Inhaltsbeschreibung"

#: src/lib/scp_dcp_job.cc:170
msgid "copying %1"
msgstr "kopiere %1"

#: src/lib/exceptions.cc:36
msgid "could not create file %1"
msgstr "Datei %1 konnte nicht erstellt werden."

<<<<<<< HEAD
#: src/lib/ffmpeg.cc:102
msgid "could not find stream information"
msgstr "Keine Spur-Information gefunden"

#: src/lib/writer.cc:430
=======
#: src/lib/ffmpeg.cc:179
msgid "could not find audio decoder"
msgstr "Ton Dekoder nicht gefunden."

#: src/lib/ffmpeg.cc:105
msgid "could not find stream information"
msgstr "Keine Spur-Information gefunden"

#: src/lib/ffmpeg.cc:158
msgid "could not find video decoder"
msgstr "Bild-Dekoder nicht gefunden"

#: src/lib/writer.cc:439
>>>>>>> a8bbfc17
msgid "could not move audio MXF into the DCP (%1)"
msgstr "Ton MXF kann nicht in das DCP verschoben werden (%1)"

#: src/lib/sndfile_decoder.cc:54
msgid "could not open audio file for reading"
msgstr "Tondatei kann nicht zum Lesen geöffnet werden."

#: src/lib/exceptions.cc:29
msgid "could not open file %1"
msgstr "Datei %1 konnte nicht geöffnet werden."

#: src/lib/encoded_data.cc:50
msgid "could not open file for reading"
msgstr "Datei konnte nicht zum Lesen geöffnet werden."

#: src/lib/encoded_data.cc:56
msgid "could not read encoded data"
msgstr "Kodierte Daten nicht gefunden."

#: src/lib/exceptions.cc:42
msgid "could not read from file %1 (%2)"
msgstr "Datei %1 konnte nicht gelesen werden (%2)"

#: src/lib/resampler.cc:96
msgid "could not run sample-rate converter"
msgstr "Sample-Rate konnte nicht gewandelt werden"

#: src/lib/resampler.cc:77
msgid "could not run sample-rate converter for %1 samples (%2) (%3)"
msgstr "Sample-Rate für %1 samples konnte nicht gewandelt werden (%2)(%3)"

#: src/lib/scp_dcp_job.cc:88
msgid "could not start SCP session (%1)"
msgstr "SCP Session konnte nicht gestartet werden (%1)"

#: src/lib/scp_dcp_job.cc:54
msgid "could not start SSH session"
msgstr "SSH Session konnte nicht gestartet werden"

#: src/lib/exceptions.cc:48
msgid "could not write to file %1 (%2)"
msgstr "Datei %1 konnte nicht geschrieben werden (%2)"

<<<<<<< HEAD
#: src/lib/util.cc:574
msgid "error during async_accept (%1)"
msgstr "error during async_accept (%1)"

#: src/lib/util.cc:550
msgid "error during async_connect (%1)"
msgstr "error during async_connect (%1)"

#: src/lib/util.cc:623
msgid "error during async_read (%1)"
msgstr "error during async_read (%1)"

#: src/lib/util.cc:595
=======
#: src/lib/util.cc:590
msgid "error during async_accept (%1)"
msgstr "error during async_accept (%1)"

#: src/lib/util.cc:566
msgid "error during async_connect (%1)"
msgstr "error during async_connect (%1)"

#: src/lib/util.cc:639
msgid "error during async_read (%1)"
msgstr "error during async_read (%1)"

#: src/lib/util.cc:611
>>>>>>> a8bbfc17
msgid "error during async_write (%1)"
msgstr "error during async_write (%1)"

#: src/lib/transcode_job.cc:98
msgid "frames per second"
msgstr "Bilder pro Sekunde"

<<<<<<< HEAD
#: src/lib/util.cc:158
msgid "hour"
msgstr "Stunde"

#: src/lib/util.cc:154 src/lib/util.cc:160
msgid "hours"
msgstr "Stunden"

#: src/lib/util.cc:176
msgid "minute"
msgstr "Minute"

#: src/lib/util.cc:172 src/lib/util.cc:178
=======
#: src/lib/util.cc:161
msgid "hour"
msgstr "Stunde"

#: src/lib/util.cc:157 src/lib/util.cc:163
msgid "hours"
msgstr "Stunden"

#: src/lib/util.cc:179
msgid "minute"
msgstr "Minute"

#: src/lib/util.cc:175 src/lib/util.cc:181
>>>>>>> a8bbfc17
msgid "minutes"
msgstr "Minuten"

#: src/lib/util.cc:711
msgid "missing key %1 in key-value set"
msgstr "Key %1 in Key-value set fehlt"

#: src/lib/exceptions.cc:54
msgid "missing required setting %1"
msgstr "Benötigte Einstellung %1 fehlt"

#: src/lib/image_content.cc:88
msgid "moving"
msgstr "wird verschoben"

#: src/lib/ffmpeg_decoder.cc:420
msgid "multi-part subtitles not yet supported"
msgstr "Mehr-Segment Untertitel werden noch nicht unterstützt"

#: src/lib/film.cc:268 src/lib/film.cc:328
msgid "name"
msgstr "Name"

#. / TRANSLATORS: remaining here follows an amount of time that is remaining
#. / on an operation.
#: src/lib/job.cc:317
msgid "remaining"
msgstr "verbleibend"

#: src/lib/config.cc:90 src/lib/video_content.cc:197
msgid "sRGB"
msgstr "sRGB"

#: src/lib/config.cc:91
msgid "sRGB non-linearised"
msgstr "sRGB nicht linearisiert"

<<<<<<< HEAD
#: src/lib/util.cc:191
=======
#: src/lib/util.cc:194
>>>>>>> a8bbfc17
#, fuzzy
msgid "second"
msgstr "Sekunden"

<<<<<<< HEAD
#: src/lib/util.cc:193
=======
#: src/lib/util.cc:196
>>>>>>> a8bbfc17
msgid "seconds"
msgstr "Sekunden"

#: src/lib/image_content.cc:86
msgid "still"
msgstr "Standbild"

#: src/lib/ffmpeg_examiner.cc:207
msgid "unknown"
msgstr "unbekannt"

#~ msgid "could not find audio decoder"
#~ msgstr "Ton Dekoder nicht gefunden."

#~ msgid "could not find video decoder"
#~ msgstr "Bild-Dekoder nicht gefunden"

#~ msgid "non-bitmap subtitles not yet supported"
#~ msgstr "Nur Bitmap Untertitel werden unterstützt"

#~ msgid "Could not read DCP to make KDM for"
#~ msgstr "DCP konnte nicht zur Schlüsselerstellung geöffnet werden"

#~ msgid "Cubic interpolating deinterlacer"
#~ msgstr "Kubisch interpolierender Deinterlacer"

#~ msgid "De-blocking"
#~ msgstr "De-Blocking"

#~ msgid "Deringing filter"
#~ msgstr "De-Ringer"

#~ msgid "Experimental horizontal deblocking filter 1"
#~ msgstr "Experimenteller horizontaler De-Blocker Filter 1"

#~ msgid "Experimental vertical deblocking filter 1"
#~ msgstr "Experimenteller vertikaler De-Blocker Filter 1"

#~ msgid "FFMPEG deinterlacer"
#~ msgstr "FFMPEG De-Interlacer"

#~ msgid "FIR low-pass deinterlacer"
#~ msgstr "FIR Tiefpass De-Interlacer"

#~ msgid "Force quantizer"
#~ msgstr "Quantizer erzwingen"

#~ msgid "Horizontal deblocking filter"
#~ msgstr "Horizontaler De-Blocker"

#~ msgid "Horizontal deblocking filter A"
#~ msgstr "Horizontaler De-Blocker A"

#~ msgid "Linear blend deinterlacer"
#~ msgstr "Linear Blend De-Interlacer"

#~ msgid "Linear interpolating deinterlacer"
#~ msgstr "Linear interpolierender De-Interlacer"

#~ msgid "Median deinterlacer"
#~ msgstr "Median De-Interlacer"

#~ msgid "Temporal noise reducer"
#~ msgstr "Temporale Rauschunterdrückung"

#~ msgid "Vertical deblocking filter"
#~ msgstr "Vertikaler De-Blocker"

#~ msgid "Vertical deblocking filter A"
#~ msgstr "Vertikaler De-Blocker A"

#~ msgid "could not find subtitle decoder"
#~ msgstr "Untertitel-Decoder nicht gefunden"

#~ msgid "0%"
#~ msgstr "0%"

#~ msgid "first frame in moving image directory is number %1"
#~ msgstr "Erstes Bild im Bilderordner ist Nummer %1"

#~ msgid "there are %1 images in the directory but the last one is number %2"
#~ msgstr "Im Ordner sind %1 Bilder aber die letzte Nummer ist %2"<|MERGE_RESOLUTION|>--- conflicted
+++ resolved
@@ -7,11 +7,7 @@
 msgstr ""
 "Project-Id-Version: \n"
 "Report-Msgid-Bugs-To: \n"
-<<<<<<< HEAD
-"POT-Creation-Date: 2014-10-15 09:37+0100\n"
-=======
 "POT-Creation-Date: 2014-10-23 22:03+0100\n"
->>>>>>> a8bbfc17
 "PO-Revision-Date: 2014-07-13 02:32+0100\n"
 "Last-Translator: Carsten Kurz\n"
 "Language-Team: LANGUAGE <LL@li.org>\n"
@@ -106,11 +102,7 @@
 msgid "Cannot handle pixel format %1 during %2"
 msgstr "Kann dieses Pixelformat %1 während %2 nicht bearbeiten"
 
-<<<<<<< HEAD
-#: src/lib/util.cc:775
-=======
 #: src/lib/util.cc:791
->>>>>>> a8bbfc17
 msgid "Centre"
 msgstr "Center"
 
@@ -225,9 +217,6 @@
 msgid "Could not decode image file (%1)"
 msgstr "Bilddatei konnte nicht dekodiert werden"
 
-<<<<<<< HEAD
-#: src/lib/job.cc:91
-=======
 #: src/lib/server_finder.cc:114
 msgid ""
 "Could not listen for remote encode servers.  Perhaps another instance of DCP-"
@@ -235,7 +224,6 @@
 msgstr ""
 
 #: src/lib/job.cc:90
->>>>>>> a8bbfc17
 msgid "Could not open %1"
 msgstr "%1 konnte nicht geöffnet werden."
 
@@ -375,11 +363,7 @@
 msgid "Gradient debander"
 msgstr "Gradient Glätter"
 
-<<<<<<< HEAD
-#: src/lib/util.cc:779
-=======
 #: src/lib/util.cc:795
->>>>>>> a8bbfc17
 msgid "Hearing impaired"
 msgstr "HI"
 
@@ -407,25 +391,6 @@
 msgid "Lanczos"
 msgstr "Lanczos"
 
-<<<<<<< HEAD
-#: src/lib/util.cc:773
-msgid "Left"
-msgstr "Links"
-
-#: src/lib/util.cc:781
-msgid "Left centre"
-msgstr "Center links"
-
-#: src/lib/util.cc:783
-msgid "Left rear surround"
-msgstr "Surround hinten links"
-
-#: src/lib/util.cc:777
-msgid "Left surround"
-msgstr "Surround links"
-
-#: src/lib/util.cc:776
-=======
 #: src/lib/util.cc:789
 msgid "Left"
 msgstr "Links"
@@ -443,7 +408,6 @@
 msgstr "Surround links"
 
 #: src/lib/util.cc:792
->>>>>>> a8bbfc17
 msgid "Lfe (sub)"
 msgstr "LFE (Subwoofer)"
 
@@ -531,21 +495,6 @@
 msgid "Rec. 709"
 msgstr "Rec. 709"
 
-<<<<<<< HEAD
-#: src/lib/util.cc:774
-msgid "Right"
-msgstr "Rechts"
-
-#: src/lib/util.cc:782
-msgid "Right centre"
-msgstr "Center rechts"
-
-#: src/lib/util.cc:784
-msgid "Right rear surround"
-msgstr "Surround hinten rechts"
-
-#: src/lib/util.cc:778
-=======
 #: src/lib/util.cc:790
 msgid "Right"
 msgstr "Rechts"
@@ -559,7 +508,6 @@
 msgstr "Surround hinten rechts"
 
 #: src/lib/util.cc:794
->>>>>>> a8bbfc17
 msgid "Right surround"
 msgstr "Surround rechts"
 
@@ -659,11 +607,7 @@
 msgid "Unexpected ZIP file contents"
 msgstr "Ungültiger ZIP Inhalt"
 
-<<<<<<< HEAD
-#: src/lib/image_proxy.cc:56
-=======
 #: src/lib/image_proxy.cc:197
->>>>>>> a8bbfc17
 msgid "Unexpected image type received by server"
 msgstr "Ungültiges Bildformat vom Server erhalten"
 
@@ -683,11 +627,7 @@
 msgid "Untitled"
 msgstr "Unbenannt"
 
-<<<<<<< HEAD
-#: src/lib/util.cc:780
-=======
 #: src/lib/util.cc:796
->>>>>>> a8bbfc17
 msgid "Visually impaired"
 msgstr "VI"
 
@@ -723,11 +663,7 @@
 msgid "cannot contain slashes"
 msgstr "Darf keine Schrägstriche enthalten"
 
-<<<<<<< HEAD
-#: src/lib/util.cc:554
-=======
 #: src/lib/util.cc:570
->>>>>>> a8bbfc17
 msgid "connect timed out"
 msgstr "Zeit für Verbindung abgelaufen"
 
@@ -751,27 +687,19 @@
 msgid "could not create file %1"
 msgstr "Datei %1 konnte nicht erstellt werden."
 
-<<<<<<< HEAD
 #: src/lib/ffmpeg.cc:102
 msgid "could not find stream information"
 msgstr "Keine Spur-Information gefunden"
 
-#: src/lib/writer.cc:430
-=======
 #: src/lib/ffmpeg.cc:179
 msgid "could not find audio decoder"
 msgstr "Ton Dekoder nicht gefunden."
 
-#: src/lib/ffmpeg.cc:105
-msgid "could not find stream information"
-msgstr "Keine Spur-Information gefunden"
-
 #: src/lib/ffmpeg.cc:158
 msgid "could not find video decoder"
 msgstr "Bild-Dekoder nicht gefunden"
 
 #: src/lib/writer.cc:439
->>>>>>> a8bbfc17
 msgid "could not move audio MXF into the DCP (%1)"
 msgstr "Ton MXF kann nicht in das DCP verschoben werden (%1)"
 
@@ -815,21 +743,6 @@
 msgid "could not write to file %1 (%2)"
 msgstr "Datei %1 konnte nicht geschrieben werden (%2)"
 
-<<<<<<< HEAD
-#: src/lib/util.cc:574
-msgid "error during async_accept (%1)"
-msgstr "error during async_accept (%1)"
-
-#: src/lib/util.cc:550
-msgid "error during async_connect (%1)"
-msgstr "error during async_connect (%1)"
-
-#: src/lib/util.cc:623
-msgid "error during async_read (%1)"
-msgstr "error during async_read (%1)"
-
-#: src/lib/util.cc:595
-=======
 #: src/lib/util.cc:590
 msgid "error during async_accept (%1)"
 msgstr "error during async_accept (%1)"
@@ -843,7 +756,6 @@
 msgstr "error during async_read (%1)"
 
 #: src/lib/util.cc:611
->>>>>>> a8bbfc17
 msgid "error during async_write (%1)"
 msgstr "error during async_write (%1)"
 
@@ -851,21 +763,6 @@
 msgid "frames per second"
 msgstr "Bilder pro Sekunde"
 
-<<<<<<< HEAD
-#: src/lib/util.cc:158
-msgid "hour"
-msgstr "Stunde"
-
-#: src/lib/util.cc:154 src/lib/util.cc:160
-msgid "hours"
-msgstr "Stunden"
-
-#: src/lib/util.cc:176
-msgid "minute"
-msgstr "Minute"
-
-#: src/lib/util.cc:172 src/lib/util.cc:178
-=======
 #: src/lib/util.cc:161
 msgid "hour"
 msgstr "Stunde"
@@ -879,7 +776,6 @@
 msgstr "Minute"
 
 #: src/lib/util.cc:175 src/lib/util.cc:181
->>>>>>> a8bbfc17
 msgid "minutes"
 msgstr "Minuten"
 
@@ -917,20 +813,12 @@
 msgid "sRGB non-linearised"
 msgstr "sRGB nicht linearisiert"
 
-<<<<<<< HEAD
-#: src/lib/util.cc:191
-=======
 #: src/lib/util.cc:194
->>>>>>> a8bbfc17
 #, fuzzy
 msgid "second"
 msgstr "Sekunden"
 
-<<<<<<< HEAD
-#: src/lib/util.cc:193
-=======
 #: src/lib/util.cc:196
->>>>>>> a8bbfc17
 msgid "seconds"
 msgstr "Sekunden"
 
@@ -942,12 +830,6 @@
 msgid "unknown"
 msgstr "unbekannt"
 
-#~ msgid "could not find audio decoder"
-#~ msgstr "Ton Dekoder nicht gefunden."
-
-#~ msgid "could not find video decoder"
-#~ msgstr "Bild-Dekoder nicht gefunden"
-
 #~ msgid "non-bitmap subtitles not yet supported"
 #~ msgstr "Nur Bitmap Untertitel werden unterstützt"
 
