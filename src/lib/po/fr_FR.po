# SOME DESCRIPTIVE TITLE.
# Copyright (C) YEAR THE PACKAGE'S COPYRIGHT HOLDER
# This file is distributed under the same license as the PACKAGE package.
# FIRST AUTHOR <EMAIL@ADDRESS>, YEAR.
#
msgid ""
msgstr ""
"Project-Id-Version: DCP-o-matic FRENCH\n"
"Report-Msgid-Bugs-To: \n"
"POT-Creation-Date: 2013-05-09 09:51+0100\n"
"PO-Revision-Date: 2013-05-10 14:33+0100\n"
"Last-Translator: \n"
"Language-Team: \n"
"Language: \n"
"MIME-Version: 1.0\n"
"Content-Type: text/plain; charset=UTF-8\n"
"Content-Transfer-Encoding: 8bit\n"

#: src/lib/transcode_job.cc:87
msgid "0%"
msgstr "0%"

#: src/lib/format.cc:75
msgid "1.19"
msgstr "1.19"

#: src/lib/format.cc:83
msgid "1.375"
msgstr "1.375"

#: src/lib/format.cc:95
msgid "1.66"
msgstr "1.66"

#: src/lib/format.cc:99
msgid "1.66 within Flat"
msgstr "1.66 dans Flat"

#: src/lib/format.cc:107
msgid "16:9"
msgstr "16:9"

#: src/lib/format.cc:103
msgid "16:9 within Flat"
msgstr "16:9 dans Flat"

#: src/lib/format.cc:115
#, fuzzy
msgid "16:9 within Scope"
msgstr "16:9 dans Scope"

#: src/lib/filter.cc:88
msgid "3D denoiser"
msgstr "Débruitage 3D"

#: src/lib/format.cc:79
msgid "4:3"
msgstr "4:3"

#: src/lib/format.cc:87
msgid "4:3 within Flat"
msgstr "4:3 dans Flat"

#: src/lib/ab_transcode_job.cc:49
msgid "A/B transcode %1"
msgstr "Transcodage A/B %1"

#: src/lib/format.cc:91
msgid "Academy"
msgstr "Academy"

#: src/lib/dcp_content_type.cc:53
msgid "Advertisement"
msgstr "Advertisement"

#: src/lib/job.cc:73
msgid "An error occurred whilst handling the file %1."
msgstr "Une erreur s'est produite lors du traitement du fichier %1."

#: src/lib/analyse_audio_job.cc:49
msgid "Analyse audio of %1"
msgstr "Analyse du son de %1"

#: src/lib/scaler.cc:64
msgid "Area"
msgstr "Area"

#: src/lib/scaler.cc:62
msgid "Bicubic"
msgstr "Bicubique"

#: src/lib/scaler.cc:69
msgid "Bilinear"
msgstr "Bilinéaire"

#: src/lib/job.cc:318
msgid "Cancelled"
msgstr "Annulé"

#: src/lib/exceptions.cc:60
msgid "Cannot handle pixel format %1 during %2"
msgstr "Format du pixel %1 non géré par %2"

#: src/lib/encoder.cc:101
msgid "Cannot resample audio as libswresample is not present"
msgstr "Ré-échantillonnage du son impossible : libswresample est absent"

#: src/lib/util.cc:960
msgid "Centre"
msgstr "Centre"

#: src/lib/scp_dcp_job.cc:109
msgid "Copy DCP to TMS"
msgstr "Copier le DCP dans le TMS"

#: src/lib/scp_dcp_job.cc:128
msgid "Could not connect to server %1 (%2)"
msgstr "Connexion au serveur %1 (%2) impossible"

#: src/lib/scp_dcp_job.cc:150
msgid "Could not create remote directory %1 (%2)"
msgstr "Création du dossier distant %1 (%2) impossible"

#: src/lib/scp_dcp_job.cc:175
msgid "Could not open %1 to send"
msgstr "Ouverture de %1 pour envoi impossible"

#: src/lib/scp_dcp_job.cc:145
msgid "Could not start SCP session (%1)"
msgstr "Démarrage de session SCP (%1) impossible"

#: src/lib/scp_dcp_job.cc:187
msgid "Could not write to remote file (%1)"
msgstr "Écriture vers fichier distant (%1) impossible"

#: src/lib/filter.cc:77
msgid "Cubic interpolating deinterlacer"
msgstr "Désentrelacement cubique interpolé"

#: src/lib/util.cc:1035
msgid "DCP and source have the same rate.\n"
msgstr "Le DCP et la source ont les mêmes cadences.\n"

#: src/lib/util.cc:1045
#, fuzzy
msgid "DCP will run at %1%% of the source speed.\n"
msgstr "La cadence du DCP sera %1%% par rapport à la source.\n"

#: src/lib/util.cc:1038
msgid "DCP will use every other frame of the source.\n"
msgstr "Le DCP utilisera une image sur deux de la source.\n"

#: src/lib/filter.cc:68
#: src/lib/filter.cc:69
#: src/lib/filter.cc:70
#: src/lib/filter.cc:71
#: src/lib/filter.cc:72
#: src/lib/filter.cc:73
msgid "De-blocking"
msgstr "De-bloc"

#: src/lib/filter.cc:75
#: src/lib/filter.cc:76
#: src/lib/filter.cc:77
#: src/lib/filter.cc:78
#: src/lib/filter.cc:79
#: src/lib/filter.cc:80
#: src/lib/filter.cc:81
#: src/lib/filter.cc:82
#: src/lib/filter.cc:83
msgid "De-interlacing"
msgstr "Désentrelacement"

#: src/lib/filter.cc:74
msgid "Deringing filter"
msgstr "Filtre anti bourdonnement"

#: src/lib/dolby_cp750.cc:27
msgid "Dolby CP750"
msgstr "Dolby CP750"

#: src/lib/util.cc:1040
msgid "Each source frame will be doubled in the DCP.\n"
msgstr "Chaque image source sera dupliquée dans le DCP.\n"

#: src/lib/job.cc:316
msgid "Error (%1)"
msgstr "Erreur (%1)"

#: src/lib/examine_content_job.cc:55
msgid "Examine content"
msgstr "Examen du contenu"

#: src/lib/examine_content_job.cc:58
msgid "Examine content of %1"
msgstr "Examen du contenu de %1"

#: src/lib/filter.cc:72
msgid "Experimental horizontal deblocking filter 1"
msgstr "Filtre dé-bloc horizontal 1"

#: src/lib/filter.cc:73
msgid "Experimental vertical deblocking filter 1"
msgstr "Filtre dé-bloc vertical 1"

#: src/lib/filter.cc:79
msgid "FFMPEG deinterlacer"
msgstr "Désentrelaceur FFMPEG"

#: src/lib/filter.cc:80
msgid "FIR low-pass deinterlacer"
msgstr "Désentrelaceur passe-bas FIR"

#: src/lib/scp_dcp_job.cc:138
msgid "Failed to authenticate with server (%1)"
msgstr "L'authentification du serveur (%1) a échouée"

#: src/lib/scaler.cc:70
msgid "Fast Bilinear"
msgstr "Bilinéaire rapide"

#: src/lib/dcp_content_type.cc:44
msgid "Feature"
msgstr "Feature"

#: src/lib/format.cc:111
msgid "Flat"
msgstr "Flat"

#: src/lib/format.cc:123
msgid "Flat without stretch"
msgstr "Flat sans déformation"

#: src/lib/filter.cc:85
msgid "Force quantizer"
msgstr "Forcer la quantification"

#: src/lib/scaler.cc:65
msgid "Gaussian"
msgstr "Gaussien"

#: src/lib/filter.cc:86
msgid "Gradient debander"
msgstr "Corrections des bandes du dégradé"

#: src/lib/filter.cc:89
msgid "High quality 3D denoiser"
msgstr "Débruiteur 3D haute qualité"

#: src/lib/filter.cc:68
msgid "Horizontal deblocking filter"
msgstr "Filtre dé-bloc horizontal"

#: src/lib/filter.cc:70
msgid "Horizontal deblocking filter A"
msgstr "Filtre dé-bloc horizontal"

<<<<<<< HEAD
#: src/lib/job.cc:96 src/lib/job.cc:105
msgid ""
"It is not known what caused this error.  The best idea is to report the "
"problem to the DCP-o-matic mailing list (dcpomatic@carlh.net)"
msgstr ""
"Erreur indéterminée. Merci de rapporter le problème à la liste DCP-o-matic "
"(dcpomatic@carlh.net)"
=======
#: src/lib/job.cc:97
#: src/lib/job.cc:106
msgid "It is not known what caused this error.  The best idea is to report the problem to the DVD-o-matic mailing list (dvdomatic@carlh.net)"
msgstr "Erreur indéterminée. Merci de rapporter le problème à la liste DVD-o-matic (dvdomatic@carlh.net)"
>>>>>>> b5583f59

#: src/lib/filter.cc:82
msgid "Kernel deinterlacer"
msgstr "Désentrelaceur noyau"

#: src/lib/scaler.cc:66
msgid "Lanczos"
msgstr "Lanczos"

#: src/lib/util.cc:958
msgid "Left"
msgstr "Gauche"

#: src/lib/util.cc:962
msgid "Left surround"
msgstr "Arrière gauche"

#: src/lib/util.cc:961
msgid "Lfe (sub)"
msgstr "Basses fréquences"

#: src/lib/filter.cc:75
msgid "Linear blend deinterlacer"
msgstr "Désentrelaceur par mélange interpolé"

#: src/lib/filter.cc:76
msgid "Linear interpolating deinterlacer"
msgstr "Désentrelaceur linéaire interpolé"

#: src/lib/filter.cc:78
msgid "Median deinterlacer"
msgstr "Désentrelaceur médian"

#: src/lib/filter.cc:74
#: src/lib/filter.cc:85
#: src/lib/filter.cc:86
#: src/lib/filter.cc:87
#: src/lib/filter.cc:90
msgid "Misc"
msgstr "Divers"

#: src/lib/filter.cc:81
msgid "Motion compensating deinterlacer"
msgstr "Désentrelaceur par compensation de mouvement"

#: src/lib/filter.cc:84
#: src/lib/filter.cc:88
#: src/lib/filter.cc:89
#: src/lib/filter.cc:91
msgid "Noise reduction"
msgstr "Réduction de bruit"

#: src/lib/job.cc:314
msgid "OK (ran for %1)"
msgstr "OK (processus %1)"

#: src/lib/filter.cc:91
msgid "Overcomplete wavelet denoiser"
msgstr "Réduction de bruit par ondelettes"

#: src/lib/dcp_content_type.cc:51
msgid "Policy"
msgstr "Policy"

#: src/lib/dcp_content_type.cc:52
msgid "Public Service Announcement"
msgstr "Public Service Announcement"

#: src/lib/dcp_content_type.cc:49
msgid "Rating"
msgstr "Classification"

#: src/lib/util.cc:513
msgid "Rec 709"
msgstr "Rec 709"

#: src/lib/util.cc:959
msgid "Right"
msgstr "Droite"

#: src/lib/util.cc:963
msgid "Right surround"
msgstr "Arrière droite"

#: src/lib/scp_dcp_job.cc:133
msgid "SSH error (%1)"
msgstr "Erreur SSH (%1)"

#: src/lib/format.cc:119
msgid "Scope"
msgstr "Scope"

#: src/lib/format.cc:127
msgid "Scope without stretch"
msgstr "Scope sans déformation"

#: src/lib/dcp_content_type.cc:45
msgid "Short"
msgstr "Short"

#: src/lib/scaler.cc:67
msgid "Sinc"
msgstr "Sinc"

#: src/lib/scaler.cc:68
msgid "Spline"
msgstr "Spline"

#: src/lib/dcp_content_type.cc:50
msgid "Teaser"
msgstr "Teaser"

#: src/lib/filter.cc:90
msgid "Telecine filter"
msgstr "Filtre télécinéma"

#: src/lib/filter.cc:84
msgid "Temporal noise reducer"
msgstr "Réduction de bruit temporel"

#: src/lib/dcp_content_type.cc:47
msgid "Test"
msgstr "Test"

#: src/lib/job.cc:79
msgid "The drive that the film is stored on is low in disc space.  Free some more space and try again."
msgstr "Le disque contenant le film est plein. Libérez de l'espace et essayez à nouveau."

#: src/lib/dcp_content_type.cc:46
msgid "Trailer"
msgstr "Trailer"

#: src/lib/transcode_job.cc:54
msgid "Transcode %1"
msgstr "Transcodage %1"

#: src/lib/dcp_content_type.cc:48
msgid "Transitional"
msgstr "Transitional"

#: src/lib/job.cc:105
msgid "Unknown error"
msgstr "Erreur inconnue"

#: src/lib/ffmpeg_decoder.cc:388
msgid "Unrecognised audio sample format (%1)"
msgstr "Échantillonnage audio (%1) inconnu"

#: src/lib/filter.cc:87
msgid "Unsharp mask and Gaussian blur"
msgstr "Adoucissement et flou Gaussien"

#: src/lib/filter.cc:69
msgid "Vertical deblocking filter"
msgstr "Filtre dé-bloc vertical"

#: src/lib/filter.cc:71
msgid "Vertical deblocking filter A"
msgstr "Filtre dé-bloc vertical A"

#: src/lib/scp_dcp_job.cc:101
msgid "Waiting"
msgstr "En cours"

#: src/lib/scaler.cc:63
msgid "X"
msgstr "X"

#: src/lib/filter.cc:83
msgid "Yet Another Deinterlacing Filter"
msgstr "Un autre filtre de désentrelacement"

#: src/lib/film.cc:296
msgid "cannot contain slashes"
msgstr "slash interdit"

#: src/lib/util.cc:554
msgid "connect timed out"
msgstr "temps de connexion expiré"

#: src/lib/scp_dcp_job.cc:119
msgid "connecting"
msgstr "connexion"

#: src/lib/film.cc:333
msgid "content"
msgstr "contenu"

#: src/lib/film.cc:337
msgid "content type"
msgstr "type de contenu"

#: src/lib/scp_dcp_job.cc:168
msgid "copying %1"
msgstr "copie de %1"

#: src/lib/exceptions.cc:36
msgid "could not create file %1"
msgstr "Écriture vers fichier distant (%1) impossible"

#: src/lib/ffmpeg_decoder.cc:187
msgid "could not find audio decoder"
msgstr "décodeur audio introuvable"

#: src/lib/ffmpeg_decoder.cc:114
msgid "could not find stream information"
msgstr "information du flux introuvable"

#: src/lib/ffmpeg_decoder.cc:206
msgid "could not find subtitle decoder"
msgstr "décodeur de sous-titre introuvable"

#: src/lib/ffmpeg_decoder.cc:165
msgid "could not find video decoder"
msgstr "décodeur vidéo introuvable"

#: src/lib/sndfile_decoder.cc:67
msgid "could not open external audio file for reading"
msgstr "lecture du fichier audio externe impossible"

#: src/lib/exceptions.cc:29
msgid "could not open file %1"
msgstr "lecture du fichier (%1) impossible"

#: src/lib/dcp_video_frame.cc:388
msgid "could not open file for reading"
msgstr "lecture du fichier impossible"

#: src/lib/exceptions.cc:44
msgid "could not read from file %1 (%2)"
msgstr "création du dossier distant %1 impossible (%2)"

#: src/lib/encoder.cc:137
#: src/lib/encoder.cc:314
msgid "could not run sample-rate converter"
msgstr "conversion de la fréquence d'échantillonnage impossible"

#: src/lib/scp_dcp_job.cc:86
msgid "could not start SCP session (%1)"
msgstr "démarrage de session SCP (%1) impossible"

#: src/lib/scp_dcp_job.cc:52
msgid "could not start SSH session"
msgstr "démarrage de session SSH impossible"

#: src/lib/exceptions.cc:50
msgid "could not write to file %1 (%2)"
msgstr "Écriture vers fichier distant (%1) impossible (%2)"

#: src/lib/sndfile_decoder.cc:89
msgid "external audio files have differing lengths"
msgstr "Les fichiers audio externes ont des durées différentes"

#: src/lib/sndfile_decoder.cc:71
msgid "external audio files must be mono"
msgstr "les fichiers audio externes doivent être en mono"

#: src/lib/film.cc:329
msgid "format"
msgstr "format"

#: src/lib/transcode_job.cc:100
msgid "frames per second"
msgstr "images par seconde"

#: src/lib/util.cc:128
msgid "hour"
msgstr "heure"

#: src/lib/util.cc:125
#: src/lib/util.cc:130
msgid "hours"
msgstr "heures"

#: src/lib/util.cc:135
msgid "minute"
msgstr "minute"

#: src/lib/util.cc:137
msgid "minutes"
msgstr "minutes"

#: src/lib/util.cc:697
msgid "missing key %1 in key-value set"
msgstr "clé %1 non sélectionnée"

#: src/lib/exceptions.cc:54
msgid "missing required setting %1"
msgstr "paramètre %1 manquant"

#: src/lib/subtitle.cc:52
msgid "multi-part subtitles not yet supported"
msgstr "sous-titres en plusieurs parties non supportés"

#: src/lib/film.cc:296
#: src/lib/film.cc:341
msgid "name"
msgstr "nom"

#: src/lib/imagemagick_decoder.cc:60
msgid "no still image files found"
msgstr "aucune image fixe trouvée"

#: src/lib/subtitle.cc:58
msgid "non-bitmap subtitles not yet supported"
msgstr "sous-titres non-bitmap non supportés actuellement"

#. / TRANSLATORS: remaining here follows an amount of time that is remaining
#. / on an operation.
#: src/lib/job.cc:311
msgid "remaining"
msgstr "restant"

#: src/lib/util.cc:511
msgid "sRGB"
msgstr "sRGB"

#: src/lib/util.cc:140
msgid "seconds"
msgstr "secondes"

#: src/lib/film.cc:307
msgid "still"
msgstr "fixe"

#: src/lib/film.cc:307
msgid "video"
msgstr "vidéo"

#~ msgid "1.33"
#~ msgstr "1.33"

#~ msgid "Source scaled to 1.19:1"
#~ msgstr "Source mise à l'échelle en 1.19:1"

#~ msgid "Source scaled to 1.33:1"
#~ msgstr "Source mise à l'échelle en 1.33:1"

#~ msgid "Source scaled to 1.33:1 then pillarboxed to Flat"
#~ msgstr "Source mise à l'échelle en 1.33:1 puis contenue dans Flat"

#~ msgid "Source scaled to 1.375:1"
#~ msgstr "Source mise à l'échelle en 1.375:1"

#~ msgid "Source scaled to 1.37:1 (Academy ratio)"
#~ msgstr "Source mise à l'échelle en 1.37:1 (ratio \"academy\")"

#~ msgid "Source scaled to 1.66:1"
#~ msgstr "Source mise à l'échelle en 1.66:1"

#~ msgid "Source scaled to 1.66:1 then pillarboxed to Flat"
#~ msgstr "Source mise à l'échelle en 1.66:1 puis contenue dans Flat"

#~ msgid "Source scaled to 1.78:1"
#~ msgstr "Source mise à l'échelle en 1.78:1"

#~ msgid "Source scaled to 1.78:1 then pillarboxed to Flat"
#~ msgstr "Source mise à l'échelle en 1.78:1 puis contenue dans Flat"

#~ msgid "Source scaled to Flat (1.85:1)"
#~ msgstr "Source mise à l'échelle en Flat (1.85:1)"

#~ msgid "Source scaled to Scope (2.39:1)"
#~ msgstr "Source mise à l'échelle en Scope (2.39:1)"

#~ msgid "Source scaled to fit Flat preserving its aspect ratio"
#~ msgstr "Source réduite en Flat afin de préserver ses dimensions"

#~ msgid "Source scaled to fit Scope preserving its aspect ratio"
#~ msgstr "Source réduite en Scope afin de préserver ses dimensions"

#~ msgid "adding to queue of %1"
#~ msgstr "Mise en file d'attente de %1"

#~ msgid "decoder sleeps with queue of %1"
#~ msgstr "décodeur en veille avec %1 en file d'attente"

#~ msgid "decoder wakes with queue of %1"
#~ msgstr "reprise du décodage avec %1 en file d'attente"<|MERGE_RESOLUTION|>--- conflicted
+++ resolved
@@ -255,20 +255,10 @@
 msgid "Horizontal deblocking filter A"
 msgstr "Filtre dé-bloc horizontal"
 
-<<<<<<< HEAD
-#: src/lib/job.cc:96 src/lib/job.cc:105
-msgid ""
-"It is not known what caused this error.  The best idea is to report the "
-"problem to the DCP-o-matic mailing list (dcpomatic@carlh.net)"
-msgstr ""
-"Erreur indéterminée. Merci de rapporter le problème à la liste DCP-o-matic "
-"(dcpomatic@carlh.net)"
-=======
 #: src/lib/job.cc:97
 #: src/lib/job.cc:106
-msgid "It is not known what caused this error.  The best idea is to report the problem to the DVD-o-matic mailing list (dvdomatic@carlh.net)"
-msgstr "Erreur indéterminée. Merci de rapporter le problème à la liste DVD-o-matic (dvdomatic@carlh.net)"
->>>>>>> b5583f59
+msgid "It is not known what caused this error.  The best idea is to report the problem to the DCP-o-matic mailing list (dcpomatic@carlh.net)"
+msgstr "Erreur indéterminée. Merci de rapporter le problème à la liste DCP-o-matic (dcpomatic@carlh.net)"
 
 #: src/lib/filter.cc:82
 msgid "Kernel deinterlacer"
