--- conflicted
+++ resolved
@@ -102,21 +102,12 @@
 make_screen_kdms (
 	shared_ptr<const Film> film,
 	list<shared_ptr<Screen> > screens,
-<<<<<<< HEAD
-	boost::filesystem::path dcp,
+	boost::filesystem::path cpl,
 	dcp::LocalTime from,
 	dcp::LocalTime to
 	)
 {
-	list<dcp::EncryptedKDM> kdms = film->make_kdms (screens, dcp, from, to);
-=======
-	boost::filesystem::path cpl,
-	boost::posix_time::ptime from,
-	boost::posix_time::ptime to
-	)
-{
-	list<libdcp::KDM> kdms = film->make_kdms (screens, cpl, from, to);
->>>>>>> ab021ba1
+	list<dcp::EncryptedKDM> kdms = film->make_kdms (screens, cpl, from, to);
 	   
 	list<ScreenKDM> screen_kdms;
 	
@@ -135,15 +126,9 @@
 make_cinema_kdms (
 	shared_ptr<const Film> film,
 	list<shared_ptr<Screen> > screens,
-<<<<<<< HEAD
-	boost::filesystem::path dcp,
+	boost::filesystem::path cpl,
 	dcp::LocalTime from,
 	dcp::LocalTime to
-=======
-	boost::filesystem::path cpl,
-	boost::posix_time::ptime from,
-	boost::posix_time::ptime to
->>>>>>> ab021ba1
 	)
 {
 	list<ScreenKDM> screen_kdms = make_screen_kdms (film, screens, cpl, from, to);
@@ -186,15 +171,9 @@
 write_kdm_files (
 	shared_ptr<const Film> film,
 	list<shared_ptr<Screen> > screens,
-<<<<<<< HEAD
-	boost::filesystem::path dcp,
+	boost::filesystem::path cpl,
 	dcp::LocalTime from,
 	dcp::LocalTime to,
-=======
-	boost::filesystem::path cpl,
-	boost::posix_time::ptime from,
-	boost::posix_time::ptime to,
->>>>>>> ab021ba1
 	boost::filesystem::path directory
 	)
 {
@@ -212,15 +191,9 @@
 write_kdm_zip_files (
 	shared_ptr<const Film> film,
 	list<shared_ptr<Screen> > screens,
-<<<<<<< HEAD
-	boost::filesystem::path dcp,
+	boost::filesystem::path cpl,
 	dcp::LocalTime from,
 	dcp::LocalTime to,
-=======
-	boost::filesystem::path cpl,
-	boost::posix_time::ptime from,
-	boost::posix_time::ptime to,
->>>>>>> ab021ba1
 	boost::filesystem::path directory
 	)
 {
@@ -237,15 +210,9 @@
 email_kdms (
 	shared_ptr<const Film> film,
 	list<shared_ptr<Screen> > screens,
-<<<<<<< HEAD
-	boost::filesystem::path dcp,
+	boost::filesystem::path cpl,
 	dcp::LocalTime from,
 	dcp::LocalTime to
-=======
-	boost::filesystem::path cpl,
-	boost::posix_time::ptime from,
-	boost::posix_time::ptime to
->>>>>>> ab021ba1
 	)
 {
 	list<CinemaKDMs> cinema_kdms = make_cinema_kdms (film, screens, cpl, from, to);
