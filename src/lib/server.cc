/*
    Copyright (C) 2012-2014 Carl Hetherington <cth@carlh.net>

    This program is free software; you can redistribute it and/or modify
    it under the terms of the GNU General Public License as published by
    the Free Software Foundation; either version 2 of the License, or
    (at your option) any later version.

    This program is distributed in the hope that it will be useful,
    but WITHOUT ANY WARRANTY; without even the implied warranty of
    MERCHANTABILITY or FITNESS FOR A PARTICULAR PURPOSE.  See the
    GNU General Public License for more details.

    You should have received a copy of the GNU General Public License
    along with this program; if not, write to the Free Software
    Foundation, Inc., 675 Mass Ave, Cambridge, MA 02139, USA.

*/

/** @file src/server.cc
 *  @brief Class to describe a server to which we can send
 *  encoding work, and a class to implement such a server.
 */

#include <string>
#include <vector>
#include <sstream>
#include <iostream>
#include <boost/algorithm/string.hpp>
#include <boost/scoped_array.hpp>
#include <libcxml/cxml.h>
#include <dcp/raw_convert.h>
#include "server.h"
#include "util.h"
#include "scaler.h"
#include "image.h"
#include "dcp_video_frame.h"
#include "config.h"
#include "cross.h"
#include "player_video_frame.h"

#include "i18n.h"

using std::string;
using std::stringstream;
using std::multimap;
using std::vector;
using std::list;
using std::cout;
using std::cerr;
using std::setprecision;
using std::fixed;
using boost::shared_ptr;
using boost::algorithm::is_any_of;
using boost::algorithm::split;
using boost::thread;
using boost::bind;
using boost::scoped_array;
using boost::optional;
using dcp::Size;
using dcp::raw_convert;

Server::Server (shared_ptr<Log> log, bool verbose)
	: _log (log)
	, _verbose (verbose)
{

}

/** @param after_read Filled in with gettimeofday() after reading the input from the network.
 *  @param after_encode Filled in with gettimeofday() after encoding the image.
 */
int
Server::process (shared_ptr<Socket> socket, struct timeval& after_read, struct timeval& after_encode)
{
	uint32_t length = socket->read_uint32 ();
	scoped_array<char> buffer (new char[length]);
	socket->read (reinterpret_cast<uint8_t*> (buffer.get()), length);

	stringstream s (buffer.get());
	shared_ptr<cxml::Document> xml (new cxml::Document ("EncodingRequest"));
	xml->read_stream (s);
	if (xml->number_child<int> ("Version") != SERVER_LINK_VERSION) {
		cerr << "Mismatched server/client versions\n";
		_log->log ("Mismatched server/client versions");
		return -1;
	}

<<<<<<< HEAD
	dcp::Size size (
		xml->number_child<int> ("Width"), xml->number_child<int> ("Height")
		);

	shared_ptr<Image> image (new Image (PIX_FMT_RGB24, size, true));
=======
	shared_ptr<PlayerVideoFrame> pvf (new PlayerVideoFrame (xml, socket));
>>>>>>> 31b1cd46

	DCPVideoFrame dcp_video_frame (pvf, xml, _log);

	gettimeofday (&after_read, 0);
	
	shared_ptr<EncodedData> encoded = dcp_video_frame.encode_locally ();

	gettimeofday (&after_encode, 0);
	
	try {
		encoded->send (socket);
	} catch (std::exception& e) {
		_log->log (String::compose ("Send failed; frame %1", dcp_video_frame.index()));
		throw;
	}

	return dcp_video_frame.index ();
}

void
Server::worker_thread ()
{
	while (1) {
		boost::mutex::scoped_lock lock (_worker_mutex);
		while (_queue.empty ()) {
			_worker_condition.wait (lock);
		}

		shared_ptr<Socket> socket = _queue.front ();
		_queue.pop_front ();
		
		lock.unlock ();

		int frame = -1;
		string ip;

		struct timeval start;
		struct timeval after_read;
		struct timeval after_encode;
		struct timeval end;
		
		gettimeofday (&start, 0);
		
		try {
			frame = process (socket, after_read, after_encode);
			ip = socket->socket().remote_endpoint().address().to_string();
		} catch (std::exception& e) {
			_log->log (String::compose ("Error: %1", e.what()));
		}

		gettimeofday (&end, 0);

		socket.reset ();
		
		lock.lock ();

		if (frame >= 0) {
			struct timeval end;
			gettimeofday (&end, 0);

			stringstream message;
			message.precision (2);
			message << fixed
				<< "Encoded frame " << frame << " from " << ip << ": "
				<< "receive " << (seconds(after_read) - seconds(start)) << "s "
				<< "encode " << (seconds(after_encode) - seconds(after_read)) << "s "
				<< "send " << (seconds(end) - seconds(after_encode)) << "s.";
						   
			if (_verbose) {
				cout << message.str() << "\n";
			}

			_log->log (message.str ());
		}
		
		_worker_condition.notify_all ();
	}
}

void
Server::run (int num_threads)
{
	_log->log (String::compose ("Server starting with %1 threads", num_threads));
	if (_verbose) {
		cout << "DCP-o-matic server starting with " << num_threads << " threads.\n";
	}
	
	for (int i = 0; i < num_threads; ++i) {
		_worker_threads.push_back (new thread (bind (&Server::worker_thread, this)));
	}

	_broadcast.thread = new thread (bind (&Server::broadcast_thread, this));
	
	boost::asio::io_service io_service;

	boost::asio::ip::tcp::acceptor acceptor (
		io_service,
		boost::asio::ip::tcp::endpoint (boost::asio::ip::tcp::v4(), Config::instance()->server_port_base ())
		);
	
	while (1) {
		shared_ptr<Socket> socket (new Socket);
		acceptor.accept (socket->socket ());

		boost::mutex::scoped_lock lock (_worker_mutex);
		
		/* Wait until the queue has gone down a bit */
		while (int (_queue.size()) >= num_threads * 2) {
			_worker_condition.wait (lock);
		}
		
		_queue.push_back (socket);
		_worker_condition.notify_all ();
	}
}

void
Server::broadcast_thread ()
try
{
	boost::asio::io_service io_service;

	boost::asio::ip::address address = boost::asio::ip::address_v4::any ();
	boost::asio::ip::udp::endpoint listen_endpoint (address, Config::instance()->server_port_base() + 1);

	_broadcast.socket = new boost::asio::ip::udp::socket (io_service);
	_broadcast.socket->open (listen_endpoint.protocol ());
	_broadcast.socket->bind (listen_endpoint);

	_broadcast.socket->async_receive_from (
		boost::asio::buffer (_broadcast.buffer, sizeof (_broadcast.buffer)),
		_broadcast.send_endpoint,
		boost::bind (&Server::broadcast_received, this)
		);

	io_service.run ();
}
catch (...)
{
	store_current ();
}

void
Server::broadcast_received ()
{
	_broadcast.buffer[sizeof(_broadcast.buffer) - 1] = '\0';

	if (strcmp (_broadcast.buffer, DCPOMATIC_HELLO) == 0) {
		/* Reply to the client saying what we can do */
		xmlpp::Document doc;
		xmlpp::Element* root = doc.create_root_node ("ServerAvailable");
		root->add_child("Threads")->add_child_text (raw_convert<string> (_worker_threads.size ()));
		stringstream xml;
		doc.write_to_stream (xml, "UTF-8");

		shared_ptr<Socket> socket (new Socket);
		try {
			socket->connect (boost::asio::ip::tcp::endpoint (_broadcast.send_endpoint.address(), Config::instance()->server_port_base() + 1));
			socket->write (xml.str().length() + 1);
			socket->write ((uint8_t *) xml.str().c_str(), xml.str().length() + 1);
		} catch (...) {

		}
	}
		
	_broadcast.socket->async_receive_from (
		boost::asio::buffer (_broadcast.buffer, sizeof (_broadcast.buffer)),
		_broadcast.send_endpoint, boost::bind (&Server::broadcast_received, this)
		);
}<|MERGE_RESOLUTION|>--- conflicted
+++ resolved
@@ -86,15 +86,7 @@
 		return -1;
 	}
 
-<<<<<<< HEAD
-	dcp::Size size (
-		xml->number_child<int> ("Width"), xml->number_child<int> ("Height")
-		);
-
-	shared_ptr<Image> image (new Image (PIX_FMT_RGB24, size, true));
-=======
 	shared_ptr<PlayerVideoFrame> pvf (new PlayerVideoFrame (xml, socket));
->>>>>>> 31b1cd46
 
 	DCPVideoFrame dcp_video_frame (pvf, xml, _log);
 
