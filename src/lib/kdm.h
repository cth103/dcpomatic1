--- conflicted
+++ resolved
@@ -26,43 +26,25 @@
 extern void write_kdm_files (
 	boost::shared_ptr<const Film> film,
 	std::list<boost::shared_ptr<Screen> > screens,
-<<<<<<< HEAD
-	boost::filesystem::path dcp,
+	boost::filesystem::path cpl,
 	dcp::LocalTime from,
 	dcp::LocalTime to,
-=======
-	boost::filesystem::path cpl,
-	boost::posix_time::ptime from,
-	boost::posix_time::ptime to,
->>>>>>> ab021ba1
 	boost::filesystem::path directory
 	);
 
 extern void write_kdm_zip_files (
 	boost::shared_ptr<const Film> film,
 	std::list<boost::shared_ptr<Screen> > screens,
-<<<<<<< HEAD
-	boost::filesystem::path dcp,
+	boost::filesystem::path cpl,
 	dcp::LocalTime from,
 	dcp::LocalTime to,
-=======
-	boost::filesystem::path cpl,
-	boost::posix_time::ptime from,
-	boost::posix_time::ptime to,
->>>>>>> ab021ba1
 	boost::filesystem::path directory
 	);
 
 extern void email_kdms (
 	boost::shared_ptr<const Film> film,
 	std::list<boost::shared_ptr<Screen> > screens,
-<<<<<<< HEAD
-	boost::filesystem::path dcp,
+	boost::filesystem::path cpl,
 	dcp::LocalTime from,
 	dcp::LocalTime to
-=======
-	boost::filesystem::path cpl,
-	boost::posix_time::ptime from,
-	boost::posix_time::ptime to
->>>>>>> ab021ba1
 	);
