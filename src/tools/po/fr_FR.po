--- conflicted
+++ resolved
@@ -16,67 +16,6 @@
 "Content-Type: text/plain; charset=UTF-8\n"
 "Content-Transfer-Encoding: 8bit\n"
 
-<<<<<<< HEAD
-#: src/tools/dcpomatic.cc:177
-msgid "&Analyse audio"
-msgstr "&Analyser le son"
-
-#: src/tools/dcpomatic.cc:183
-msgid "&Edit"
-msgstr "&Edition"
-
-#: src/tools/dcpomatic.cc:182
-msgid "&File"
-msgstr "&Fichier"
-
-#: src/tools/dcpomatic.cc:185
-msgid "&Help"
-msgstr "&Aide"
-
-#: src/tools/dcpomatic.cc:184
-msgid "&Jobs"
-msgstr "&Travaux"
-
-#: src/tools/dcpomatic.cc:173
-msgid "&Make DCP"
-msgstr "&Créer le DCP"
-
-#: src/tools/dcpomatic.cc:161
-msgid "&Open..."
-msgstr "&Ouvrir..."
-
-#: src/tools/dcpomatic.cc:170
-msgid "&Preferences..."
-msgstr "&Préférences..."
-
-#: src/tools/dcpomatic.cc:165
-msgid "&Properties..."
-msgstr "&Propriétés..."
-
-#: src/tools/dcpomatic.cc:167
-msgid "&Quit"
-msgstr "&Quitter"
-
-#: src/tools/dcpomatic.cc:163
-msgid "&Save"
-msgstr "&Enregistrer"
-
-#: src/tools/dcpomatic.cc:174
-msgid "&Send DCP to TMS"
-msgstr "&Envoyer le DCP dans le TMS"
-
-#: src/tools/dcpomatic.cc:417
-msgid ""
-"(C) 2012-2013 Carl Hetherington, Terrence Meiczinger, Paul Davis, Ole Laursen"
-msgstr ""
-"(C) 2012-2013 Carl Hetherington, Terrence Meiczinger, Paul Davis, Ole Laursen"
-
-#: src/tools/dcpomatic.cc:180
-msgid "About"
-msgstr "A Propos"
-
-#: src/tools/dcpomatic.cc:527
-=======
 #: src/tools/dvdomatic.cc:178
 msgid "&Analyse audio"
 msgstr "&Analyser le son"
@@ -134,44 +73,15 @@
 msgstr "A Propos"
 
 #: src/tools/dvdomatic.cc:502
->>>>>>> b5583f59
 #, fuzzy
 msgid "Could not load film %1 (%2)"
 msgstr "Impossible de charger le film %s (%s)"
 
-<<<<<<< HEAD
-#: src/tools/dcpomatic.cc:339
-=======
 #: src/tools/dvdomatic.cc:348
->>>>>>> b5583f59
 #, c-format
 msgid "Could not open film at %s (%s)"
 msgstr "Impossible d'ouvrir le film à %s (%s)"
 
-<<<<<<< HEAD
-#: src/tools/dcpomatic.cc:287 src/tools/dcpomatic.cc:410
-#: src/tools/dcpomatic.cc:531
-msgid "DCP-o-matic"
-msgstr "DCP-o-matic"
-
-#: src/tools/dcpomatic.cc:75
-msgid "Film changed"
-msgstr "Film changé"
-
-#: src/tools/dcpomatic.cc:416
-msgid "Free, open-source DCP generation from almost anything."
-msgstr "Création de DCP libre et open-source à partir de presque tout."
-
-#: src/tools/dcpomatic.cc:160
-msgid "New..."
-msgstr "Nouveau..."
-
-#: src/tools/dcpomatic.cc:175
-msgid "S&how DCP"
-msgstr "Voir le DCP"
-
-#: src/tools/dcpomatic.cc:74
-=======
 #: src/tools/dvdomatic.cc:288
 #: src/tools/dvdomatic.cc:419
 #: src/tools/dvdomatic.cc:506
@@ -196,26 +106,9 @@
 
 #: src/tools/dvdomatic.cc:75
 #, c-format
->>>>>>> b5583f59
 msgid "Save changes to film \"%s\" before closing?"
 msgstr "Enregistrer les changements du film \"%s\" avant de fermer ?"
 
-<<<<<<< HEAD
-#: src/tools/dcpomatic.cc:319
-msgid "Select film to open"
-msgstr "Sélectionner le film à ouvrir"
-
-#: src/tools/dcpomatic.cc:303
-#, fuzzy
-msgid "The directory %1 already exists."
-msgstr "Le dossier %s existe déjà."
-
-#: src/tools/dcpomatic.cc:324
-msgid ""
-"You did not select a folder.  Make sure that you select a folder before "
-"clicking Open."
-msgstr ""
-=======
 #: src/tools/dvdomatic.cc:328
 msgid "Select film to open"
 msgstr "Sélectionner le film à ouvrir"
@@ -230,5 +123,4 @@
 
 #, fuzzy
 #~ msgid "The directory %1 already exists."
-#~ msgstr "Le dossier %s existe déjà."
->>>>>>> b5583f59
+#~ msgstr "Le dossier %s existe déjà."