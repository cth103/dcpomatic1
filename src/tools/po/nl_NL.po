# SOME DESCRIPTIVE TITLE.
# Copyright (C) YEAR THE PACKAGE'S COPYRIGHT HOLDER
# This file is distributed under the same license as the PACKAGE package.
# FIRST AUTHOR <EMAIL@ADDRESS>, YEAR.
#
msgid ""
msgstr ""
"Project-Id-Version: DCP-o-matic\n"
"Report-Msgid-Bugs-To: \n"
"POT-Creation-Date: 2014-10-23 22:03+0100\n"
"PO-Revision-Date: 2014-09-04 20:29+0100\n"
"Last-Translator: Cherif Ben Brahim <firehc@mac.com>\n"
"Language-Team: UniversalDV <Tkooijmans@universaldv.nl>\n"
"Language: nl_NL\n"
"MIME-Version: 1.0\n"
"Content-Type: text/plain; charset=UTF-8\n"
"Content-Transfer-Encoding: 8bit\n"
"X-Generator: Poedit 1.6.9\n"
"Plural-Forms: nplurals=2; plural=(n != 1);\n"

#: src/tools/dcpomatic.cc:309
msgid "%1 already exists as a file, so you cannot use it for a new film."
msgstr ""
"%1 Dit bestand bestaat al, hierdoor kunt u het niet gebruiken voor een "
"nieuwe film"

#: src/tools/dcpomatic_batch.cc:50
msgid "&Add Film..."
msgstr "Open een DCP map"

#: src/tools/dcpomatic.cc:655
msgid "&Content"
msgstr "&Content"

#: src/tools/dcpomatic.cc:653
msgid "&Edit"
msgstr "&Edit"

#: src/tools/dcpomatic.cc:617
msgid "&Exit"
msgstr "&Afsluiten"

#: src/tools/dcpomatic.cc:651 src/tools/dcpomatic_batch.cc:56
msgid "&File"
msgstr "&Bestand"

#: src/tools/dcpomatic.cc:658 src/tools/dcpomatic_batch.cc:57
msgid "&Help"
msgstr "&Help"

#: src/tools/dcpomatic.cc:656
msgid "&Jobs"
msgstr "&Projecten"

#: src/tools/dcpomatic.cc:631
msgid "&Make DCP\tCtrl-M"
msgstr "&Maak een DCP\tCtrl-M"

#: src/tools/dcpomatic.cc:604
msgid "&Open...\tCtrl-O"
msgstr "&Openen...\tCtrl-O"

#: src/tools/dcpomatic.cc:623 src/tools/dcpomatic.cc:626
msgid "&Preferences...\tCtrl-P"
msgstr "&Voorkeuren...\tCtrl-P"

#: src/tools/dcpomatic.cc:608
msgid "&Properties..."
msgstr "&Instellingen..."

#: src/tools/dcpomatic.cc:619 src/tools/dcpomatic_batch.cc:51
msgid "&Quit"
msgstr "&Afsluiten"

#: src/tools/dcpomatic.cc:606
msgid "&Save\tCtrl-S"
msgstr ""

#: src/tools/dcpomatic.cc:636
msgid "&Send DCP to TMS"
msgstr "&Verstuur DCP naar TMS"

#: src/tools/dcpomatic.cc:657
msgid "&Tools"
msgstr "&Gereedschappen"

#: src/tools/dcpomatic.cc:648 src/tools/dcpomatic_batch.cc:54
msgid "About"
msgstr "Over.."

#: src/tools/dcpomatic.cc:646
msgid "About DCP-o-matic"
msgstr "Over DCP-o-matic"

#: src/tools/dcpomatic_batch.cc:84
msgid "Add Film..."
msgstr "Voeg Film Toe"

#: src/tools/dcpomatic.cc:827
#, fuzzy, c-format
msgid ""
"An exception occurred (%s).  Please report this problem to the DCP-o-matic "
"author (carl@dcpomatic.com)."
msgstr ""
"Een ongekende fout is opgetreden. AUB meld deze aan de maker van DCP-o-matic "
"(carl@dcpomatic.com)."

<<<<<<< HEAD
#: src/tools/dcpomatic.cc:829 src/tools/dcpomatic.cc:838
=======
#: src/tools/dcpomatic.cc:418
msgid "An unknown exception occurred."
msgstr "Er is een onbekende fout opgetreden."

#: src/tools/dcpomatic.cc:823 src/tools/dcpomatic.cc:832
>>>>>>> a8bbfc17
msgid ""
"An unknown exception occurred.  Please report this problem to the DCP-o-"
"matic author (carl@dcpomatic.com)."
msgstr ""
"Een ongekende fout is opgetreden. AUB meld deze aan de maker van DCP-o-matic "
"(carl@dcpomatic.com)."

<<<<<<< HEAD
#: src/tools/dcpomatic.cc:421
msgid "An unknown exeception occurred."
msgstr "Er is een onbekende fout opgetreden."

#: src/tools/dcpomatic.cc:417
=======
#: src/tools/dcpomatic.cc:414
>>>>>>> a8bbfc17
msgid "CPL's content is not encrypted."
msgstr "De inhoud van de CPL is niet geëncrypteerd."

#: src/tools/dcpomatic.cc:642
msgid "Check for updates"
msgstr "Controleer op updates"

#: src/tools/dcpomatic.cc:766 src/tools/dcpomatic_batch.cc:238
msgid "Could not load film %1 (%2)"
msgstr "Kan film niet openen %1 (%2)"

#: src/tools/dcpomatic.cc:260 src/tools/dcpomatic_batch.cc:175
#, c-format
msgid "Could not open film at %s (%s)"
msgstr "Kan film niet openen in  %s (%s)"

#: src/tools/dcpomatic.cc:467
msgid "Could not show DCP (could not run konqueror)"
msgstr "Kan DCP niet vertonen (Kan Konqueror niet starten)"

#: src/tools/dcpomatic.cc:460
msgid "Could not show DCP (could not run nautilus)"
msgstr "Kan DCP niet vertonen (Kan Nautilus niet starten)"

#: src/tools/dcpomatic.cc:280 src/tools/dcpomatic.cc:721
#: src/tools/dcpomatic.cc:757
msgid "DCP-o-matic"
msgstr "DCP-o-matic"

#: src/tools/dcpomatic_batch.cc:223
msgid "DCP-o-matic Batch Converter"
msgstr "DCP-o-matic Bulk Omzetter"

#: src/tools/dcpomatic.cc:641
msgid "Encoding servers..."
msgstr "Render servers..."

#: src/tools/dcpomatic.cc:84
msgid "Film changed"
msgstr "Film is veranderd"

#: src/tools/dcpomatic.cc:640
msgid "Hints...\tCtrl-H"
msgstr "Tips...\tCtrl-H"

#: src/tools/dcpomatic.cc:635
msgid "Make &KDMs...\tCtrl-K"
msgstr "Maak &KDMs...\tCtrl-K"

#: src/tools/dcpomatic.cc:603
msgid "New...\tCtrl-N"
msgstr "Nieuw...\tCtrl-N"

#: src/tools/dcpomatic.cc:637
msgid "S&how DCP"
msgstr "S&hoe DCP"

#: src/tools/dcpomatic.cc:83
#, c-format
msgid "Save changes to film \"%s\" before closing?"
msgstr "Bewaar veranderingen naar film \"%s\" voor afsluiten?"

#: src/tools/dcpomatic.cc:631
msgid "Scale to fit &height"
msgstr "Scaal naar &height"

#: src/tools/dcpomatic.cc:630
msgid "Scale to fit &width"
msgstr "Schaal naar &width"

#: src/tools/dcpomatic.cc:325 src/tools/dcpomatic_batch.cc:152
msgid "Select film to open"
msgstr "Kies een film om te openen"

#: src/tools/dcpomatic.cc:388
#, c-format
msgid ""
"The DCP for this film will take up about %.1f Gb, and the disk that you are "
"using only has %.1f Gb available.  Do you want to continue anyway?"
msgstr ""
"De DCP voor deze film neemt ongeveer %.1f Gb in beslag, er is echter maar "
"%.1f Gb beschikbaar.  Wilt u toch doorgaan?"

#: src/tools/dcpomatic.cc:876
msgid "The DCP-o-matic download server could not be contacted."
msgstr "De verbinding met de DCP-o-matic download server is niet beschikbaar."

#: src/tools/dcpomatic.cc:299
msgid ""
"The directory %1 already exists and is not empty.  Are you sure you want to "
"use it?"
msgstr "De map %1 bestaat al en is niet leeg. Wilt u deze toch gebruiken?"

#: src/tools/dcpomatic.cc:871
msgid "There are no new versions of DCP-o-matic available."
msgstr "Er is geen nieuwere versie van DCP-o-matic beschikbaar."

#: src/tools/dcpomatic.cc:512 src/tools/dcpomatic_batch.cc:111
msgid "There are unfinished jobs; are you sure you want to quit?"
msgstr ""
"Er zijn nog niet afgeronde projecten, weet u zeker dat u wilt afsluiten?"

#: src/tools/dcpomatic.cc:246
msgid ""
"This film was created with an old version of DVD-o-matic and may not load "
"correctly in this version.  Please check the film's settings carefully."
msgstr ""
"Deze film is gemaakt met een oude versie van DCP-o-matic en opent mogelijk "
"niet goed in de huidige versie.  Controleer alle instellingen zorgvuldig."

#: src/tools/dcpomatic.cc:513 src/tools/dcpomatic_batch.cc:112
msgid "Unfinished jobs"
msgstr "Niet afgemaakte projecten"

#: src/tools/dcpomatic.cc:334 src/tools/dcpomatic_batch.cc:161
msgid ""
"You did not select a folder.  Make sure that you select a folder before "
"clicking Open."
msgstr ""
"U hebt geen map geselecteerd. Zorg ervoor dat er een map geselecteerd is "
"voordat u op Openen klikt."

#~ msgid "&Save"
#~ msgstr "&Opslaan"

#~ msgid ""
#~ "(C) 2012-2013 Carl Hetherington, Terrence Meiczinger, Paul Davis, Ole "
#~ "Laursen"
#~ msgstr ""
#~ "(C) 2012-2013 Carl Hetherington, Terrence Meiczinger, Paul Davis, Ole "
#~ "Laursen"

#~ msgid "Free, open-source DCP generation from almost anything."
#~ msgstr "Vrij, open-bron DCP creatie van zowat om het even wat."<|MERGE_RESOLUTION|>--- conflicted
+++ resolved
@@ -105,15 +105,11 @@
 "Een ongekende fout is opgetreden. AUB meld deze aan de maker van DCP-o-matic "
 "(carl@dcpomatic.com)."
 
-<<<<<<< HEAD
-#: src/tools/dcpomatic.cc:829 src/tools/dcpomatic.cc:838
-=======
 #: src/tools/dcpomatic.cc:418
 msgid "An unknown exception occurred."
 msgstr "Er is een onbekende fout opgetreden."
 
 #: src/tools/dcpomatic.cc:823 src/tools/dcpomatic.cc:832
->>>>>>> a8bbfc17
 msgid ""
 "An unknown exception occurred.  Please report this problem to the DCP-o-"
 "matic author (carl@dcpomatic.com)."
@@ -121,15 +117,7 @@
 "Een ongekende fout is opgetreden. AUB meld deze aan de maker van DCP-o-matic "
 "(carl@dcpomatic.com)."
 
-<<<<<<< HEAD
-#: src/tools/dcpomatic.cc:421
-msgid "An unknown exeception occurred."
-msgstr "Er is een onbekende fout opgetreden."
-
-#: src/tools/dcpomatic.cc:417
-=======
 #: src/tools/dcpomatic.cc:414
->>>>>>> a8bbfc17
 msgid "CPL's content is not encrypted."
 msgstr "De inhoud van de CPL is niet geëncrypteerd."
 
