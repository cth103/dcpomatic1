# SOME DESCRIPTIVE TITLE.
# Copyright (C) YEAR THE PACKAGE'S COPYRIGHT HOLDER
# This file is distributed under the same license as the PACKAGE package.
# FIRST AUTHOR <EMAIL@ADDRESS>, YEAR.
#
msgid ""
msgstr ""
"Project-Id-Version: IT VERSION\n"
"Report-Msgid-Bugs-To: \n"
"POT-Creation-Date: 2013-05-09 09:51+0100\n"
"PO-Revision-Date: 2013-04-28 10:31+0100\n"
"Last-Translator: Maci <macibro@gmail.com>\n"
"Language-Team: \n"
"Language: Italiano\n"
"MIME-Version: 1.0\n"
"Content-Type: text/plain; charset=UTF-8\n"
"Content-Transfer-Encoding: 8bit\n"
"X-Generator: Poedit 1.5.5\n"

<<<<<<< HEAD
#: src/tools/dcpomatic.cc:177
msgid "&Analyse audio"
msgstr "&Analizza audio"

#: src/tools/dcpomatic.cc:183
msgid "&Edit"
msgstr "&Modifica"

#: src/tools/dcpomatic.cc:182
msgid "&File"
msgstr "&File"

#: src/tools/dcpomatic.cc:185
msgid "&Help"
msgstr "&Aiuto"

#: src/tools/dcpomatic.cc:184
msgid "&Jobs"
msgstr "&Lavori"

#: src/tools/dcpomatic.cc:173
msgid "&Make DCP"
msgstr "&Crea DCP"

#: src/tools/dcpomatic.cc:161
msgid "&Open..."
msgstr "&Apri..."

#: src/tools/dcpomatic.cc:170
msgid "&Preferences..."
msgstr "&Preferenze..."

#: src/tools/dcpomatic.cc:165
msgid "&Properties..."
msgstr "&Proprieta'..."

#: src/tools/dcpomatic.cc:167
msgid "&Quit"
msgstr "&Esci"

#: src/tools/dcpomatic.cc:163
msgid "&Save"
msgstr "&Salva"

#: src/tools/dcpomatic.cc:174
msgid "&Send DCP to TMS"
msgstr "&Invia DCP a TMS"

#: src/tools/dcpomatic.cc:417
=======
#: src/tools/dvdomatic.cc:178
msgid "&Analyse audio"
msgstr "&Analizza audio"

#: src/tools/dvdomatic.cc:184
msgid "&Edit"
msgstr "&Modifica"

#: src/tools/dvdomatic.cc:183
msgid "&File"
msgstr "&File"

#: src/tools/dvdomatic.cc:186
msgid "&Help"
msgstr "&Aiuto"

#: src/tools/dvdomatic.cc:185
msgid "&Jobs"
msgstr "&Lavori"

#: src/tools/dvdomatic.cc:174
msgid "&Make DCP"
msgstr "&Crea DCP"

#: src/tools/dvdomatic.cc:162
msgid "&Open..."
msgstr "&Apri..."

#: src/tools/dvdomatic.cc:171
msgid "&Preferences..."
msgstr "&Preferenze..."

#: src/tools/dvdomatic.cc:166
msgid "&Properties..."
msgstr "&Proprieta'..."

#: src/tools/dvdomatic.cc:168
msgid "&Quit"
msgstr "&Esci"

#: src/tools/dvdomatic.cc:164
msgid "&Save"
msgstr "&Salva"

#: src/tools/dvdomatic.cc:175
msgid "&Send DCP to TMS"
msgstr "&Invia DCP a TMS"

#: src/tools/dvdomatic.cc:426
>>>>>>> b5583f59
msgid ""
"(C) 2012-2013 Carl Hetherington, Terrence Meiczinger, Paul Davis, Ole Laursen"
msgstr ""
"(C) 2012-2013 Carl Hetherington, Terrence Meiczinger, Paul Davis, Ole Laursen"

<<<<<<< HEAD
#: src/tools/dcpomatic.cc:180
msgid "About"
msgstr "Informazioni"

#: src/tools/dcpomatic.cc:527
msgid "Could not load film %1 (%2)"
msgstr "Non posso caricare il film %s (%s)"

#: src/tools/dcpomatic.cc:339
=======
#: src/tools/dvdomatic.cc:181
msgid "About"
msgstr "Informazioni"

#: src/tools/dvdomatic.cc:502
msgid "Could not load film %1 (%2)"
msgstr "Non posso caricare il film %s (%s)"

#: src/tools/dvdomatic.cc:348
>>>>>>> b5583f59
#, c-format
msgid "Could not open film at %s (%s)"
msgstr "Non posso aprire il film in %s (%s)"

<<<<<<< HEAD
#: src/tools/dcpomatic.cc:287 src/tools/dcpomatic.cc:410
#: src/tools/dcpomatic.cc:531
msgid "DCP-o-matic"
msgstr "DCP-o-matic"

#: src/tools/dcpomatic.cc:75
msgid "Film changed"
msgstr "Film modificato"

#: src/tools/dcpomatic.cc:416
msgid "Free, open-source DCP generation from almost anything."
msgstr "Genera DCP da quasi tutto, free e open-source."

#: src/tools/dcpomatic.cc:160
msgid "New..."
msgstr "Nuovo"

#: src/tools/dcpomatic.cc:175
msgid "S&how DCP"
msgstr "&Mostra DCP"

#: src/tools/dcpomatic.cc:74
msgid "Save changes to film \"%s\" before closing?"
msgstr "Salvare i cambiamenti del film \"%s\" prima di chiudere?"

#: src/tools/dcpomatic.cc:319
msgid "Select film to open"
msgstr "Seleziona il film da aprire"

#: src/tools/dcpomatic.cc:303
msgid "The directory %1 already exists."
msgstr "La directory %s esiste gia'."

#: src/tools/dcpomatic.cc:324
=======
#: src/tools/dvdomatic.cc:288 src/tools/dvdomatic.cc:419
#: src/tools/dvdomatic.cc:506
msgid "DVD-o-matic"
msgstr "DVD-o-matic"

#: src/tools/dvdomatic.cc:76
msgid "Film changed"
msgstr "Film modificato"

#: src/tools/dvdomatic.cc:425
msgid "Free, open-source DCP generation from almost anything."
msgstr "Genera DCP da quasi tutto, free e open-source."

#: src/tools/dvdomatic.cc:161
msgid "New..."
msgstr "Nuovo"

#: src/tools/dvdomatic.cc:176
msgid "S&how DCP"
msgstr "&Mostra DCP"

#: src/tools/dvdomatic.cc:75
#, c-format
msgid "Save changes to film \"%s\" before closing?"
msgstr "Salvare i cambiamenti del film \"%s\" prima di chiudere?"

#: src/tools/dvdomatic.cc:328
msgid "Select film to open"
msgstr "Seleziona il film da aprire"

#: src/tools/dvdomatic.cc:307
msgid ""
"The directory %1 already exists and is not empty.  Are you sure you want to "
"use it?"
msgstr ""

#: src/tools/dvdomatic.cc:333
>>>>>>> b5583f59
msgid ""
"You did not select a folder.  Make sure that you select a folder before "
"clicking Open."
msgstr ""

#~ msgid "The directory %1 already exists."
#~ msgstr "La directory %s esiste gia'."<|MERGE_RESOLUTION|>--- conflicted
+++ resolved
@@ -17,57 +17,6 @@
 "Content-Transfer-Encoding: 8bit\n"
 "X-Generator: Poedit 1.5.5\n"
 
-<<<<<<< HEAD
-#: src/tools/dcpomatic.cc:177
-msgid "&Analyse audio"
-msgstr "&Analizza audio"
-
-#: src/tools/dcpomatic.cc:183
-msgid "&Edit"
-msgstr "&Modifica"
-
-#: src/tools/dcpomatic.cc:182
-msgid "&File"
-msgstr "&File"
-
-#: src/tools/dcpomatic.cc:185
-msgid "&Help"
-msgstr "&Aiuto"
-
-#: src/tools/dcpomatic.cc:184
-msgid "&Jobs"
-msgstr "&Lavori"
-
-#: src/tools/dcpomatic.cc:173
-msgid "&Make DCP"
-msgstr "&Crea DCP"
-
-#: src/tools/dcpomatic.cc:161
-msgid "&Open..."
-msgstr "&Apri..."
-
-#: src/tools/dcpomatic.cc:170
-msgid "&Preferences..."
-msgstr "&Preferenze..."
-
-#: src/tools/dcpomatic.cc:165
-msgid "&Properties..."
-msgstr "&Proprieta'..."
-
-#: src/tools/dcpomatic.cc:167
-msgid "&Quit"
-msgstr "&Esci"
-
-#: src/tools/dcpomatic.cc:163
-msgid "&Save"
-msgstr "&Salva"
-
-#: src/tools/dcpomatic.cc:174
-msgid "&Send DCP to TMS"
-msgstr "&Invia DCP a TMS"
-
-#: src/tools/dcpomatic.cc:417
-=======
 #: src/tools/dvdomatic.cc:178
 msgid "&Analyse audio"
 msgstr "&Analizza audio"
@@ -117,23 +66,11 @@
 msgstr "&Invia DCP a TMS"
 
 #: src/tools/dvdomatic.cc:426
->>>>>>> b5583f59
 msgid ""
 "(C) 2012-2013 Carl Hetherington, Terrence Meiczinger, Paul Davis, Ole Laursen"
 msgstr ""
 "(C) 2012-2013 Carl Hetherington, Terrence Meiczinger, Paul Davis, Ole Laursen"
 
-<<<<<<< HEAD
-#: src/tools/dcpomatic.cc:180
-msgid "About"
-msgstr "Informazioni"
-
-#: src/tools/dcpomatic.cc:527
-msgid "Could not load film %1 (%2)"
-msgstr "Non posso caricare il film %s (%s)"
-
-#: src/tools/dcpomatic.cc:339
-=======
 #: src/tools/dvdomatic.cc:181
 msgid "About"
 msgstr "Informazioni"
@@ -143,47 +80,10 @@
 msgstr "Non posso caricare il film %s (%s)"
 
 #: src/tools/dvdomatic.cc:348
->>>>>>> b5583f59
 #, c-format
 msgid "Could not open film at %s (%s)"
 msgstr "Non posso aprire il film in %s (%s)"
 
-<<<<<<< HEAD
-#: src/tools/dcpomatic.cc:287 src/tools/dcpomatic.cc:410
-#: src/tools/dcpomatic.cc:531
-msgid "DCP-o-matic"
-msgstr "DCP-o-matic"
-
-#: src/tools/dcpomatic.cc:75
-msgid "Film changed"
-msgstr "Film modificato"
-
-#: src/tools/dcpomatic.cc:416
-msgid "Free, open-source DCP generation from almost anything."
-msgstr "Genera DCP da quasi tutto, free e open-source."
-
-#: src/tools/dcpomatic.cc:160
-msgid "New..."
-msgstr "Nuovo"
-
-#: src/tools/dcpomatic.cc:175
-msgid "S&how DCP"
-msgstr "&Mostra DCP"
-
-#: src/tools/dcpomatic.cc:74
-msgid "Save changes to film \"%s\" before closing?"
-msgstr "Salvare i cambiamenti del film \"%s\" prima di chiudere?"
-
-#: src/tools/dcpomatic.cc:319
-msgid "Select film to open"
-msgstr "Seleziona il film da aprire"
-
-#: src/tools/dcpomatic.cc:303
-msgid "The directory %1 already exists."
-msgstr "La directory %s esiste gia'."
-
-#: src/tools/dcpomatic.cc:324
-=======
 #: src/tools/dvdomatic.cc:288 src/tools/dvdomatic.cc:419
 #: src/tools/dvdomatic.cc:506
 msgid "DVD-o-matic"
@@ -221,7 +121,6 @@
 msgstr ""
 
 #: src/tools/dvdomatic.cc:333
->>>>>>> b5583f59
 msgid ""
 "You did not select a folder.  Make sure that you select a folder before "
 "clicking Open."
