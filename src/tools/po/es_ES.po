--- conflicted
+++ resolved
@@ -103,29 +103,17 @@
 "author (carl@dcpomatic.com)."
 msgstr ""
 
-<<<<<<< HEAD
-#: src/tools/dcpomatic.cc:829 src/tools/dcpomatic.cc:838
-=======
 #: src/tools/dcpomatic.cc:418
 msgid "An unknown exception occurred."
 msgstr "Ha ocurrido un error desconocido."
 
 #: src/tools/dcpomatic.cc:823 src/tools/dcpomatic.cc:832
->>>>>>> a8bbfc17
 msgid ""
 "An unknown exception occurred.  Please report this problem to the DCP-o-"
 "matic author (carl@dcpomatic.com)."
 msgstr ""
 
-<<<<<<< HEAD
-#: src/tools/dcpomatic.cc:421
-msgid "An unknown exeception occurred."
-msgstr "Ha ocurrido un error desconocido."
-
-#: src/tools/dcpomatic.cc:417
-=======
 #: src/tools/dcpomatic.cc:414
->>>>>>> a8bbfc17
 msgid "CPL's content is not encrypted."
 msgstr ""
 
