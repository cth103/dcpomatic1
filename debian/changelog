<<<<<<< HEAD
dcpomatic (2.0.14-1) UNRELEASED; urgency=low
=======
dcpomatic (1.76.2-1) UNRELEASED; urgency=low
>>>>>>> d4fe3dd6

  * New upstream release.
  * New upstream release.
  * New upstream release.
  * New upstream release.
  * New upstream release.
  * New upstream release.
  * New upstream release.
  * New upstream release.
  * New upstream release.
  * New upstream release.
  * New upstream release.
  * New upstream release.
  * New upstream release.
  * New upstream release.
  * New upstream release.
  * New upstream release.
  * New upstream release.
  * New upstream release.
  * New upstream release.
  * New upstream release.
  * New upstream release.
  * New upstream release.
  * New upstream release.
  * New upstream release.
  * New upstream release.
  * New upstream release.
  * New upstream release.
  * New upstream release.
  * New upstream release.
  * New upstream release.
  * New upstream release.
  * New upstream release.
  * New upstream release.
  * New upstream release.
  * New upstream release.
  * New upstream release.
  * New upstream release.
  * New upstream release.
  * New upstream release.
  * New upstream release.
  * New upstream release.
  * New upstream release.
  * New upstream release.
  * New upstream release.
  * New upstream release.
  * New upstream release.
  * New upstream release.
  * New upstream release.
  * New upstream release.
  * New upstream release.
  * New upstream release.
  * New upstream release.
  * New upstream release.
  * New upstream release.
  * New upstream release.
  * New upstream release.
  * New upstream release.
  * New upstream release.
  * New upstream release.
  * New upstream release.
  * New upstream release.
  * New upstream release.
  * New upstream release.
  * New upstream release.
  * New upstream release.
  * New upstream release.
  * New upstream release.
  * New upstream release.
  * New upstream release.
  * New upstream release.
  * New upstream release.
  * New upstream release.
  * New upstream release.
  * New upstream release.
  * New upstream release.
  * New upstream release.
  * New upstream release.
  * New upstream release.
  * New upstream release.
  * New upstream release.
  * New upstream release.
  * New upstream release.
  * New upstream release.
  * New upstream release.
  * New upstream release.
  * New upstream release.
  * New upstream release.
  * New upstream release.
  * New upstream release.
  * New upstream release.
  * New upstream release.
  * New upstream release.
  * New upstream release.
  * New upstream release.
  * New upstream release.
  * New upstream release.
  * New upstream release.
  * New upstream release.
  * New upstream release.
  * New upstream release.
  * New upstream release.
  * New upstream release.
  * New upstream release.
  * New upstream release.
  * New upstream release.
  * New upstream release.
  * New upstream release.
  * New upstream release.
  * New upstream release.
  * New upstream release.
  * New upstream release.
  * New upstream release.
  * New upstream release.
  * New upstream release.
  * New upstream release.
  * New upstream release.
  * New upstream release.
  * New upstream release.
  * New upstream release.
  * New upstream release.
  * New upstream release.
  * New upstream release.
  * New upstream release.
  * New upstream release.
  * New upstream release.
  * New upstream release.
  * New upstream release.
  * New upstream release.
  * New upstream release.
  * New upstream release.
  * New upstream release.
  * New upstream release.
  * New upstream release.
  * New upstream release.
  * New upstream release.
  * New upstream release.
  * New upstream release.
  * New upstream release.
  * New upstream release.
  * New upstream release.
  * New upstream release.
  * New upstream release.
  * New upstream release.
  * New upstream release.
  * New upstream release.
  * New upstream release.
  * New upstream release.
  * New upstream release.
  * New upstream release.
  * New upstream release.
  * New upstream release.
  * New upstream release.
  * New upstream release.
  * New upstream release.
  * New upstream release.
  * New upstream release.
  * New upstream release.
  * New upstream release.
  * New upstream release.
  * New upstream release.
  * New upstream release.
  * New upstream release.
  * New upstream release.
  * New upstream release.
  * New upstream release.
  * New upstream release.
  * New upstream release.
  * New upstream release.
  * New upstream release.
  * New upstream release.
  * New upstream release.
  * New upstream release.
  * New upstream release.
  * New upstream release.
  * New upstream release.
  * New upstream release.
  * New upstream release.
  * New upstream release.
  * New upstream release.
  * New upstream release.
  * New upstream release.
  * New upstream release.
  * New upstream release.
  * New upstream release.
  * New upstream release.
  * New upstream release.
  * New upstream release.
  * New upstream release.
  * New upstream release.
  * New upstream release.
  * New upstream release.
  * New upstream release.
  * New upstream release.

 -- Carl Hetherington <carl@d1stkfactory>  Mon, 20 Oct 2014 22:50:32 +0100

dcpomatic (0.87-1) UNRELEASED; urgency=low

  * New upstream release.

 -- Carl Hetherington <carl@houllier.lan>  Fri, 26 Apr 2013 09:53:27 +0100

dcpomatic (0.86-1) UNRELEASED; urgency=low

  * New upstream release.

 -- Carl Hetherington <carl@houllier.lan>  Tue, 23 Apr 2013 08:13:13 +0100

dcpomatic (0.85-1) UNRELEASED; urgency=low

  * New upstream release.

 -- Carl Hetherington <carl@houllier.lan>  Tue, 23 Apr 2013 00:08:20 +0100

dcpomatic (0.84-1) UNRELEASED; urgency=low

  * New upstream release.

 -- Carl Hetherington <carl@houllier.lan>  Sun, 21 Apr 2013 17:49:54 +0100

dcpomatic (0.84beta5-1) UNRELEASED; urgency=low

  * New upstream release.

 -- Carl Hetherington <carl@houllier.lan>  Sun, 21 Apr 2013 00:06:12 +0100

dcpomatic (0.84beta4-1) UNRELEASED; urgency=low

  * New upstream release.

 -- Carl Hetherington <carl@houllier.lan>  Fri, 19 Apr 2013 17:41:58 +0100

dcpomatic (0.84beta3-1) UNRELEASED; urgency=low

  * New upstream release.

 -- Carl Hetherington <carl@houllier.lan>  Fri, 19 Apr 2013 11:36:37 +0100

dcpomatic (0.84beta2-1) UNRELEASED; urgency=low

  * New upstream release.

 -- Carl Hetherington <carl@houllier.lan>  Fri, 19 Apr 2013 11:12:09 +0100

dcpomatic (0.84beta1-1) UNRELEASED; urgency=low

  * New upstream release.

 -- Carl Hetherington <carl@houllier.lan>  Thu, 18 Apr 2013 23:32:17 +0100

dcpomatic (0.83-1) UNRELEASED; urgency=low

  * New upstream release.

 -- Carl Hetherington <carl@houllier.lan>  Wed, 10 Apr 2013 12:48:25 +0100

dcpomatic (0.82-1) UNRELEASED; urgency=low

  * New upstream release.

 -- Carl Hetherington <carl@houllier.lan>  Tue, 09 Apr 2013 23:43:35 +0100

dcpomatic (0.82beta1-1) UNRELEASED; urgency=low

  * New upstream release.

 -- Carl Hetherington <carl@houllier.lan>  Tue, 09 Apr 2013 21:48:56 +0100

dcpomatic (0.81-1) UNRELEASED; urgency=low

  * New upstream release.

 -- Carl Hetherington <carl@houllier.lan>  Tue, 09 Apr 2013 19:48:04 +0100

dcpomatic (0.81beta1-1) UNRELEASED; urgency=low

  * New upstream release.

 -- Carl Hetherington <carl@houllier.lan>  Tue, 09 Apr 2013 15:37:32 +0100

dcpomatic (0.80-1) UNRELEASED; urgency=low

  * New upstream release.

 -- Carl Hetherington <carl@houllier.lan>  Sun, 07 Apr 2013 23:48:12 +0100

dcpomatic (0.80beta4-1) UNRELEASED; urgency=low

  * New upstream release.

 -- Carl Hetherington <carl@houllier.lan>  Sun, 07 Apr 2013 23:08:49 +0100

dcpomatic (0.80beta3-1) UNRELEASED; urgency=low

  * New upstream release.

 -- Carl Hetherington <carl@houllier.lan>  Sun, 07 Apr 2013 22:44:29 +0100

dcpomatic (0.80beta2-1) UNRELEASED; urgency=low

  * New upstream release.

 -- Carl Hetherington <carl@houllier.lan>  Sun, 07 Apr 2013 22:19:34 +0100

dcpomatic (0.80beta1-1) UNRELEASED; urgency=low

  * New upstream release.

 -- Carl Hetherington <carl@houllier.lan>  Sun, 07 Apr 2013 18:21:33 +0100

dcpomatic (0.79-1) UNRELEASED; urgency=low

  * New upstream release.

 -- Carl Hetherington <carl@houllier.lan>  Mon, 01 Apr 2013 22:37:03 +0100

dcpomatic (0.78-1) UNRELEASED; urgency=low

  * New upstream release.

 -- Carl Hetherington <carl@houllier.lan>  Sun, 31 Mar 2013 02:43:03 +0100

dcpomatic (0.78beta16-1) UNRELEASED; urgency=low

  * New upstream release.

 -- Carl Hetherington <carl@houllier.lan>  Thu, 28 Mar 2013 16:28:05 +0000

dcpomatic (0.78beta15-1) UNRELEASED; urgency=low

  * New upstream release.

 -- Carl Hetherington <carl@houllier.lan>  Thu, 28 Mar 2013 14:25:56 +0000

dcpomatic (0.78beta14-1) UNRELEASED; urgency=low

  * New upstream release.

 -- Carl Hetherington <carl@houllier.lan>  Thu, 28 Mar 2013 10:38:07 +0000

dcpomatic (0.78beta13-1) UNRELEASED; urgency=low

  * New upstream release.

 -- Carl Hetherington <carl@houllier.lan>  Wed, 27 Mar 2013 12:26:55 +0000

dcpomatic (0.78beta12-1) UNRELEASED; urgency=low

  * New upstream release.

 -- Carl Hetherington <carl@houllier.lan>  Tue, 26 Mar 2013 21:13:54 +0000

dcpomatic (0.78beta11-1) UNRELEASED; urgency=low

  * New upstream release.

 -- Carl Hetherington <carl@houllier.lan>  Tue, 26 Mar 2013 17:34:49 +0000

dcpomatic (0.78beta10-1) UNRELEASED; urgency=low

  * New upstream release.

 -- Carl Hetherington <carl@houllier.lan>  Tue, 26 Mar 2013 11:35:15 +0000

dcpomatic (0.78beta9-1) UNRELEASED; urgency=low

  * New upstream release.

 -- Carl Hetherington <carl@houllier.lan>  Tue, 26 Mar 2013 10:36:05 +0000

dcpomatic (0.78beta8-1) UNRELEASED; urgency=low

  * New upstream release.

 -- Carl Hetherington <carl@houllier.lan>  Tue, 26 Mar 2013 00:59:36 +0000

dcpomatic (0.78beta7-1) UNRELEASED; urgency=low

  * New upstream release.

 -- Carl Hetherington <carl@houllier.lan>  Tue, 26 Mar 2013 00:19:21 +0000

dcpomatic (0.78beta6-1) UNRELEASED; urgency=low

  * New upstream release.

 -- Carl Hetherington <carl@houllier.lan>  Mon, 25 Mar 2013 00:08:10 +0000

dcpomatic (0.78beta5-1) UNRELEASED; urgency=low

  * New upstream release.

 -- Carl Hetherington <carl@houllier.lan>  Thu, 21 Mar 2013 16:32:21 +0000

dcpomatic (0.78beta4-1) UNRELEASED; urgency=low

  * New upstream release.

 -- Carl Hetherington <carl@houllier.lan>  Wed, 20 Mar 2013 15:01:10 +0000

dcpomatic (0.78beta3-1) UNRELEASED; urgency=low

  * New upstream release.

 -- Carl Hetherington <carl@houllier.lan>  Wed, 20 Mar 2013 10:49:17 +0000

dcpomatic (0.78beta2-1) UNRELEASED; urgency=low

  * New upstream release.

 -- Carl Hetherington <carl@houllier.lan>  Tue, 19 Mar 2013 21:35:50 +0000

dcpomatic (0.78beta1-1) UNRELEASED; urgency=low

  * New upstream release.

 -- Carl Hetherington <carl@houllier.lan>  Tue, 19 Mar 2013 20:50:54 +0000

dcpomatic (0.77-1) UNRELEASED; urgency=low

  * New upstream release.

 -- Carl Hetherington <carl@houllier.lan>  Thu, 14 Mar 2013 17:12:03 +0000

dcpomatic (0.77beta2-1) UNRELEASED; urgency=low

  * New upstream release.

 -- Carl Hetherington <carl@houllier.lan>  Thu, 14 Mar 2013 15:50:43 +0000

dcpomatic (0.77beta1-1) UNRELEASED; urgency=low

  * New upstream release.

 -- Carl Hetherington <carl@houllier.lan>  Thu, 14 Mar 2013 15:14:01 +0000

dcpomatic (0.76-1) UNRELEASED; urgency=low

  * New upstream release.

 -- Carl Hetherington <carl@houllier.lan>  Tue, 05 Mar 2013 13:30:28 +0000

dcpomatic (0.76beta3-1) UNRELEASED; urgency=low

  * New upstream release.

 -- Carl Hetherington <carl@houllier.lan>  Tue, 05 Mar 2013 12:47:20 +0000

dcpomatic (0.76beta2-1) UNRELEASED; urgency=low

  * New upstream release.

 -- Carl Hetherington <carl@houllier.lan>  Fri, 01 Mar 2013 18:32:16 +0000

dcpomatic (0.76beta1-1) UNRELEASED; urgency=low

  * New upstream release.

 -- Carl Hetherington <carl@houllier.lan>  Fri, 01 Mar 2013 17:36:55 +0000

dcpomatic (0.75-1) UNRELEASED; urgency=low

  * New upstream release.

 -- Carl Hetherington <carl@houllier.lan>  Wed, 27 Feb 2013 11:03:07 +0000

dcpomatic (0.75beta1-1) UNRELEASED; urgency=low

  * New upstream release.

 -- Carl Hetherington <carl@houllier.lan>  Wed, 27 Feb 2013 08:20:42 +0000

dcpomatic (0.74-1) UNRELEASED; urgency=low

  * New upstream release.

 -- Carl Hetherington <carl@houllier.lan>  Sat, 23 Feb 2013 22:57:20 +0000

dcpomatic (0.74beta1-1) UNRELEASED; urgency=low

  * New upstream release.

 -- Carl Hetherington <carl@houllier.lan>  Sat, 23 Feb 2013 21:44:22 +0000

dcpomatic (0.73-1) UNRELEASED; urgency=low

  * New upstream release.

 -- Carl Hetherington <carl@houllier.lan>  Thu, 21 Feb 2013 00:43:40 +0000

dcpomatic (0.73beta9-1) UNRELEASED; urgency=low

  * New upstream release.

 -- Carl Hetherington <carl@houllier.lan>  Wed, 20 Feb 2013 23:40:24 +0000

dcpomatic (0.73beta8-1) UNRELEASED; urgency=low

  * New upstream release.

 -- Carl Hetherington <carl@houllier.lan>  Mon, 18 Feb 2013 22:35:51 +0000

dcpomatic (0.73beta7-1) UNRELEASED; urgency=low

  * New upstream release.

 -- Carl Hetherington <carl@houllier.lan>  Mon, 18 Feb 2013 20:38:51 +0000

dcpomatic (0.73beta6-1) UNRELEASED; urgency=low

  * New upstream release.

 -- Carl Hetherington <carl@houllier.lan>  Sun, 17 Feb 2013 23:05:56 +0000

dcpomatic (0.73beta3-1) UNRELEASED; urgency=low

  * New upstream release.

 -- Carl Hetherington <carl@houllier.lan>  Sun, 17 Feb 2013 23:05:05 +0000

dcpomatic (0.73beta2-1) UNRELEASED; urgency=low

  * New upstream release.

 -- Carl Hetherington <carl@houllier.lan>  Sat, 16 Feb 2013 22:42:32 +0000

dcpomatic (0.73beta1-1) UNRELEASED; urgency=low

  * New upstream release.

 -- Carl Hetherington <carl@houllier.lan>  Sat, 16 Feb 2013 21:19:24 +0000

dcpomatic (0.72-1) UNRELEASED; urgency=low

  * New upstream release.

 -- Carl Hetherington <carl@houllier.lan>  Thu, 24 Jan 2013 15:31:57 +0000

dcpomatic (0.71-1) UNRELEASED; urgency=low

  * New upstream release.

 -- Carl Hetherington <carl@houllier.lan>  Thu, 24 Jan 2013 11:36:04 +0000

dcpomatic (0.70-1) UNRELEASED; urgency=low

  * New upstream release.
  * New upstream release.
  * New upstream release.

 -- Carl Hetherington <cth@carlh.net>  Sat, 12 Jan 2013 23:07:15 +0000

dcpomatic (0.70beta3-1) UNRELEASED; urgency=low

  * New upstream release.
  * New upstream release.
  * New upstream release.
  * New upstream release.

 -- Carl Hetherington <cth@carlh.net>  Sun, 06 Jan 2013 23:44:24 +0000

dcpomatic (0.68-1) UNRELEASED; urgency=low

  * New upstream release.

 -- Carl Hetherington <carl@houllier.lan>  Sun, 23 Dec 2012 01:43:44 +0000

dcpomatic (0.68beta10-1) UNRELEASED; urgency=low

  * New upstream release.
  * New upstream release.
  * New upstream release.
  * New upstream release.
  * New upstream release.

 -- Carl Hetherington <cth@carlh.net>  Sat, 22 Dec 2012 13:27:27 +0000

dcpomatic (0.68beta5-1) unstable; urgency=low

  * New upstream release.

 -- Carl Hetherington <carl@houllier.lan>  Thu, 20 Dec 2012 07:53:46 +0000

dcpomatic (0.68beta4-1) unstable; urgency=low

  * New upstream release.

 -- Carl Hetherington <carl@houllier.lan>  Thu, 20 Dec 2012 07:48:45 +0000

dcpomatic (0.68beta3-1) unstable; urgency=low

  * New upstream release.

 -- Carl Hetherington <carl@houllier.lan>  Thu, 20 Dec 2012 00:35:45 +0000

dcpomatic (0.68beta2-1) unstable; urgency=low

  * New upstream release.

 -- Carl Hetherington <carl@houllier.lan>  Wed, 19 Dec 2012 11:22:58 +0000

dcpomatic (0.68beta1-1) unstable; urgency=low

  * New upstream release.

 -- Carl Hetherington <carl@houllier.lan>  Wed, 19 Dec 2012 10:11:13 +0000

dcpomatic (0.67-1) unstable; urgency=low

  * New upstream release.

 -- Carl Hetherington <carl@houllier.lan>  Tue, 18 Dec 2012 23:49:27 +0000

dcpomatic (0.66-1) unstable; urgency=low

  * New upstream release.

 -- Carl Hetherington <carl@houllier.lan>  Tue, 18 Dec 2012 11:29:04 +0000

dcpomatic (0.65-1) unstable; urgency=low

  * New upstream release.

 -- Carl Hetherington <carl@houllier.lan>  Tue, 18 Dec 2012 09:24:56 +0000

dcpomatic (0.64-1) unstable; urgency=low

  * New upstream release.

 -- Carl Hetherington <carl@houllier.lan>  Thu, 13 Dec 2012 21:52:09 +0000

dcpomatic (0.63pre-1) unstable; urgency=low

  * New upstream release.

 -- Carl Hetherington <carl@houllier.lan>  Tue, 11 Dec 2012 23:15:52 +0000

dcpomatic (0.60-1) unstable; urgency=low

  * New upstream release.

 -- Carl Hetherington <carl@houllier.lan>  Tue, 11 Dec 2012 22:46:04 +0000

dcpomatic (0.59-1) unstable; urgency=low

  * New upstream release.

 -- Carl Hetherington <carl@houllier.lan>  Mon, 10 Dec 2012 20:58:19 +0000

dcpomatic (0.59beta5-1) unstable; urgency=low

  * New upstream release.

 -- Carl Hetherington <carl@houllier.lan>  Sun, 09 Dec 2012 23:51:55 +0000

dcpomatic (0.59beta4-1) unstable; urgency=low

  * New upstream release.

 -- Carl Hetherington <carl@houllier.lan>  Sun, 09 Dec 2012 21:38:00 +0000

dcpomatic (0.59beta1-1) unstable; urgency=low

  * Initial release.

 -- Carl Hetherington <cth@carlh.net>  Sat, 08 Dec 2012 12:41:20 +0000<|MERGE_RESOLUTION|>--- conflicted
+++ resolved
@@ -1,8 +1,4 @@
-<<<<<<< HEAD
 dcpomatic (2.0.14-1) UNRELEASED; urgency=low
-=======
-dcpomatic (1.76.2-1) UNRELEASED; urgency=low
->>>>>>> d4fe3dd6
 
   * New upstream release.
   * New upstream release.
