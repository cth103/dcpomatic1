<<<<<<< HEAD
dcpomatic (0.83-1) UNRELEASED; urgency=low
=======
dvdomatic (0.84-1) UNRELEASED; urgency=low

  * New upstream release.

 -- Carl Hetherington <carl@houllier.lan>  Sun, 21 Apr 2013 17:49:54 +0100

dvdomatic (0.84beta5-1) UNRELEASED; urgency=low

  * New upstream release.

 -- Carl Hetherington <carl@houllier.lan>  Sun, 21 Apr 2013 00:06:12 +0100

dvdomatic (0.84beta4-1) UNRELEASED; urgency=low

  * New upstream release.

 -- Carl Hetherington <carl@houllier.lan>  Fri, 19 Apr 2013 17:41:58 +0100

dvdomatic (0.84beta3-1) UNRELEASED; urgency=low

  * New upstream release.

 -- Carl Hetherington <carl@houllier.lan>  Fri, 19 Apr 2013 11:36:37 +0100

dvdomatic (0.84beta2-1) UNRELEASED; urgency=low

  * New upstream release.

 -- Carl Hetherington <carl@houllier.lan>  Fri, 19 Apr 2013 11:12:09 +0100

dvdomatic (0.84beta1-1) UNRELEASED; urgency=low

  * New upstream release.

 -- Carl Hetherington <carl@houllier.lan>  Thu, 18 Apr 2013 23:32:17 +0100

dvdomatic (0.83-1) UNRELEASED; urgency=low
>>>>>>> ddaf6db6

  * New upstream release.

 -- Carl Hetherington <carl@houllier.lan>  Wed, 10 Apr 2013 12:48:25 +0100

dcpomatic (0.82-1) UNRELEASED; urgency=low

  * New upstream release.

 -- Carl Hetherington <carl@houllier.lan>  Tue, 09 Apr 2013 23:43:35 +0100

dcpomatic (0.82beta1-1) UNRELEASED; urgency=low

  * New upstream release.

 -- Carl Hetherington <carl@houllier.lan>  Tue, 09 Apr 2013 21:48:56 +0100

dcpomatic (0.81-1) UNRELEASED; urgency=low

  * New upstream release.

 -- Carl Hetherington <carl@houllier.lan>  Tue, 09 Apr 2013 19:48:04 +0100

dcpomatic (0.81beta1-1) UNRELEASED; urgency=low

  * New upstream release.

 -- Carl Hetherington <carl@houllier.lan>  Tue, 09 Apr 2013 15:37:32 +0100

dcpomatic (0.80-1) UNRELEASED; urgency=low

  * New upstream release.

 -- Carl Hetherington <carl@houllier.lan>  Sun, 07 Apr 2013 23:48:12 +0100

dcpomatic (0.80beta4-1) UNRELEASED; urgency=low

  * New upstream release.

 -- Carl Hetherington <carl@houllier.lan>  Sun, 07 Apr 2013 23:08:49 +0100

dcpomatic (0.80beta3-1) UNRELEASED; urgency=low

  * New upstream release.

 -- Carl Hetherington <carl@houllier.lan>  Sun, 07 Apr 2013 22:44:29 +0100

dcpomatic (0.80beta2-1) UNRELEASED; urgency=low

  * New upstream release.

 -- Carl Hetherington <carl@houllier.lan>  Sun, 07 Apr 2013 22:19:34 +0100

dcpomatic (0.80beta1-1) UNRELEASED; urgency=low

  * New upstream release.

 -- Carl Hetherington <carl@houllier.lan>  Sun, 07 Apr 2013 18:21:33 +0100

dcpomatic (0.79-1) UNRELEASED; urgency=low

  * New upstream release.

 -- Carl Hetherington <carl@houllier.lan>  Mon, 01 Apr 2013 22:37:03 +0100

dcpomatic (0.78-1) UNRELEASED; urgency=low

  * New upstream release.

 -- Carl Hetherington <carl@houllier.lan>  Sun, 31 Mar 2013 02:43:03 +0100

dcpomatic (0.78beta16-1) UNRELEASED; urgency=low

  * New upstream release.

 -- Carl Hetherington <carl@houllier.lan>  Thu, 28 Mar 2013 16:28:05 +0000

dcpomatic (0.78beta15-1) UNRELEASED; urgency=low

  * New upstream release.

 -- Carl Hetherington <carl@houllier.lan>  Thu, 28 Mar 2013 14:25:56 +0000

dcpomatic (0.78beta14-1) UNRELEASED; urgency=low

  * New upstream release.

 -- Carl Hetherington <carl@houllier.lan>  Thu, 28 Mar 2013 10:38:07 +0000

dcpomatic (0.78beta13-1) UNRELEASED; urgency=low

  * New upstream release.

 -- Carl Hetherington <carl@houllier.lan>  Wed, 27 Mar 2013 12:26:55 +0000

dcpomatic (0.78beta12-1) UNRELEASED; urgency=low

  * New upstream release.

 -- Carl Hetherington <carl@houllier.lan>  Tue, 26 Mar 2013 21:13:54 +0000

dcpomatic (0.78beta11-1) UNRELEASED; urgency=low

  * New upstream release.

 -- Carl Hetherington <carl@houllier.lan>  Tue, 26 Mar 2013 17:34:49 +0000

dcpomatic (0.78beta10-1) UNRELEASED; urgency=low

  * New upstream release.

 -- Carl Hetherington <carl@houllier.lan>  Tue, 26 Mar 2013 11:35:15 +0000

dcpomatic (0.78beta9-1) UNRELEASED; urgency=low

  * New upstream release.

 -- Carl Hetherington <carl@houllier.lan>  Tue, 26 Mar 2013 10:36:05 +0000

dcpomatic (0.78beta8-1) UNRELEASED; urgency=low

  * New upstream release.

 -- Carl Hetherington <carl@houllier.lan>  Tue, 26 Mar 2013 00:59:36 +0000

dcpomatic (0.78beta7-1) UNRELEASED; urgency=low

  * New upstream release.

 -- Carl Hetherington <carl@houllier.lan>  Tue, 26 Mar 2013 00:19:21 +0000

dcpomatic (0.78beta6-1) UNRELEASED; urgency=low

  * New upstream release.

 -- Carl Hetherington <carl@houllier.lan>  Mon, 25 Mar 2013 00:08:10 +0000

dcpomatic (0.78beta5-1) UNRELEASED; urgency=low

  * New upstream release.

 -- Carl Hetherington <carl@houllier.lan>  Thu, 21 Mar 2013 16:32:21 +0000

dcpomatic (0.78beta4-1) UNRELEASED; urgency=low

  * New upstream release.

 -- Carl Hetherington <carl@houllier.lan>  Wed, 20 Mar 2013 15:01:10 +0000

dcpomatic (0.78beta3-1) UNRELEASED; urgency=low

  * New upstream release.

 -- Carl Hetherington <carl@houllier.lan>  Wed, 20 Mar 2013 10:49:17 +0000

dcpomatic (0.78beta2-1) UNRELEASED; urgency=low

  * New upstream release.

 -- Carl Hetherington <carl@houllier.lan>  Tue, 19 Mar 2013 21:35:50 +0000

dcpomatic (0.78beta1-1) UNRELEASED; urgency=low

  * New upstream release.

 -- Carl Hetherington <carl@houllier.lan>  Tue, 19 Mar 2013 20:50:54 +0000

dcpomatic (0.77-1) UNRELEASED; urgency=low

  * New upstream release.

 -- Carl Hetherington <carl@houllier.lan>  Thu, 14 Mar 2013 17:12:03 +0000

dcpomatic (0.77beta2-1) UNRELEASED; urgency=low

  * New upstream release.

 -- Carl Hetherington <carl@houllier.lan>  Thu, 14 Mar 2013 15:50:43 +0000

dcpomatic (0.77beta1-1) UNRELEASED; urgency=low

  * New upstream release.

 -- Carl Hetherington <carl@houllier.lan>  Thu, 14 Mar 2013 15:14:01 +0000

dcpomatic (0.76-1) UNRELEASED; urgency=low

  * New upstream release.

 -- Carl Hetherington <carl@houllier.lan>  Tue, 05 Mar 2013 13:30:28 +0000

dcpomatic (0.76beta3-1) UNRELEASED; urgency=low

  * New upstream release.

 -- Carl Hetherington <carl@houllier.lan>  Tue, 05 Mar 2013 12:47:20 +0000

dcpomatic (0.76beta2-1) UNRELEASED; urgency=low

  * New upstream release.

 -- Carl Hetherington <carl@houllier.lan>  Fri, 01 Mar 2013 18:32:16 +0000

dcpomatic (0.76beta1-1) UNRELEASED; urgency=low

  * New upstream release.

 -- Carl Hetherington <carl@houllier.lan>  Fri, 01 Mar 2013 17:36:55 +0000

dcpomatic (0.75-1) UNRELEASED; urgency=low

  * New upstream release.

 -- Carl Hetherington <carl@houllier.lan>  Wed, 27 Feb 2013 11:03:07 +0000

dcpomatic (0.75beta1-1) UNRELEASED; urgency=low

  * New upstream release.

 -- Carl Hetherington <carl@houllier.lan>  Wed, 27 Feb 2013 08:20:42 +0000

dcpomatic (0.74-1) UNRELEASED; urgency=low

  * New upstream release.

 -- Carl Hetherington <carl@houllier.lan>  Sat, 23 Feb 2013 22:57:20 +0000

dcpomatic (0.74beta1-1) UNRELEASED; urgency=low

  * New upstream release.

 -- Carl Hetherington <carl@houllier.lan>  Sat, 23 Feb 2013 21:44:22 +0000

dcpomatic (0.73-1) UNRELEASED; urgency=low

  * New upstream release.

 -- Carl Hetherington <carl@houllier.lan>  Thu, 21 Feb 2013 00:43:40 +0000

dcpomatic (0.73beta9-1) UNRELEASED; urgency=low

  * New upstream release.

 -- Carl Hetherington <carl@houllier.lan>  Wed, 20 Feb 2013 23:40:24 +0000

dcpomatic (0.73beta8-1) UNRELEASED; urgency=low

  * New upstream release.

 -- Carl Hetherington <carl@houllier.lan>  Mon, 18 Feb 2013 22:35:51 +0000

dcpomatic (0.73beta7-1) UNRELEASED; urgency=low

  * New upstream release.

 -- Carl Hetherington <carl@houllier.lan>  Mon, 18 Feb 2013 20:38:51 +0000

dcpomatic (0.73beta6-1) UNRELEASED; urgency=low

  * New upstream release.

 -- Carl Hetherington <carl@houllier.lan>  Sun, 17 Feb 2013 23:05:56 +0000

dcpomatic (0.73beta3-1) UNRELEASED; urgency=low

  * New upstream release.

 -- Carl Hetherington <carl@houllier.lan>  Sun, 17 Feb 2013 23:05:05 +0000

dcpomatic (0.73beta2-1) UNRELEASED; urgency=low

  * New upstream release.

 -- Carl Hetherington <carl@houllier.lan>  Sat, 16 Feb 2013 22:42:32 +0000

dcpomatic (0.73beta1-1) UNRELEASED; urgency=low

  * New upstream release.

 -- Carl Hetherington <carl@houllier.lan>  Sat, 16 Feb 2013 21:19:24 +0000

dcpomatic (0.72-1) UNRELEASED; urgency=low

  * New upstream release.

 -- Carl Hetherington <carl@houllier.lan>  Thu, 24 Jan 2013 15:31:57 +0000

dcpomatic (0.71-1) UNRELEASED; urgency=low

  * New upstream release.

 -- Carl Hetherington <carl@houllier.lan>  Thu, 24 Jan 2013 11:36:04 +0000

dcpomatic (0.70-1) UNRELEASED; urgency=low

  * New upstream release.
  * New upstream release.
  * New upstream release.

 -- Carl Hetherington <cth@carlh.net>  Sat, 12 Jan 2013 23:07:15 +0000

dcpomatic (0.70beta3-1) UNRELEASED; urgency=low

  * New upstream release.
  * New upstream release.
  * New upstream release.
  * New upstream release.

 -- Carl Hetherington <cth@carlh.net>  Sun, 06 Jan 2013 23:44:24 +0000

dcpomatic (0.68-1) UNRELEASED; urgency=low

  * New upstream release.

 -- Carl Hetherington <carl@houllier.lan>  Sun, 23 Dec 2012 01:43:44 +0000

dcpomatic (0.68beta10-1) UNRELEASED; urgency=low

  * New upstream release.
  * New upstream release.
  * New upstream release.
  * New upstream release.
  * New upstream release.

 -- Carl Hetherington <cth@carlh.net>  Sat, 22 Dec 2012 13:27:27 +0000

dcpomatic (0.68beta5-1) unstable; urgency=low

  * New upstream release.

 -- Carl Hetherington <carl@houllier.lan>  Thu, 20 Dec 2012 07:53:46 +0000

dcpomatic (0.68beta4-1) unstable; urgency=low

  * New upstream release.

 -- Carl Hetherington <carl@houllier.lan>  Thu, 20 Dec 2012 07:48:45 +0000

dcpomatic (0.68beta3-1) unstable; urgency=low

  * New upstream release.

 -- Carl Hetherington <carl@houllier.lan>  Thu, 20 Dec 2012 00:35:45 +0000

dcpomatic (0.68beta2-1) unstable; urgency=low

  * New upstream release.

 -- Carl Hetherington <carl@houllier.lan>  Wed, 19 Dec 2012 11:22:58 +0000

dcpomatic (0.68beta1-1) unstable; urgency=low

  * New upstream release.

 -- Carl Hetherington <carl@houllier.lan>  Wed, 19 Dec 2012 10:11:13 +0000

dcpomatic (0.67-1) unstable; urgency=low

  * New upstream release.

 -- Carl Hetherington <carl@houllier.lan>  Tue, 18 Dec 2012 23:49:27 +0000

dcpomatic (0.66-1) unstable; urgency=low

  * New upstream release.

 -- Carl Hetherington <carl@houllier.lan>  Tue, 18 Dec 2012 11:29:04 +0000

dcpomatic (0.65-1) unstable; urgency=low

  * New upstream release.

 -- Carl Hetherington <carl@houllier.lan>  Tue, 18 Dec 2012 09:24:56 +0000

dcpomatic (0.64-1) unstable; urgency=low

  * New upstream release.

 -- Carl Hetherington <carl@houllier.lan>  Thu, 13 Dec 2012 21:52:09 +0000

dcpomatic (0.63pre-1) unstable; urgency=low

  * New upstream release.

 -- Carl Hetherington <carl@houllier.lan>  Tue, 11 Dec 2012 23:15:52 +0000

dcpomatic (0.60-1) unstable; urgency=low

  * New upstream release.

 -- Carl Hetherington <carl@houllier.lan>  Tue, 11 Dec 2012 22:46:04 +0000

dcpomatic (0.59-1) unstable; urgency=low

  * New upstream release.

 -- Carl Hetherington <carl@houllier.lan>  Mon, 10 Dec 2012 20:58:19 +0000

dcpomatic (0.59beta5-1) unstable; urgency=low

  * New upstream release.

 -- Carl Hetherington <carl@houllier.lan>  Sun, 09 Dec 2012 23:51:55 +0000

dcpomatic (0.59beta4-1) unstable; urgency=low

  * New upstream release.

 -- Carl Hetherington <carl@houllier.lan>  Sun, 09 Dec 2012 21:38:00 +0000

dcpomatic (0.59beta1-1) unstable; urgency=low

  * Initial release.

 -- Carl Hetherington <cth@carlh.net>  Sat, 08 Dec 2012 12:41:20 +0000<|MERGE_RESOLUTION|>--- conflicted
+++ resolved
@@ -1,6 +1,3 @@
-<<<<<<< HEAD
-dcpomatic (0.83-1) UNRELEASED; urgency=low
-=======
 dvdomatic (0.84-1) UNRELEASED; urgency=low
 
   * New upstream release.
@@ -38,7 +35,6 @@
  -- Carl Hetherington <carl@houllier.lan>  Thu, 18 Apr 2013 23:32:17 +0100
 
 dvdomatic (0.83-1) UNRELEASED; urgency=low
->>>>>>> ddaf6db6
 
   * New upstream release.
 
