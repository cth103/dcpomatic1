dvdomatic (0.117-1) UNRELEASED; urgency=low
<<<<<<< HEAD

  * New upstream release.

 -- Carl Hetherington <carl@houllier.lan>  Tue, 06 Aug 2013 14:07:48 +0100

dvdomatic (0.116-1) UNRELEASED; urgency=low
=======
>>>>>>> 5dd2873e

  * New upstream release.
  * New upstream release.

 -- Carl Hetherington <carl@d1stkfactory>  Thu, 08 Aug 2013 16:25:27 +0100

dvdomatic (0.115-1) UNRELEASED; urgency=low

  * New upstream release.

 -- Carl Hetherington <carl@houllier.lan>  Tue, 30 Jul 2013 12:41:18 +0100

dvdomatic (0.114-1) UNRELEASED; urgency=low

  * New upstream release.

 -- Carl Hetherington <carl@houllier.lan>  Tue, 30 Jul 2013 11:29:40 +0100

dvdomatic (0.113-1) UNRELEASED; urgency=low

  * New upstream release.

 -- Carl Hetherington <carl@houllier.lan>  Mon, 29 Jul 2013 12:40:48 +0100

dvdomatic (0.112-1) UNRELEASED; urgency=low

  * New upstream release.

 -- Carl Hetherington <carl@houllier.lan>  Mon, 29 Jul 2013 00:52:50 +0100

dvdomatic (0.111-1) UNRELEASED; urgency=low

  * New upstream release.

 -- Carl Hetherington <carl@houllier.lan>  Mon, 29 Jul 2013 00:39:27 +0100

dvdomatic (0.110-1) UNRELEASED; urgency=low

  * New upstream release.

 -- Carl Hetherington <carl@houllier.lan>  Mon, 29 Jul 2013 00:28:58 +0100

dvdomatic (0.109-1) UNRELEASED; urgency=low

  * New upstream release.

 -- Carl Hetherington <carl@houllier.lan>  Sun, 28 Jul 2013 22:48:17 +0100

dvdomatic (0.109beta4-1) UNRELEASED; urgency=low

  * New upstream release.

 -- Carl Hetherington <carl@houllier.lan>  Sun, 28 Jul 2013 22:08:08 +0100

dvdomatic (0.109beta3-1) UNRELEASED; urgency=low

  * New upstream release.

 -- Carl Hetherington <carl@houllier.lan>  Sun, 28 Jul 2013 21:18:02 +0100

dvdomatic (0.109beta2-1) UNRELEASED; urgency=low

  * New upstream release.

 -- Carl Hetherington <carl@houllier.lan>  Sun, 28 Jul 2013 20:01:07 +0100

dvdomatic (0.109beta1-1) UNRELEASED; urgency=low

  * New upstream release.

 -- Carl Hetherington <carl@houllier.lan>  Sun, 28 Jul 2013 13:27:05 +0100

dvdomatic (0.108-1) UNRELEASED; urgency=low

  * New upstream release.

 -- Carl Hetherington <carl@houllier.lan>  Mon, 08 Jul 2013 23:53:25 +0100

dvdomatic (0.107-1) UNRELEASED; urgency=low

  * New upstream release.

 -- Carl Hetherington <carl@houllier.lan>  Mon, 08 Jul 2013 23:35:11 +0100

dvdomatic (0.107beta1-1) UNRELEASED; urgency=low

  * New upstream release.

 -- Carl Hetherington <carl@houllier.lan>  Thu, 04 Jul 2013 00:28:04 +0100

dvdomatic (0.106-1) UNRELEASED; urgency=low

  * New upstream release.

 -- Carl Hetherington <carl@houllier.lan>  Mon, 01 Jul 2013 23:42:59 +0100

dvdomatic (0.106beta1-1) UNRELEASED; urgency=low

  * New upstream release.

 -- Carl Hetherington <carl@houllier.lan>  Mon, 01 Jul 2013 16:18:29 +0100

dvdomatic (0.105-1) UNRELEASED; urgency=low

  * New upstream release.

 -- Carl Hetherington <carl@houllier.lan>  Fri, 28 Jun 2013 22:01:06 +0100

dvdomatic (0.104-1) UNRELEASED; urgency=low

  * New upstream release.

 -- Carl Hetherington <carl@houllier.lan>  Thu, 27 Jun 2013 01:20:18 +0100

dvdomatic (0.103-1) UNRELEASED; urgency=low

  * New upstream release.

 -- Carl Hetherington <carl@houllier.lan>  Mon, 24 Jun 2013 23:39:57 +0100

dvdomatic (0.102-1) UNRELEASED; urgency=low

  * New upstream release.

 -- Carl Hetherington <carl@houllier.lan>  Thu, 20 Jun 2013 19:07:07 +0100

dvdomatic (0.101-1) UNRELEASED; urgency=low

  * New upstream release.

 -- Carl Hetherington <carl@houllier.lan>  Wed, 19 Jun 2013 18:55:41 +0100

dvdomatic (0.101beta5-1) UNRELEASED; urgency=low

  * New upstream release.

 -- Carl Hetherington <carl@houllier.lan>  Wed, 19 Jun 2013 16:56:16 +0100

dvdomatic (0.101beta4-1) UNRELEASED; urgency=low

  * New upstream release.

 -- Carl Hetherington <carl@houllier.lan>  Wed, 19 Jun 2013 10:21:55 +0100

dvdomatic (0.101beta3-1) UNRELEASED; urgency=low

  * New upstream release.

 -- Carl Hetherington <carl@houllier.lan>  Wed, 19 Jun 2013 10:11:26 +0100

dvdomatic (0.101beta2-1) UNRELEASED; urgency=low

  * New upstream release.

 -- Carl Hetherington <carl@houllier.lan>  Wed, 19 Jun 2013 10:03:36 +0100

dvdomatic (0.101beta1-1) UNRELEASED; urgency=low

  * New upstream release.

 -- Carl Hetherington <carl@houllier.lan>  Wed, 19 Jun 2013 10:00:20 +0100

dvdomatic (0.100-1) UNRELEASED; urgency=low

  * New upstream release.

 -- Carl Hetherington <carl@houllier.lan>  Fri, 14 Jun 2013 00:10:28 +0100

dvdomatic (0.99-1) UNRELEASED; urgency=low

  * New upstream release.

 -- Carl Hetherington <carl@houllier.lan>  Thu, 13 Jun 2013 21:29:35 +0100

dvdomatic (0.98-1) UNRELEASED; urgency=low

  * New upstream release.

 -- Carl Hetherington <carl@houllier.lan>  Sun, 09 Jun 2013 20:54:08 +0100

dvdomatic (0.97-1) UNRELEASED; urgency=low

  * New upstream release.

 -- Carl Hetherington <carl@houllier.lan>  Fri, 07 Jun 2013 16:28:13 +0100

dvdomatic (0.96-1) UNRELEASED; urgency=low

  * New upstream release.

 -- Carl Hetherington <carl@houllier.lan>  Fri, 07 Jun 2013 10:41:57 +0100

dvdomatic (0.95-1) UNRELEASED; urgency=low

  * New upstream release.

 -- Carl Hetherington <carl@houllier.lan>  Wed, 05 Jun 2013 14:29:24 +0100

dvdomatic (0.94-1) UNRELEASED; urgency=low

  * New upstream release.

 -- Carl Hetherington <carl@houllier.lan>  Wed, 05 Jun 2013 07:48:39 +0100

dvdomatic (0.94beta2-1) UNRELEASED; urgency=low

  * New upstream release.

 -- Carl Hetherington <carl@houllier.lan>  Tue, 04 Jun 2013 22:59:39 +0100

dvdomatic (0.94beta1-1) UNRELEASED; urgency=low

  * New upstream release.

 -- Carl Hetherington <carl@houllier.lan>  Fri, 31 May 2013 00:59:14 +0100

dvdomatic (0.93-1) UNRELEASED; urgency=low

  * New upstream release.

 -- Carl Hetherington <carl@houllier.lan>  Mon, 20 May 2013 13:32:29 +0100

dvdomatic (0.92-1) UNRELEASED; urgency=low

  * New upstream release.

 -- Carl Hetherington <carl@houllier.lan>  Sun, 19 May 2013 12:35:52 +0100

dvdomatic (0.91-1) UNRELEASED; urgency=low

  * New upstream release.

 -- Carl Hetherington <carl@houllier.lan>  Sun, 19 May 2013 00:11:52 +0100

dvdomatic (0.90-1) UNRELEASED; urgency=low

  * New upstream release.

 -- Carl Hetherington <carl@houllier.lan>  Fri, 17 May 2013 16:29:58 +0100

dvdomatic (0.89-1) UNRELEASED; urgency=low

  * New upstream release.

 -- Carl Hetherington <carl@houllier.lan>  Mon, 06 May 2013 02:03:25 +0100

dvdomatic (0.89beta1-1) UNRELEASED; urgency=low

  * New upstream release.

 -- Carl Hetherington <carl@houllier.lan>  Sat, 04 May 2013 21:15:34 +0100

dvdomatic (0.88-1) UNRELEASED; urgency=low

  * New upstream release.

 -- Carl Hetherington <carl@houllier.lan>  Sun, 28 Apr 2013 16:28:17 +0100

dvdomatic (0.87-1) UNRELEASED; urgency=low

  * New upstream release.

 -- Carl Hetherington <carl@houllier.lan>  Fri, 26 Apr 2013 09:53:27 +0100

dvdomatic (0.86-1) UNRELEASED; urgency=low

  * New upstream release.

 -- Carl Hetherington <carl@houllier.lan>  Tue, 23 Apr 2013 08:13:13 +0100

dvdomatic (0.85-1) UNRELEASED; urgency=low

  * New upstream release.

 -- Carl Hetherington <carl@houllier.lan>  Tue, 23 Apr 2013 00:08:20 +0100

dvdomatic (0.84-1) UNRELEASED; urgency=low

  * New upstream release.

 -- Carl Hetherington <carl@houllier.lan>  Sun, 21 Apr 2013 17:49:54 +0100

dvdomatic (0.84beta5-1) UNRELEASED; urgency=low

  * New upstream release.

 -- Carl Hetherington <carl@houllier.lan>  Sun, 21 Apr 2013 00:06:12 +0100

dvdomatic (0.84beta4-1) UNRELEASED; urgency=low

  * New upstream release.

 -- Carl Hetherington <carl@houllier.lan>  Fri, 19 Apr 2013 17:41:58 +0100

dvdomatic (0.84beta3-1) UNRELEASED; urgency=low

  * New upstream release.

 -- Carl Hetherington <carl@houllier.lan>  Fri, 19 Apr 2013 11:36:37 +0100

dvdomatic (0.84beta2-1) UNRELEASED; urgency=low

  * New upstream release.

 -- Carl Hetherington <carl@houllier.lan>  Fri, 19 Apr 2013 11:12:09 +0100

dvdomatic (0.84beta1-1) UNRELEASED; urgency=low

  * New upstream release.

 -- Carl Hetherington <carl@houllier.lan>  Thu, 18 Apr 2013 23:32:17 +0100

dvdomatic (0.83-1) UNRELEASED; urgency=low

  * New upstream release.

 -- Carl Hetherington <carl@houllier.lan>  Wed, 10 Apr 2013 12:48:25 +0100

dvdomatic (0.82-1) UNRELEASED; urgency=low

  * New upstream release.

 -- Carl Hetherington <carl@houllier.lan>  Tue, 09 Apr 2013 23:43:35 +0100

dvdomatic (0.82beta1-1) UNRELEASED; urgency=low

  * New upstream release.

 -- Carl Hetherington <carl@houllier.lan>  Tue, 09 Apr 2013 21:48:56 +0100

dvdomatic (0.81-1) UNRELEASED; urgency=low

  * New upstream release.

 -- Carl Hetherington <carl@houllier.lan>  Tue, 09 Apr 2013 19:48:04 +0100

dvdomatic (0.81beta1-1) UNRELEASED; urgency=low

  * New upstream release.

 -- Carl Hetherington <carl@houllier.lan>  Tue, 09 Apr 2013 15:37:32 +0100

dvdomatic (0.80-1) UNRELEASED; urgency=low

  * New upstream release.

 -- Carl Hetherington <carl@houllier.lan>  Sun, 07 Apr 2013 23:48:12 +0100

dvdomatic (0.80beta4-1) UNRELEASED; urgency=low

  * New upstream release.

 -- Carl Hetherington <carl@houllier.lan>  Sun, 07 Apr 2013 23:08:49 +0100

dvdomatic (0.80beta3-1) UNRELEASED; urgency=low

  * New upstream release.

 -- Carl Hetherington <carl@houllier.lan>  Sun, 07 Apr 2013 22:44:29 +0100

dvdomatic (0.80beta2-1) UNRELEASED; urgency=low

  * New upstream release.

 -- Carl Hetherington <carl@houllier.lan>  Sun, 07 Apr 2013 22:19:34 +0100

dvdomatic (0.80beta1-1) UNRELEASED; urgency=low

  * New upstream release.

 -- Carl Hetherington <carl@houllier.lan>  Sun, 07 Apr 2013 18:21:33 +0100

dvdomatic (0.79-1) UNRELEASED; urgency=low

  * New upstream release.

 -- Carl Hetherington <carl@houllier.lan>  Mon, 01 Apr 2013 22:37:03 +0100

dvdomatic (0.78-1) UNRELEASED; urgency=low

  * New upstream release.

 -- Carl Hetherington <carl@houllier.lan>  Sun, 31 Mar 2013 02:43:03 +0100

dvdomatic (0.78beta16-1) UNRELEASED; urgency=low

  * New upstream release.

 -- Carl Hetherington <carl@houllier.lan>  Thu, 28 Mar 2013 16:28:05 +0000

dvdomatic (0.78beta15-1) UNRELEASED; urgency=low

  * New upstream release.

 -- Carl Hetherington <carl@houllier.lan>  Thu, 28 Mar 2013 14:25:56 +0000

dvdomatic (0.78beta14-1) UNRELEASED; urgency=low

  * New upstream release.

 -- Carl Hetherington <carl@houllier.lan>  Thu, 28 Mar 2013 10:38:07 +0000

dvdomatic (0.78beta13-1) UNRELEASED; urgency=low

  * New upstream release.

 -- Carl Hetherington <carl@houllier.lan>  Wed, 27 Mar 2013 12:26:55 +0000

dvdomatic (0.78beta12-1) UNRELEASED; urgency=low

  * New upstream release.

 -- Carl Hetherington <carl@houllier.lan>  Tue, 26 Mar 2013 21:13:54 +0000

dvdomatic (0.78beta11-1) UNRELEASED; urgency=low

  * New upstream release.

 -- Carl Hetherington <carl@houllier.lan>  Tue, 26 Mar 2013 17:34:49 +0000

dvdomatic (0.78beta10-1) UNRELEASED; urgency=low

  * New upstream release.

 -- Carl Hetherington <carl@houllier.lan>  Tue, 26 Mar 2013 11:35:15 +0000

dvdomatic (0.78beta9-1) UNRELEASED; urgency=low

  * New upstream release.

 -- Carl Hetherington <carl@houllier.lan>  Tue, 26 Mar 2013 10:36:05 +0000

dvdomatic (0.78beta8-1) UNRELEASED; urgency=low

  * New upstream release.

 -- Carl Hetherington <carl@houllier.lan>  Tue, 26 Mar 2013 00:59:36 +0000

dvdomatic (0.78beta7-1) UNRELEASED; urgency=low

  * New upstream release.

 -- Carl Hetherington <carl@houllier.lan>  Tue, 26 Mar 2013 00:19:21 +0000

dvdomatic (0.78beta6-1) UNRELEASED; urgency=low

  * New upstream release.

 -- Carl Hetherington <carl@houllier.lan>  Mon, 25 Mar 2013 00:08:10 +0000

dvdomatic (0.78beta5-1) UNRELEASED; urgency=low

  * New upstream release.

 -- Carl Hetherington <carl@houllier.lan>  Thu, 21 Mar 2013 16:32:21 +0000

dvdomatic (0.78beta4-1) UNRELEASED; urgency=low

  * New upstream release.

 -- Carl Hetherington <carl@houllier.lan>  Wed, 20 Mar 2013 15:01:10 +0000

dvdomatic (0.78beta3-1) UNRELEASED; urgency=low

  * New upstream release.

 -- Carl Hetherington <carl@houllier.lan>  Wed, 20 Mar 2013 10:49:17 +0000

dvdomatic (0.78beta2-1) UNRELEASED; urgency=low

  * New upstream release.

 -- Carl Hetherington <carl@houllier.lan>  Tue, 19 Mar 2013 21:35:50 +0000

dvdomatic (0.78beta1-1) UNRELEASED; urgency=low

  * New upstream release.

 -- Carl Hetherington <carl@houllier.lan>  Tue, 19 Mar 2013 20:50:54 +0000

dvdomatic (0.77-1) UNRELEASED; urgency=low

  * New upstream release.

 -- Carl Hetherington <carl@houllier.lan>  Thu, 14 Mar 2013 17:12:03 +0000

dvdomatic (0.77beta2-1) UNRELEASED; urgency=low

  * New upstream release.

 -- Carl Hetherington <carl@houllier.lan>  Thu, 14 Mar 2013 15:50:43 +0000

dvdomatic (0.77beta1-1) UNRELEASED; urgency=low

  * New upstream release.

 -- Carl Hetherington <carl@houllier.lan>  Thu, 14 Mar 2013 15:14:01 +0000

dvdomatic (0.76-1) UNRELEASED; urgency=low

  * New upstream release.

 -- Carl Hetherington <carl@houllier.lan>  Tue, 05 Mar 2013 13:30:28 +0000

dvdomatic (0.76beta3-1) UNRELEASED; urgency=low

  * New upstream release.

 -- Carl Hetherington <carl@houllier.lan>  Tue, 05 Mar 2013 12:47:20 +0000

dvdomatic (0.76beta2-1) UNRELEASED; urgency=low

  * New upstream release.

 -- Carl Hetherington <carl@houllier.lan>  Fri, 01 Mar 2013 18:32:16 +0000

dvdomatic (0.76beta1-1) UNRELEASED; urgency=low

  * New upstream release.

 -- Carl Hetherington <carl@houllier.lan>  Fri, 01 Mar 2013 17:36:55 +0000

dvdomatic (0.75-1) UNRELEASED; urgency=low

  * New upstream release.

 -- Carl Hetherington <carl@houllier.lan>  Wed, 27 Feb 2013 11:03:07 +0000

dvdomatic (0.75beta1-1) UNRELEASED; urgency=low

  * New upstream release.

 -- Carl Hetherington <carl@houllier.lan>  Wed, 27 Feb 2013 08:20:42 +0000

dvdomatic (0.74-1) UNRELEASED; urgency=low

  * New upstream release.

 -- Carl Hetherington <carl@houllier.lan>  Sat, 23 Feb 2013 22:57:20 +0000

dvdomatic (0.74beta1-1) UNRELEASED; urgency=low

  * New upstream release.

 -- Carl Hetherington <carl@houllier.lan>  Sat, 23 Feb 2013 21:44:22 +0000

dvdomatic (0.73-1) UNRELEASED; urgency=low

  * New upstream release.

 -- Carl Hetherington <carl@houllier.lan>  Thu, 21 Feb 2013 00:43:40 +0000

dvdomatic (0.73beta9-1) UNRELEASED; urgency=low

  * New upstream release.

 -- Carl Hetherington <carl@houllier.lan>  Wed, 20 Feb 2013 23:40:24 +0000

dvdomatic (0.73beta8-1) UNRELEASED; urgency=low

  * New upstream release.

 -- Carl Hetherington <carl@houllier.lan>  Mon, 18 Feb 2013 22:35:51 +0000

dvdomatic (0.73beta7-1) UNRELEASED; urgency=low

  * New upstream release.

 -- Carl Hetherington <carl@houllier.lan>  Mon, 18 Feb 2013 20:38:51 +0000

dvdomatic (0.73beta6-1) UNRELEASED; urgency=low

  * New upstream release.

 -- Carl Hetherington <carl@houllier.lan>  Sun, 17 Feb 2013 23:05:56 +0000

dvdomatic (0.73beta3-1) UNRELEASED; urgency=low

  * New upstream release.

 -- Carl Hetherington <carl@houllier.lan>  Sun, 17 Feb 2013 23:05:05 +0000

dvdomatic (0.73beta2-1) UNRELEASED; urgency=low

  * New upstream release.

 -- Carl Hetherington <carl@houllier.lan>  Sat, 16 Feb 2013 22:42:32 +0000

dvdomatic (0.73beta1-1) UNRELEASED; urgency=low

  * New upstream release.

 -- Carl Hetherington <carl@houllier.lan>  Sat, 16 Feb 2013 21:19:24 +0000

dvdomatic (0.72-1) UNRELEASED; urgency=low

  * New upstream release.

 -- Carl Hetherington <carl@houllier.lan>  Thu, 24 Jan 2013 15:31:57 +0000

dvdomatic (0.71-1) UNRELEASED; urgency=low

  * New upstream release.

 -- Carl Hetherington <carl@houllier.lan>  Thu, 24 Jan 2013 11:36:04 +0000

dvdomatic (0.70-1) UNRELEASED; urgency=low

  * New upstream release.
  * New upstream release.
  * New upstream release.

 -- Carl Hetherington <cth@carlh.net>  Sat, 12 Jan 2013 23:07:15 +0000

dvdomatic (0.70beta3-1) UNRELEASED; urgency=low

  * New upstream release.
  * New upstream release.
  * New upstream release.
  * New upstream release.

 -- Carl Hetherington <cth@carlh.net>  Sun, 06 Jan 2013 23:44:24 +0000

dvdomatic (0.68-1) UNRELEASED; urgency=low

  * New upstream release.

 -- Carl Hetherington <carl@houllier.lan>  Sun, 23 Dec 2012 01:43:44 +0000

dvdomatic (0.68beta10-1) UNRELEASED; urgency=low

  * New upstream release.
  * New upstream release.
  * New upstream release.
  * New upstream release.
  * New upstream release.

 -- Carl Hetherington <cth@carlh.net>  Sat, 22 Dec 2012 13:27:27 +0000

dvdomatic (0.68beta5-1) unstable; urgency=low

  * New upstream release.

 -- Carl Hetherington <carl@houllier.lan>  Thu, 20 Dec 2012 07:53:46 +0000

dvdomatic (0.68beta4-1) unstable; urgency=low

  * New upstream release.

 -- Carl Hetherington <carl@houllier.lan>  Thu, 20 Dec 2012 07:48:45 +0000

dvdomatic (0.68beta3-1) unstable; urgency=low

  * New upstream release.

 -- Carl Hetherington <carl@houllier.lan>  Thu, 20 Dec 2012 00:35:45 +0000

dvdomatic (0.68beta2-1) unstable; urgency=low

  * New upstream release.

 -- Carl Hetherington <carl@houllier.lan>  Wed, 19 Dec 2012 11:22:58 +0000

dvdomatic (0.68beta1-1) unstable; urgency=low

  * New upstream release.

 -- Carl Hetherington <carl@houllier.lan>  Wed, 19 Dec 2012 10:11:13 +0000

dvdomatic (0.67-1) unstable; urgency=low

  * New upstream release.

 -- Carl Hetherington <carl@houllier.lan>  Tue, 18 Dec 2012 23:49:27 +0000

dvdomatic (0.66-1) unstable; urgency=low

  * New upstream release.

 -- Carl Hetherington <carl@houllier.lan>  Tue, 18 Dec 2012 11:29:04 +0000

dvdomatic (0.65-1) unstable; urgency=low

  * New upstream release.

 -- Carl Hetherington <carl@houllier.lan>  Tue, 18 Dec 2012 09:24:56 +0000

dvdomatic (0.64-1) unstable; urgency=low

  * New upstream release.

 -- Carl Hetherington <carl@houllier.lan>  Thu, 13 Dec 2012 21:52:09 +0000

dvdomatic (0.63pre-1) unstable; urgency=low

  * New upstream release.

 -- Carl Hetherington <carl@houllier.lan>  Tue, 11 Dec 2012 23:15:52 +0000

dvdomatic (0.60-1) unstable; urgency=low

  * New upstream release.

 -- Carl Hetherington <carl@houllier.lan>  Tue, 11 Dec 2012 22:46:04 +0000

dvdomatic (0.59-1) unstable; urgency=low

  * New upstream release.

 -- Carl Hetherington <carl@houllier.lan>  Mon, 10 Dec 2012 20:58:19 +0000

dvdomatic (0.59beta5-1) unstable; urgency=low

  * New upstream release.

 -- Carl Hetherington <carl@houllier.lan>  Sun, 09 Dec 2012 23:51:55 +0000

dvdomatic (0.59beta4-1) unstable; urgency=low

  * New upstream release.

 -- Carl Hetherington <carl@houllier.lan>  Sun, 09 Dec 2012 21:38:00 +0000

dvdomatic (0.59beta1-1) unstable; urgency=low

  * Initial release.

 -- Carl Hetherington <cth@carlh.net>  Sat, 08 Dec 2012 12:41:20 +0000<|MERGE_RESOLUTION|>--- conflicted
+++ resolved
@@ -1,13 +1,10 @@
 dvdomatic (0.117-1) UNRELEASED; urgency=low
-<<<<<<< HEAD
 
   * New upstream release.
 
  -- Carl Hetherington <carl@houllier.lan>  Tue, 06 Aug 2013 14:07:48 +0100
 
 dvdomatic (0.116-1) UNRELEASED; urgency=low
-=======
->>>>>>> 5dd2873e
 
   * New upstream release.
   * New upstream release.
