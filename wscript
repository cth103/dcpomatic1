--- conflicted
+++ resolved
@@ -2,13 +2,8 @@
 import os
 import sys
 
-<<<<<<< HEAD
 APPNAME = 'dcpomatic'
-VERSION = '0.84pre'
-=======
-APPNAME = 'dvdomatic'
 VERSION = '0.85pre'
->>>>>>> ddaf6db6
 
 def options(opt):
     opt.load('compiler_cxx')
@@ -60,12 +55,8 @@
         conf.env.append_value('CXXFLAGS', '-O2')
 
     if not conf.options.static:
-<<<<<<< HEAD
-        conf.check_cfg(package = 'libdcp', atleast_version = '0.41', args = '--cflags --libs', uselib_store = 'DCP', mandatory = True)
+        conf.check_cfg(package = 'libdcp', atleast_version = '0.45', args = '--cflags --libs', uselib_store = 'DCP', mandatory = True)
         conf.check_cfg(package = 'libcxml', atleast_version = '0.01', args = '--cflags --libs', uselib_store = 'CXML', mandatory = True)
-=======
-        conf.check_cfg(package = 'libdcp', atleast_version = '0.45', args = '--cflags --libs', uselib_store = 'DCP', mandatory = True)
->>>>>>> ddaf6db6
         conf.check_cfg(package = 'libavformat', args = '--cflags --libs', uselib_store = 'AVFORMAT', mandatory = True)
         conf.check_cfg(package = 'libavfilter', args = '--cflags --libs', uselib_store = 'AVFILTER', mandatory = True)
         conf.check_cfg(package = 'libavcodec', args = '--cflags --libs', uselib_store = 'AVCODEC', mandatory = True)
