--- conflicted
+++ resolved
@@ -3,11 +3,7 @@
 import sys
 
 APPNAME = 'dcpomatic'
-<<<<<<< HEAD
 VERSION = '2.0.14devel'
-=======
-VERSION = '1.74.2devel'
->>>>>>> 7f15bb36
 
 def options(opt):
     opt.load('compiler_cxx')
