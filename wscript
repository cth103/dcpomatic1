--- conflicted
+++ resolved
@@ -3,11 +3,7 @@
 import sys
 
 APPNAME = 'dcpomatic'
-<<<<<<< HEAD
 VERSION = '2.0.0devel'
-=======
-VERSION = '1.70.1devel'
->>>>>>> f73bea49
 
 def options(opt):
     opt.load('compiler_cxx')
@@ -60,11 +56,7 @@
     conf.check_cfg(package='libopenjpeg', args='--cflags --libs', max_version='1.5.2', mandatory=True)
 
 def static_dcp(conf, static_boost, static_xmlpp, static_xmlsec, static_ssh):
-<<<<<<< HEAD
-    conf.check_cfg(package='libdcp-1.0', atleast_version='0.92', args='--cflags', uselib_store='DCP', mandatory=True)
-=======
-    conf.check_cfg(package='libdcp', atleast_version='0.95', args='--cflags', uselib_store='DCP', mandatory=True)
->>>>>>> f73bea49
+    conf.check_cfg(package='libdcp-1.0', atleast_version='0.95', args='--cflags', uselib_store='DCP', mandatory=True)
     conf.env.DEFINES_DCP = [f.replace('\\', '') for f in conf.env.DEFINES_DCP]
     conf.env.STLIB_DCP = ['dcp-1.0', 'asdcp-libdcp-1.0', 'kumu-libdcp-1.0']
     conf.env.LIB_DCP = ['glibmm-2.4', 'ssl', 'crypto', 'bz2', 'xslt']
