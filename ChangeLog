2013-05-19  Carl Hetherington  <cth@carlh.net>

<<<<<<< HEAD
	* Hopefully fix load of decimal values (e.g. frame rates)
	in non-English locales on Windows.
=======
	* Version 0.91 released.
>>>>>>> ce46a64b

2013-05-17  Carl Hetherington  <cth@carlh.net>

	* Version 0.90 released.

2013-05-17  Carl Hetherington  <cth@carlh.net>

	* Write backtrace files when Windows
	version crashes.

	* Try to fix crash on stills with no audio.

2013-05-06  Carl Hetherington  <cth@carlh.net>

	* Fix resizing / redraw problems in audio viewer
	on Windows.

2013-05-06  Carl Hetherington  <cth@carlh.net>

	* Version 0.89 released.

2013-05-04  Carl Hetherington  <cth@carlh.net>

	* Version 0.89beta1 released.

2013-05-04  Carl Hetherington  <cth@carlh.net>

	* Very simple batch converter added (#127).

	* Add preference for CPL issuer and creator (#122).

	* Add preference for default format and DCP content
	type (#133).

2013-04-28  Carl Hetherington  <cth@carlh.net>

	* Version 0.88 released.

2013-04-28  Carl Hetherington  <cth@carlh.net>

	* Fix broken external audio support.

2013-04-24  Carl Hetherington  <cth@carlh.net>

	* Allow use of existing empty directories for new films (without
	confirmation) and existing non-empty directories (with confirmation)
	(#124).

2013-04-26  Carl Hetherington  <cth@carlh.net>

	* Version 0.87 released.

2013-04-26  Carl Hetherington  <cth@carlh.net>

	* Make new trim options actually work (#121).

2013-04-23  Carl Hetherington  <cth@carlh.net>

	* Version 0.86 released.

2013-04-23  Carl Hetherington  <cth@carlh.net>

	* Version 0.85 released.

2013-04-21  Carl Hetherington  <cth@carlh.net>

	* Version 0.84 released.

2013-04-21  Carl Hetherington  <cth@carlh.net>

	* Version 0.84beta5 released.

2013-04-20  Carl Hetherington  <cth@carlh.net>

	* Fix bad saving of metadata in locales which use
	commas to separate decimals (#119).

2013-04-19  Carl Hetherington  <cth@carlh.net>

	* Add basic frame index and timecode to viewer, and previous/next
	frame buttons.

	* Version 0.84beta4 released.

2013-04-19  Carl Hetherington  <cth@carlh.net>

	* Version 0.84beta3 released.

2013-04-19  Carl Hetherington  <cth@carlh.net>

	* Version 0.84beta2 released.

2013-04-18  Carl Hetherington  <cth@carlh.net>

	* Version 0.84beta1 released.

2013-04-15  Carl Hetherington  <cth@carlh.net>

	* Fix error message on forcing language to English (#103).

	* Fix problems with content whose first audio content
	comes before the first video (resulting in audio being
	chopped off at the start of the DCP) (#79).

	* Use true 4:3 rather than 1.33.

2013-04-13  Carl Hetherington  <cth@carlh.net>

	* Use film-name-derived names for MXFs in DCPs (#54).

2013-04-10  Carl Hetherington  <cth@carlh.net>

	* Version 0.83 released.

2013-04-10  Carl Hetherington  <cth@carlh.net>

	* Fix incorrect scaling using flat-no-stretch and scope-no-stretch
	when the source is cropped (part of #113).

	* Fix incorrect display of padded films (rest of #113).

2013-04-09  Carl Hetherington  <cth@carlh.net>

	* Version 0.82 released.

2013-04-09  Carl Hetherington  <cth@carlh.net>

	* Version 0.82beta1 released.

2013-04-09  Carl Hetherington  <cth@carlh.net>

	* Version 0.81 released.

2013-04-09  Carl Hetherington  <cth@carlh.net>

	* Version 0.81beta1 released.

2013-04-08  Carl Hetherington  <cth@carlh.net>

	* Add 16:9-within-Scope format.

2013-04-07  Carl Hetherington  <cth@carlh.net>

	* Version 0.80 released.

2013-04-07  Carl Hetherington  <cth@carlh.net>

	* Version 0.80beta4 released.

2013-04-07  Carl Hetherington  <cth@carlh.net>

	* Version 0.80beta3 released.

2013-04-07  Carl Hetherington  <cth@carlh.net>

	* Version 0.80beta2 released.

2013-04-07  Carl Hetherington  <cth@carlh.net>

	* Version 0.80beta1 released.

2013-04-07  Carl Hetherington  <cth@carlh.net>

	* Make the audio plot expand in height when its
	window is enlarged.

	* Label subtitle offset with "pixels" (#101).

	* Speculative fix for error on forcing language
	to English (#103).

	* Add more explanatory text to describe what is
	happening with scaling, cropping and padding (#106).

	* Give a hopefully helpful message when clicking Open
	without selecting a folder (#99).

	* Fix servomatic_gui startup and shutdown on Linux (#98).

	* GUI now points out when audio resampling is being done.

	* Hopefully fix lack of redraw of the viewer background
	on Windows (#86).

2013-04-01  Carl Hetherington  <cth@carlh.net>

	* Version 0.79 released.

2013-04-01  Carl Hetherington  <cth@carlh.net>

	* Fix some missing translated strings
	on Windows.

2013-03-31  Carl Hetherington  <cth@carlh.net>

	* Version 0.78 released.

2013-03-28  Carl Hetherington  <cth@carlh.net>

	* Version 0.78beta16 released.

2013-03-28  Carl Hetherington  <cth@carlh.net>

	* Version 0.78beta15 released.

2013-03-28  Carl Hetherington  <cth@carlh.net>

	* Version 0.78beta14 released.

2013-03-27  Carl Hetherington  <cth@carlh.net>

	* Fix erroneous disk space reporting (#85).

	* Version 0.78beta13 released.

2013-03-26  Carl Hetherington  <cth@carlh.net>

	* Version 0.78beta12 released.

2013-03-26  Carl Hetherington  <cth@carlh.net>

	* Version 0.78beta11 released.

2013-03-26  Carl Hetherington  <cth@carlh.net>

	* Version 0.78beta10 released.

2013-03-26  Carl Hetherington  <cth@carlh.net>

	* Version 0.78beta9 released.

2013-03-26  Carl Hetherington  <cth@carlh.net>

	* Version 0.78beta8 released.

2013-03-26  Carl Hetherington  <cth@carlh.net>

	* Add button to cancel jobs.

2013-03-26  Carl Hetherington  <cth@carlh.net>

	* Version 0.78beta7 released.

2013-03-25  Carl Hetherington  <cth@carlh.net>

	* Add option to set user interface language.

2013-03-25  Carl Hetherington  <cth@carlh.net>

	* Version 0.78beta6 released.

2013-03-24  Carl Hetherington  <cth@carlh.net>

	* Add UI option to select interface language.

2013-03-21  Carl Hetherington  <cth@carlh.net>

	* Version 0.78beta5 released.

2013-03-20  Carl Hetherington  <cth@carlh.net>

	* Version 0.78beta4 released.

2013-03-20  Carl Hetherington  <cth@carlh.net>

	* Version 0.78beta3 released.

2013-03-20  Carl Hetherington  <cth@carlh.net>

	* Make exception strings translatable (#81).

2013-03-19  Carl Hetherington  <cth@carlh.net>

	* Version 0.78beta2 released.

2013-03-19  Carl Hetherington  <cth@carlh.net>

	* Version 0.78beta1 released.

2013-03-19  Carl Hetherington  <cth@carlh.net>

	* Add it_IT translation from Massimiliano Broggi.

2013-03-14  Carl Hetherington  <cth@carlh.net>

	* Version 0.77 released.

2013-03-14  Carl Hetherington  <cth@carlh.net>

	* Version 0.77beta2 released.

2013-03-14  Carl Hetherington  <cth@carlh.net>

	* Version 0.77beta1 released.

2013-03-14  Carl Hetherington  <cth@carlh.net>

	* Work-around lack of support for hard links.

	* Fix a few bugs with A/B mode.

2013-03-08  Carl Hetherington  <cth@carlh.net>

	* Disable show audio button and use content audio selector
	as appropriate for the audio in the content (#41 and #73).

2013-03-05  Carl Hetherington  <cth@carlh.net>

	* Version 0.76 released.

2013-03-05  Carl Hetherington  <cth@carlh.net>

	* Version 0.76beta3 released.

2013-03-04  Carl Hetherington  <cth@carlh.net>

	* Fix decoding of audio streams with multiple
	packets per frame (e.g. wmapro).

2013-03-02  Carl Hetherington  <cth@carlh.net>

	* Add option to specify the DCP's frame
	rate (part of #56).

	* Add a description of what each video format
	means to the UI.

2013-03-01  Carl Hetherington  <cth@carlh.net>

	* Version 0.76beta2 released.

2013-03-01  Carl Hetherington  <cth@carlh.net>

	* Add primitive feature to plot graphs
	of the soundtrack (#67).

	* Version 0.76beta1 released.

2013-02-27  Carl Hetherington  <cth@carlh.net>

	* Version 0.75 released.

2013-02-27  Carl Hetherington  <cth@carlh.net>

	* Version 0.75beta1 released.

	* Fix support for some YUV444 pixel formats.

2013-02-23  Carl Hetherington  <cth@carlh.net>

	* Version 0.74 released.

2013-02-23  Carl Hetherington  <cth@carlh.net>

	* Version 0.74beta1 released.

2013-02-21  Carl Hetherington  <cth@carlh.net>

	* Version 0.73 released.

2013-02-20  Carl Hetherington  <cth@carlh.net>

	* Version 0.73beta9 released.

2013-02-18  Carl Hetherington  <cth@carlh.net>

	* Version 0.73beta8 released.

2013-02-18  Carl Hetherington  <cth@carlh.net>

	* Version 0.73beta7 released.

2013-02-17  Carl Hetherington  <cth@carlh.net>

	* Version 0.73beta6 released.

2013-02-17  Carl Hetherington  <cth@carlh.net>

	* Version 0.73beta3 released.

2013-02-16  Carl Hetherington  <cth@carlh.net>

	* Version 0.73beta2 released.

2013-02-16  Carl Hetherington  <cth@carlh.net>

	* Version 0.73beta1 released.

2013-02-15  Carl Hetherington  <cth@carlh.net>

	* Fix non-recognition of BMP for still images (#55),
	reported by Thierry.

2013-02-12  Carl Hetherington  <cth@carlh.net>

	* Basic option to open the containing folder for a DCP.

	* Don't offer to copy a DCP to the TMS if there isn't
	a DCP.

	* Fix setup of a default film directory on Windows.

	* Remove libx264 dependency.

	* Rearrange main window slightly so that the progress
	area is larger; give jobs "details" buttons to find out
	more about any errors that occur.

2013-02-02  Carl Hetherington  <cth@carlh.net>

	* Tidy up filters dialog by not showing those
	that are not configured in FFmpeg, and by splitting
	them up into categories.

	* Fix infinite loop of error messages when
	`playing back' using a non-existant filter (#39).

	* Encode data straight to MXFs, rather
	than going via .j2c files.  Should roughly
	halve required disk space and reduce time
	taken.

2013-01-25  Carl Hetherington  <cth@carlh.net>

	* When using formats which pad smaller frames into
	larger ones, the padding black now shown in
	the preview.

	* Fix the old DCP content type being left behind
	when creating a new film.

	* Add option to specify default details
	for the DCI name details dialog in new
	Films (#42).

2013-01-24  Carl Hetherington  <cth@carlh.net>

	* Version 0.72 released.

2013-01-24  Carl Hetherington  <cth@carlh.net>

	* Version 0.71 released.

2013-01-24  Carl Hetherington  <cth@carlh.net>

	* Fix lack of audio with trimmed DCPs.

2013-01-23  Carl Hetherington  <cth@carlh.net>

	* Remove multi-reel support (for now); needs more thinking about
	and testing.

2013-01-12  Carl Hetherington  <cth@carlh.net>

	* Version 0.71beta2 released.

2013-01-12  Carl Hetherington  <cth@carlh.net>

	* Version 0.71beta1 released.

2013-01-12  Carl Hetherington  <cth@carlh.net>

	* Untested support for splitting DCPs
	into multiple reels.

2013-01-09  Carl Hetherington  <cth@carlh.net>

	* Try to build with 0.10.4-ish ffmpeg.

2013-01-07  Carl Hetherington  <cth@carlh.net>

	* Version 0.70 released.

2013-01-07  Carl Hetherington  <cth@carlh.net>

	* Fix heinous thinko in mono soundtrack mapping code.

2013-01-06  Carl Hetherington  <cth@carlh.net>

	* Version 0.70beta3 released.

2013-01-06  Carl Hetherington  <cth@carlh.net>

	* Postpone linking of duplicate video frames so that copies
	don't fail on Windows.

2013-01-06  Carl Hetherington  <cth@carlh.net>

	* Version 0.70beta2 released.

2013-01-06  Carl Hetherington  <cth@carlh.net>

	* Version 0.70beta1 released.

2013-01-06  Carl Hetherington  <cth@carlh.net>

	* Put mono soundtracks on the centre speaker, rather
	than on left (reported by Mike Blakesley).

	* Add format for 16:9 without letterboxing (requested by Lilian
	Lefranc).

2012-12-23  Carl Hetherington  <cth@carlh.net>

	* Version 0.69 released.

2012-12-23  Carl Hetherington  <cth@carlh.net>

	* Version 0.68 released.

2012-12-22  Carl Hetherington  <cth@carlh.net>

	* Version 0.68beta10 released.

2012-12-22  Carl Hetherington  <cth@carlh.net>

	* Fix wscripts to work with python 3.

2012-12-21  Carl Hetherington  <cth@carlh.net>

	* Version 0.68beta9 released.

2012-12-21  Carl Hetherington  <cth@carlh.net>

	* Version 0.68beta8 released.

2012-12-21  Carl Hetherington  <cth@carlh.net>

	* Version 0.68beta7 released.

2012-12-21  Carl Hetherington  <cth@carlh.net>

	* Version 0.68beta6 released.

2012-12-21  Carl Hetherington  <cth@carlh.net>

	* Fix a few bugs.

	* Update the manual.

2012-12-20  Carl Hetherington  <cth@carlh.net>

	* Version 0.68beta5 released.

2012-12-20  Carl Hetherington  <cth@carlh.net>

	* Version 0.68beta4 released.

2012-12-20  Carl Hetherington  <cth@carlh.net>

	* Version 0.68beta3 released.

2012-12-20  Carl Hetherington  <cth@carlh.net>

	* Allow still-image DCPs to have external audio added to them (#13).

2012-12-19  Carl Hetherington  <cth@carlh.net>

	* Version 0.68beta2 released.

2012-12-19  Carl Hetherington  <cth@carlh.net>

	* Version 0.68beta1 released.

2012-12-18  Carl Hetherington  <cth@carlh.net>

	* Alter film viewer so that it is much quicker, responds instantly
	to changes in video filtering settings, and can (roughly) play the
	source material back.

	* Make the examination of content for length optional, so that
	if a source file has an accurate header you can trust it.

2012-12-18  Carl Hetherington  <cth@carlh.net>

	* Version 0.67 released.

2012-12-18  Carl Hetherington  <cth@carlh.net>

	* Support non-planar float and signed
	16-bit planar audio; be less
	crashy when unsupported audio formats
	are found.

2012-12-18  Carl Hetherington  <cth@carlh.net>

	* Version 0.66 released.

2012-12-18  Carl Hetherington  <cth@carlh.net>

	* Version 0.65 released.

2012-12-13  Carl Hetherington  <cth@carlh.net>

	* Version 0.64 released.

2012-12-13  Carl Hetherington  <cth@carlh.net>

	* Version 0.63 released.

2012-12-13  Carl Hetherington  <cth@carlh.net>

	* Re-fix reports of zero audio channels
	with soundtracks of some source files.

2012-12-13  Carl Hetherington  <cth@carlh.net>

	* Version 0.62 released.

2012-12-13  Carl Hetherington  <cth@carlh.net>

	* Improve progress reporting during the final
	DCP make job; should stop the bar sitting at 100%
	for a while during digest creation.

2012-12-11  Carl Hetherington  <cth@carlh.net>

	* Version 0.61 released.

2012-12-11  Carl Hetherington  <cth@carlh.net>

	* More .deb dep tweaks.

2012-12-11  Carl Hetherington  <cth@carlh.net>

	* Version 0.60 released.

2012-12-11  Carl Hetherington  <cth@carlh.net>

	* Hopefully fix utterly broken partially-static
	builds for .debs.

	* Fix specification of architecture in .debs.

2012-12-10  Carl Hetherington  <cth@carlh.net>

	* Add a check-box (which defaults to on) which tells DVD-o-matic
	not to scan new content files to work out their length, but instead
	to trust the length from the header.  This length only matters for
	working out what thumbnails to generate, so it isn't critical.
	Trusting the header will speed up the "Examine Content" job by
	a factor of about 2, which is handy for large films.

2012-12-10  Carl Hetherington  <cth@carlh.net>

	* Version 0.59 released.

2012-12-09  Carl Hetherington  <cth@carlh.net>

	* Version 0.59beta5 released.

2012-12-09  Carl Hetherington  <cth@carlh.net>

	* Version 0.59beta4 released.

2012-12-09  Carl Hetherington  <cth@carlh.net>

	* Version 0.59beta3 released.

2012-12-09  Carl Hetherington  <cth@carlh.net>

	* Version 0.59beta2 released.

2012-12-09  Carl Hetherington  <cth@carlh.net>

	* Build against libdcp compiled with -O2 instead
	of -O3.

2012-12-05  Carl Hetherington  <cth@carlh.net>

	* Version 0.59beta1 released.

2012-11-15  Carl Hetherington  <cth@carlh.net>

	* Default to using a DCI name.

	* Support for using external sound files instead
	of the ones in the video source.

2012-11-14  Carl Hetherington  <cth@carlh.net>

	* Rearrange the GUI a bit to tidy things up.

	* Some internal reorganisation.

2012-12-03  Carl Hetherington  <cth@carlh.net>

	* Version 0.58 released.

2012-12-03  Carl Hetherington  <cth@carlh.net>

	* DVD-o-matic and its dependencies rebuilt with
	a newer mingw toolchain and with -O2 rather than
	-O3 to (hopefully) improve reliability on Windows.

	* Fixed problems with 7.1 audio.

2012-11-10  Carl Hetherington  <cth@carlh.net>

	* Version 0.57 released.

2012-11-10  Carl Hetherington  <cth@carlh.net>

	* Fix crash when trying to use a DCI name when there
	is no soundtrack (yet) (reported by Wolfgang Woehl).

2012-11-07  Carl Hetherington  <cth@carlh.net>

	* Version 0.56 released.

2012-11-05  Carl Hetherington  <cth@carlh.net>

	* Remove options to black-out the video when cropping the end;
	it complicates the code and is getting a bit close to video
	editing.

	* Add option to trim from both the start and
	the end of the input video.

	* Various bug fixes and code rearrangement.

2012-10-14  Carl Hetherington  <cth@carlh.net>

	* Basic support for DVD and Blu-Ray subtitles.

	* Re-add DCI naming support.

	* Basic support for selection of audio
	and subtitle streams.

	* Fixes for audio/video sync in some cases.

	* Cope with videos with varying size and/or
	pixel format.

	* Fix bug with handling of YUV422-format videos.

2012-10-09  Carl Hetherington  <cth@carlh.net>

	* Version 0.55 released.

2012-10-09  Carl Hetherington  <cth@carlh.net>

	* Fix bug possibly causing randomly-occuring
	black thumbnails.

	* Fix problems with obtaining frame rate of
	WMV files (reported by Anders Nordentoft-Madsen).

2012-10-07  Carl Hetherington  <cth@carlh.net>

	* Fix up some bugs when using limited DCP
	range (reported by Wolfgang Woehl).

	* Don't stretch still images for DCPs, just
	scale them up and pad them as required.

2012-10-02  Carl Hetherington  <cth@carlh.net>

	* Version 0.54 released.

2012-10-02  Carl Hetherington  <cth@carlh.net>

	* When encoding 24 frames per second drop
	frame (ie 23.976 frames per second) run the
	video at 24 FPS and resample the audio so
	that when it is run correspondingly (slightly) fast
	it remains in sync.

	* Some code cleanup.

2012-10-01  Carl Hetherington  <cth@carlh.net>

	* Fix aff/666: thumbnail scan is run twice
	when changing the content file for a film.

2012-09-28  Carl Hetherington  <cth@carlh.net>

	* Fix crash bug which seems to have been
	exposed by recent changes to ffmpeg.

2012-09-27  Carl Hetherington  <cth@carlh.net>

	* Version 0.53 released.

2012-09-27  Carl Hetherington  <cth@carlh.net>

	* Fix unrecognised capital letters on
	still-image file extensions.

	* Write hashes of frames to disk and
	check them before making the final DCP.

2012-09-24  Carl Hetherington  <cth@carlh.net>

	* Fix problems with overflow on long films.

2012-09-24  Carl Hetherington  <cth@carlh.net>

	* Version 0.52 released.

2012-09-23  Carl Hetherington  <cth@carlh.net>

	* Fix alignment of frames per second count.

	* Use hopefully more robust networking
	code to survive timeouts during reads and
	writes.

	* Some fixes for bugs when loading Films
	created on Windows in Linux.

2012-09-22  Carl Hetherington  <cth@carlh.net>

	* Fix bug on OK-ing gain calculation
	dialog without entering any values.

	* Improve spacing in some dialogs.

2012-09-22  Carl Hetherington  <cth@carlh.net>

	* Version 0.51 released.

2012-09-22  Carl Hetherington  <cth@carlh.net>

	* Improve transcode job progress reporting.

	* Update the slow bits of the properties
	dialog in a separate thread to improve
	responsiveness.

	* Fix edit server button on Windows.

2012-09-22  Carl Hetherington  <cth@carlh.net>

	* Version 0.50 released.

2012-09-22  Carl Hetherington  <cth@carlh.net>

	* Rename servomatic to servomatic_cli and
	add a very basic system-tray-dwelling GUI server.

	* Tweak formatting of properties dialogue
	and add a note of how many J2K frames
	have already been encoded.

	* Correctly set up crop in the viewer
	on reloading a film.

2012-09-18  Carl Hetherington  <cth@carlh.net>

	* Fix non-working removal of encode servers.

	* Add GUI front-end to encode server.

2012-09-17  Carl Hetherington  <cth@carlh.net>

	* Include servomatic in the Windows install.

	* Add a simple Properties dialog to give
	an estimate of disk space required for an
	encode.

2012-09-17  Carl Hetherington  <cth@carlh.net>

	* Version 0.49 released.

2012-09-16  Carl Hetherington  <cth@carlh.net>

	* Version 0.48 released.

2012-09-15  Carl Hetherington  <cth@carlh.net>

	* Slightly speculative fix for failure to
	take note of audio gain changes caused by
	the Calculate dialogue.

2012-09-12  Carl Hetherington  <cth@carlh.net>

	* Fix crash when FFmpeg doesn't set up the audio channel
	layout for some reason.

2012-09-01  Carl Hetherington  <cth@carlh.net>

	* Add 1.66-within-flat format.

2012-08-27  Carl Hetherington  <cth@carlh.net>

	* Version 0.47 released.

2012-08-23  Carl Hetherington  <cth@carlh.net>

	* Add some more formats.

	* Update to use libdcp 0.11.

	* Fix build with boost filesystem version 2.

2012-08-10  Carl Hetherington  <cth@carlh.net>

	* Version 0.46 released.

2012-08-10  Carl Hetherington  <cth@carlh.net>

	* Untested fixes for failure to encode
	content without audio.

2012-08-09  Carl Hetherington  <cth@carlh.net>

	* Version 0.45 released.

2012-08-09  Carl Hetherington  <cth@carlh.net>

	* Fix bug with padding in Scope causing corrupt
	images.

	* Fix bug when using content file names which
	start with the name of the film directory.

2012-08-05  Carl Hetherington  <cth@carlh.net>

	* Version 0.44 released.

2012-08-04  Carl Hetherington  <cth@carlh.net>

	* Fix bug with content inside the film directory.

2012-08-04  Carl Hetherington  <cth@carlh.net>

	* Version 0.43 released.

2012-08-04  Carl Hetherington  <cth@carlh.net>

	* Use wxwidgets .rc file to make Windows version
	look nicer.

	* Hopefully improve building against different
	versions of FFmpeg.

2012-08-04  Carl Hetherington  <cth@carlh.net>

	* Version 0.42 released.

2012-08-04  Carl Hetherington  <cth@carlh.net>

	* Request admin priviledges on install for Windows 7.

	* Add some missing dependencies to the Windows package.

2012-08-01  Carl Hetherington  <cth@carlh.net>

	* Version 0.40 released.

2012-08-01  Carl Hetherington  <cth@carlh.net>

	* Fix a few bugs related to thumbnailing.

	* Update for libdcp version 0.06.

2012-07-31  Carl Hetherington  <cth@carlh.net>

	* Add option to compute required audio gains to
	effect the same as a sound processor fader change
	(currently for Dolby CP750 only).

2012-07-28  Carl Hetherington  <cth@carlh.net>

	* Version 0.37 released.

2012-07-28  Carl Hetherington  <cth@carlh.net>

	* Fix missed frames when encoding caused by server
	threads that are attempting to access non-responding
	servers.

	* Fix makedcp parsing of -v option.

2012-07-28  Carl Hetherington  <cth@carlh.net>

	* Version 0.36 released.

2012-07-28  Carl Hetherington  <cth@carlh.net>

	* Install / version tweaks.

2012-07-28  Carl Hetherington  <cth@carlh.net>

	* Version 0.35 released.

2012-07-27  Carl Hetherington  <cth@carlh.net>

	* Version 0.31 released.

2012-07-27  Carl Hetherington  <cth@carlh.net>

	* Speed up thumbnail display.

	* Various improvements to Windows port.

	* Fix TMS transfer with large files.

	* Clean up audio handling code somewhat.

	* Re-sample audio to 48kHz or 96kHz if necessary.

	* Remove player functionality from DVD-o-matic.

2012-07-22  Carl Hetherington  <cth@carlh.net>

	* Port to Windows.

	* Use MD5 digest to decide on the directory to put J2C files
	in, rather than the path of the content.

	* Allow building with current FFmpeg git.

	* Fix problems when creating cut videos in that the audio is too
	short; pad it with silence.

2012-07-21  Carl Hetherington  <cth@carlh.net>

	* Version 0.29 released.

2012-07-21  Carl Hetherington  <cth@carlh.net>

	* Tidy widgets and menus when there is no film loaded.

	* Option to build with Ubuntu 12.04's FFmpeg libraries.

	* Add dialogue box to choose DVD title when ripping.

	* Always do an examine run for new content.

2012-07-18  Carl Hetherington  <cth@carlh.net>

	* Version 0.26 released

2012-07-15  Carl Hetherington  <cth@carlh.net>

	* Remove code to use `standard' format DCP long names,
	as in the wild their use seems to be decreasing, and it
	makes the GUI simpler.

	* Fix some bugs with sending to servomatic introduced
	in the adjustments to padding.

	* Write some status text when an unknown-progress
	job is running.

	* Use new libdcp rather than OpenDCP to generate MXFs
	and write DCP XML.

2012-07-14  Carl Hetherington  <cth@carlh.net>

	* Version 0.25 released.

2012-07-14  Carl Hetherington  <cth@carlh.net>

	* Various GUI cleanups.

	* Remove player from the GUI for now.

	* Fix hash down the left-hand side of encoded DCPs.

	* Add option to black-out the end of an encode, in order
	to remove unwanted frames of video whilst keeping sound.

	* Fixes to copy-to-server.

	* Fix name of 16:9 format.

2012-07-08  Carl Hetherington  <cth@carlh.net>

	* Version 0.24 released.

2012-07-08  Carl Hetherington  <cth@carlh.net>

	* Add support for generating static DCPs from single
	image files.

	* Add option to copy DCP to a remote server (e.g. a TMS)
	via SCP.

	* Auto-update thumbs when content changes.

2012-06-10  Carl Hetherington  <cth@carlh.net>

	* Fix up bad padding setup when there isn't any.

	* Restore sound to playomatic; add assert for bad format.

2012-05-26  Carl Hetherington  <cth@carlh.net>

	* Fix crash on attempting to use a non-existant filter.

	* src/lib/filter.cc: Fix typo in filter name.

	* Allow configuration of the reference scalers and filters in A/B mode.

	* Fix identification of formats in metadata.

2012-05-26  Carl Hetherington  <cth@carlh.net>

	* Version 0.23 released.

2012-05-28  Carl Hetherington  <cth@carlh.net>

	* src/lib/player_manager.cc: possible fix to crash when stopping
	playback.

	* Fix crash in A/B mode.

2012-05-26  Carl Hetherington  <cth@carlh.net>

	* Version 0.21 released.

2012-05-25  Carl Hetherington  <cth@carlh.net>

	* Add option to delay audio with respect to video.

	* src/tools/fixlengths.cc: add a few more options.

2012-05-22  Carl Hetherington  <cth@carlh.net>

	* src/tools/dvdomatic.cc: fix website address.

	* test: fix up a few test bits.

	* README: very brief introduction to a few things.

2012-05-22  Carl Hetherington  <cth@carlh.net>

	* Version 0.20 released.<|MERGE_RESOLUTION|>--- conflicted
+++ resolved
@@ -1,11 +1,11 @@
 2013-05-19  Carl Hetherington  <cth@carlh.net>
-
-<<<<<<< HEAD
+	
+	* Version 0.91 released.
+
+2013-05-19  Carl Hetherington  <cth@carlh.net>
+
 	* Hopefully fix load of decimal values (e.g. frame rates)
 	in non-English locales on Windows.
-=======
-	* Version 0.91 released.
->>>>>>> ce46a64b
 
 2013-05-17  Carl Hetherington  <cth@carlh.net>
 
