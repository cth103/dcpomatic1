--- conflicted
+++ resolved
@@ -1,12 +1,10 @@
-<<<<<<< HEAD
 2014-03-07  Carl Hetherington  <cth@carlh.net>
 
 	* Add subtitle view.
-=======
+
 2014-06-22  Carl Hetherington  <cth@carlh.net>
 
 	* Fix large memory leak with image sources.
->>>>>>> d1aa9811
 
 2014-06-21  Carl Hetherington  <cth@carlh.net>
 
