--- conflicted
+++ resolved
@@ -1,12 +1,10 @@
-<<<<<<< HEAD
 2014-03-07  Carl Hetherington  <cth@carlh.net>
 
 	* Add subtitle view.
-=======
+
 2014-03-08  Carl Hetherington  <cth@carlh.net>
 
 	* Support for unsigned 8-bit audio (hmm!).
->>>>>>> 5401026f
 
 2014-03-06  Carl Hetherington  <cth@carlh.net>
 
