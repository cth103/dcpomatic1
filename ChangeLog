--- conflicted
+++ resolved
@@ -1,12 +1,12 @@
 2014-02-05  Carl Hetherington  <cth@carlh.net>
 
-<<<<<<< HEAD
 	* A variety of fixes to small problems found by Coverity.
-=======
+
+2014-02-05  Carl Hetherington  <cth@carlh.net>
+
 	* Version 1.64.1 released.
 
 2014-02-05  Carl Hetherington  <cth@carlh.net>
->>>>>>> 62afad92
 
 	* Updates to it_IT translation from William Fanelli.
 
