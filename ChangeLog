--- conflicted
+++ resolved
@@ -1,8 +1,7 @@
-<<<<<<< HEAD
 2014-03-07  Carl Hetherington  <cth@carlh.net>
 
 	* Add subtitle view.
-=======
+
 2014-03-18  Carl Hetherington  <cth@carlh.net>
 
 	* Version 1.66.3 released.
@@ -12,7 +11,6 @@
 	* Fix bad rounding of timecodes.
 
 	* Tentative support for 3D from alternate frames of the source.
->>>>>>> 3f29e4ca
 
 2014-03-17  Carl Hetherington  <cth@carlh.net>
 
