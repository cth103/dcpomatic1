--- conflicted
+++ resolved
@@ -1,4 +1,3 @@
-<<<<<<< HEAD
 2012-11-15  Carl Hetherington  <cth@carlh.net>
 
 	* Default to using a DCI name.
@@ -11,7 +10,7 @@
 	* Rearrange the GUI a bit to tidy things up.
 
 	* Some internal reorganisation.
-=======
+
 2012-12-03  Carl Hetherington  <cth@carlh.net>
 
 	* Version 0.58 released.
@@ -23,7 +22,6 @@
 	-O3 to (hopefully) improve reliability on Windows.
 
 	* Fixed problems with 7.1 audio.
->>>>>>> 4ae244a6
 
 2012-11-10  Carl Hetherington  <cth@carlh.net>
 
