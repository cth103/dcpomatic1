--- conflicted
+++ resolved
@@ -1,8 +1,7 @@
-<<<<<<< HEAD
 2014-03-07  Carl Hetherington  <cth@carlh.net>
 
 	* Add subtitle view.
-=======
+
 2014-06-23  Carl Hetherington  <cth@carlh.net>
 
 	* Add option to CC a KDM email, and add
@@ -14,7 +13,6 @@
 	* Reset-to-default button for KDM email text.
 
 	* Version 1.69.35 released.
->>>>>>> e6fbf49d
 
 2014-06-22  Carl Hetherington  <cth@carlh.net>
 
