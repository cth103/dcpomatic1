<<<<<<< HEAD
2014-10-31  Carl Hetherington  <cth@carlh.net>

	* Fix for hangs at 99% when encoding
	trimmed content.
=======
2014-11-02  Carl Hetherington  <cth@carlh.net>

	* Be more tolerant of some FFmpeg audio decoding errors;
	should fix #352.
>>>>>>> fc8fb8f0

2014-10-26  Carl Hetherington  <cth@carlh.net>

	* Version 1.76.7 released.

2014-10-24  Carl Hetherington  <cth@carlh.net>

	* Add a pause button for jobs.

	* Experimental support for bypassing colourspace conversion (#266).

	* Version 1.76.6 released.

2014-10-23  Carl Hetherington  <cth@carlh.net>

	* Version 1.76.5 released.

2014-10-23  Carl Hetherington  <cth@carlh.net>

	* Version 1.76.4 released.

2014-10-23  Carl Hetherington  <cth@carlh.net>

	* Rename 'Add folder' to 'Add image sequence'
	and add some tooltips.

	* Move the "keep video in sequence" button into
	the timeline dialogue.

	* Fix mix-placement of content when using the "Down"
	button to move it.

2014-10-22  Carl Hetherington  <cth@carlh.net>

	* Version 1.76.3 released.

2014-10-22  Carl Hetherington  <cth@carlh.net>

	* Fix bug where some files from iTunes would
	be read as being at 90,000fps.

2014-10-20  Carl Hetherington  <cth@carlh.net>

	* Version 1.76.2 released.

2014-10-19  Carl Hetherington  <cth@carlh.net>

	* Add simple note of what audio resampling
	will be done to the audio panel.

2014-10-16  Carl Hetherington  <cth@carlh.net>

	* Version 1.75.2 released.

2014-10-16  Carl Hetherington  <cth@carlh.net>

	* Version 1.75.1 released.

2014-10-16  Carl Hetherington  <cth@carlh.net>

	* Version 1.75.0 released.

2014-10-14  Carl Hetherington  <cth@carlh.net>

	* Version 1.74.3 released.

2014-10-08  c.hetherington  <cth@carlh.net>

	* Make server finding more reliable when
	there are more than a few servers.

2014-10-08  Carl Hetherington  <cth@carlh.net>

	* Version 1.74.2 released.

2014-10-08  Carl Hetherington  <cth@carlh.net>

	* Version 1.74.1 released.

2014-10-05  Carl Hetherington  <cth@carlh.net>

	* Bump ffmpeg version.

2014-10-06  Carl Hetherington  <cth@carlh.net>

	* Version 1.74.0 released.

2014-10-06  Carl Hetherington  <cth@carlh.net>

	* Version 1.73.9 released.

2014-09-28  Carl Hetherington  <cth@carlh.net>

	* Version 1.73.8 released.

2014-09-28  Carl Hetherington  <cth@carlh.net>

	* Add a few key shortcuts.

2014-09-16  Carl Hetherington  <cth@carlh.net>

	* Version 1.73.7 released.

2014-09-16  Carl Hetherington  <cth@carlh.net>

	* Fix non-update of audio gain when changing selected content.

2014-09-14  Carl Hetherington  <cth@carlh.net>

	* Version 1.73.6 released.

2014-09-14  Carl Hetherington  <cth@carlh.net>

	* Version 1.73.5 released.

2014-09-14  Carl Hetherington  <cth@carlh.net>

	* Update to nl_NL translation from Cherif Ben Brahim.

2014-09-12  Carl Hetherington  <cth@carlh.net>

	* Allow separate X and Y scale for subtitles (#337).

2014-09-10  Carl Hetherington  <cth@carlh.net>

	* Allow DCP names to be created using the ISDCF template and then
	edited afterwards (#401).

	* Fix hidden advanced preferences button in some locales.

2014-09-08  Carl Hetherington  <cth@carlh.net>

	* Version 1.73.4 released.

2014-09-08  Carl Hetherington  <cth@carlh.net>

	* Fix failure to load Targa files.

2014-09-07  Carl Hetherington  <cth@carlh.net>

	* Version 1.73.3 released.

2014-09-07  Carl Hetherington  <cth@carlh.net>

	* Put no stretch / no scale in the set of choices for default
	scale to.

	* Fix a few bad fuzzy translations from the preferences dialog.

2014-09-03  Carl Hetherington  <cth@carlh.net>

	* Version 1.73.2 released.

2014-09-03  Carl Hetherington  <cth@carlh.net>

	* Fix server certificate downloads on OS X (#376).

2014-09-02  Carl Hetherington  <cth@carlh.net>

	* Improve behaviour of batch converter window when it is shrunk (#338).

2014-09-01  Carl Hetherington  <cth@carlh.net>

	* Version 1.73.1 released.

2014-08-31  Carl Hetherington  <cth@carlh.net>

	* Remove configurable CPL <Creator> and use "DCP-o-matic (version) (git)"
	instead.

	* Fix lack of i18n of strings from src/lib/po on OS X.

	* Give a hint when content and container aspect ratios are not
	the same (#392).

	* Add "copy" button to colour conversion presets editor (#399).

	* Allow drag-and-drop of files onto the content list (#395).

2014-08-29  Carl Hetherington  <cth@carlh.net>

	* Some improvements to the manual.

2014-08-26  Carl Hetherington  <cth@carlh.net>

	* Version 1.73.0 released.

2014-08-25  Carl Hetherington  <cth@carlh.net>

	* Basic recent files list in the File menu.

2014-08-23  Carl Hetherington  <cth@carlh.net>

	* Version 1.72.12 released.

2014-08-23  Carl Hetherington  <cth@carlh.net>

	* Revert previous use of AVFormatContext::start_time when
	computing the length of video.  I think this is wrong, and
	causes bits to be missed off the end of videos (and other
	problems).

2014-08-20  Carl Hetherington  <cth@carlh.net>

	* Version 1.72.11 released.

2014-08-19  Carl Hetherington  <cth@carlh.net>

	* Attempt to fix random crashes on OS X (especially during encodes)
	thought to be caused by multiple threads using (different) stringstreams
	at the same time; see src/lib/safe_stringstream.

2014-08-09  Carl Hetherington  <cth@carlh.net>

	* Version 1.72.10 released.

2014-08-09  Carl Hetherington  <cth@carlh.net>

	* Version 1.72.8 released.

2014-08-08  Carl Hetherington  <cth@carlh.net>

	* Approximate support for changing timing details of multiple
	bits of content at the same time.

	* Allow removal of multiple bits of content at the same time.

	* Version 1.72.7 released.

2014-08-04  Carl Hetherington  <cth@carlh.net>

	* Add BCC option for KDM emails.

2014-07-29  Carl Hetherington  <cth@carlh.net>

	* Version 1.72.5 released.

2014-07-17  Carl Hetherington  <cth@carlh.net>

	* Fix corrupted text in job descriptions in some cases.

	* Speculative fix for failure to keep Windows
	machines awake during encodes.

2014-07-16  Carl Hetherington  <cth@carlh.net>

	* Version 1.72.4 released.

2014-07-16  Carl Hetherington  <cth@carlh.net>

	* Add default scaling setting to preferences (#384).

	* Version 1.72.3 released.

2014-07-16  Carl Hetherington  <cth@carlh.net>

	* Improve approximate time reports a bit.

	* Make KDM email subject configurable.

	* Updates to de_DE from Carsten Kurz.

	* Limit allowed KDM types based on Interop/SMPTE setting
	of DCP (#385).

	* Updates to fr_FR from Grégoire Ausina.

2014-07-14  Carl Hetherington  <cth@carlh.net>

	* Bump libdcp to get a new version which writes
	<Hash> values to CPLs.

2014-07-10  Carl Hetherington  <cth@carlh.net>

	* Version 1.72.2 released.

2014-07-10  Carl Hetherington  <cth@carlh.net>

	* Try to fix corruption of KDM email setting in
	some cases.

	* Version 1.72.1 released.

2014-07-08  Carl Hetherington  <cth@carlh.net>

	* Fix various problems with seek and content
	being trimmed when its video frame rate is
	overridden.

2014-07-02  Carl Hetherington  <cth@carlh.net>

	* Updated de_DE translation from Carsten Kurz.

2014-06-30  Carl Hetherington  <cth@carlh.net>

	* Version 1.72.0 released.

2014-06-28  Carl Hetherington  <cth@carlh.net>

	* Version 1.71.2 released.

2014-06-28  Carl Hetherington  <cth@carlh.net>

	* Version 1.71.1 released.

2014-06-28  Carl Hetherington  <cth@carlh.net>

	* Fix crash on analysing audio (and possibly DCP creation) with
	resampled content.

2014-06-27  Carl Hetherington  <cth@carlh.net>

	* Version 1.71.0 released.

2014-06-27  Carl Hetherington  <cth@carlh.net>

	* Fix up/down buttons in content list.

2014-06-26  Carl Hetherington  <cth@carlh.net>

	* Version 1.70.1 released.

2014-06-26  Carl Hetherington  <cth@carlh.net>

	* Support different KDM formulations.

	* Allow override of detected video frame rates.

	* Optimisation of uncertain effect to encoder and server
	thread handling.

	* Version 1.70.0 released.

2014-06-25  Carl Hetherington  <cth@carlh.net>

	* Version 1.69.37 released.

2014-06-25  Carl Hetherington  <cth@carlh.net>

	* Version 1.69.36 released.

2014-06-25  Carl Hetherington  <cth@carlh.net>

	* Support pixel format 46 in make_black().

2014-06-24  Carl Hetherington  <cth@carlh.net>

	* Re-assign timeline tracks when things are
	moved about.

2014-06-23  Carl Hetherington  <cth@carlh.net>

	* Try harder to cope with DCP names specified
	already in CamelCase.

	* Add option to CC a KDM email, and add
	$SCREENS and $CINEMA_NAME as variables
	in the email.

2014-06-22  Carl Hetherington  <cth@carlh.net>

	* Reset-to-default button for KDM email text.

	* Version 1.69.35 released.

2014-06-22  Carl Hetherington  <cth@carlh.net>

	* Fix large memory leak with image sources.

2014-06-21  Carl Hetherington  <cth@carlh.net>

	* Move email config into the KDM email page.

	* Version 1.69.34 released.

2014-06-21  Carl Hetherington  <cth@carlh.net>

	* Version 1.69.33 released.

2014-06-21  Carl Hetherington  <cth@carlh.net>

	* Version 1.69.32 released.

2014-06-21  Carl Hetherington  <cth@carlh.net>

	* Version 1.69.31 released.

2014-06-20  Carl Hetherington  <cth@carlh.net>

	* Version 1.69.30 released.

2014-06-20  Carl Hetherington  <cth@carlh.net>

	* Updates to de_DE translation from Carsten Kurz.

2014-06-18  Carl Hetherington  <cth@carlh.net>

	* Version 1.69.29 released.

2014-06-18  Carl Hetherington  <cth@carlh.net>

	* Fix thinko causing incorrect audio sample rates in some cases.

2014-06-15  Carl Hetherington  <cth@carlh.net>

	* Version 1.69.28 released.

2014-06-12  Carl Hetherington  <cth@carlh.net>

	* Version 1.69.27 released.

2014-06-12  Carl Hetherington  <cth@carlh.net>

	* Add Content menu with "scale to fit width" and "scale
	to fit height" options.

	* Version 1.69.26 released.

2014-06-12  Carl Hetherington  <cth@carlh.net>

	* Fix bug where DCP-o-matic does not recreate video after
	subtitles are turned on or off.

2014-06-10  Carl Hetherington  <cth@carlh.net>

	* Support ISDCF naming convention version 9 (#257).

	* Rename DCI to ISDCF when talking about the digital cinema
	naming convention (#362).

	* Fix crash when opening the timeline with no content (#369).

2014-06-09  Carl Hetherington  <cth@carlh.net>

	* Fix server/client with non-RGB24 sources.

	* Version 1.69.25 released.

2014-06-09  Carl Hetherington  <cth@carlh.net>

	* Make audio gain a floating-point value in the UI (#367).

	* Work-around out-of-memory crashes with large start trims (#252).

	* Version 1.69.24 released.

2014-06-06  Carl Hetherington  <cth@carlh.net>

	* Version 1.69.23 released.

2014-06-05  Carl Hetherington  <cth@carlh.net>

	* Version 1.69.22 released.

2014-06-05  Carl Hetherington  <cth@carlh.net>

	* Large speed-up to multi-image source file decoding.

	* Back-port changes from v2 which work out how separate
	audio files should be resampled by looking at the video
	files which are present at the same time.

2014-06-03  Carl Hetherington  <cth@carlh.net>

	* Version 1.69.21 released.

2014-06-03  Carl Hetherington  <cth@carlh.net>

	* Fix bad resampling of separate sound file sources that
	have specified video frame rates.

	* Version 1.69.20 released.

2014-06-03  Carl Hetherington  <cth@carlh.net>

	* Re-calculate and update audio plots when the mapping is changed.

	* Change the -3dB preset to -6dB since we are talking about
	amplitude, not power.

	* Version 1.69.19 released.

2014-06-02  Carl Hetherington  <cth@carlh.net>

	* Empirical hack to prevent over-read of array
	by libswscale; may fix crashes at the start of
	DCP encodes.

2014-05-29  Carl Hetherington  <cth@carlh.net>

	* Version 1.69.18 released.

2014-05-28  Carl Hetherington  <cth@carlh.net>

	* Version 1.69.17 released.

2014-05-28  Carl Hetherington  <cth@carlh.net>

	* Version 1.69.16 released.

2014-05-28  Carl Hetherington  <cth@carlh.net>

	* Rework KDM generation to be about CPLs rather than DCPs,
	and allow specification of any CPL to generate KDMs for.

	Requested-by: Richard Turner

2014-05-27  Carl Hetherington  <cth@carlh.net>

	* Version 1.69.15 released.

2014-05-26  Carl Hetherington  <cth@carlh.net>

	* Version 1.69.14 released.

2014-05-26  Carl Hetherington  <cth@carlh.net>

	* Fix problems with non-zero FFmpeg content start times.

2014-05-24  Carl Hetherington  <cth@carlh.net>

	* Version 1.69.13 released.

2014-05-24  Carl Hetherington  <cth@carlh.net>

	* Fix problems with log setup from config.

2014-05-23  Carl Hetherington  <cth@carlh.net>

	* Version 1.69.12 released.

2014-05-22  Carl Hetherington  <cth@carlh.net>

	* Version 1.69.11 released.

2014-05-21  Carl Hetherington  <cth@carlh.net>

	* Version 1.69.10 released.

2014-05-21  Carl Hetherington  <cth@carlh.net>

	* Tidy up logging a bit and make it configurable from the GUI
	(moving a few things into an Advanced preferences tab at
	the same time).

2014-05-19  Carl Hetherington  <cth@carlh.net>

	* Version 1.69.9 released.

2014-05-19  Carl Hetherington  <cth@carlh.net>

	* Decode image sources in the multi-threaded part
	of the transcoder, rather than the single-threaded.

2014-05-16  Carl Hetherington  <cth@carlh.net>

	* Version 1.69.8 released.

2014-05-16  Carl Hetherington  <cth@carlh.net>

	* Fix various confusions in translations of abbreviated
	channel names (Lc, Rc etc.)

2014-05-14  Carl Hetherington  <cth@carlh.net>

	* Version 1.69.7 released.

2014-05-14  Carl Hetherington  <cth@carlh.net>

	* Bump libdcp to remove checks on PCM MXF edit rates,
	so we can generate strange ones in DCP-o-matic.

2014-05-13  Carl Hetherington  <cth@carlh.net>

	* Version 1.69.6 released.

2014-05-13  Carl Hetherington  <cth@carlh.net>

	* Remove artificial 100fps limit when using
	"any" DCP frame rate.

2014-05-12  Carl Hetherington  <cth@carlh.net>

	* Version 1.69.5 released.

2014-05-12  Carl Hetherington  <cth@carlh.net>

	* Add option to use any DCP frame rate, rather than just
	the "allowed" set.

	* Version 1.69.4 released.

2014-05-12  Carl Hetherington  <cth@carlh.net>

	* Version 1.69.3 released.

2014-05-12  Carl Hetherington  <cth@carlh.net>

	* Use libdcp::raw_convert instead of boost::lexical_cast and
	LocaleGuard, hopefully to fix large numbers being written with
	thousands separators on some locales.

2014-05-10  Carl Hetherington  <cth@carlh.net>

	* Version 1.69.2 released.

2014-05-10  Carl Hetherington  <cth@carlh.net>

	* Fix setup of the libswresample context to work with high channel counts.

2014-05-09  Carl Hetherington  <cth@carlh.net>

	* Version 1.69.1 released.

2014-05-09  Carl Hetherington  <cth@carlh.net>

	* Fix crash on using content with more than 12 audio channels.

	* Re-introduce ffprobe call when adding content.

2014-05-05  Carl Hetherington  <cth@carlh.net>

	* Version 1.69.0 released.

2014-05-02  Carl Hetherington  <cth@carlh.net>

	* Version 1.68.0 released.

2014-04-29  Carl Hetherington  <cth@carlh.net>

	* Version 1.67.1 released.

2014-04-29  Carl Hetherington  <cth@carlh.net>

	* Version 1.67.0 released.

2014-04-27  Carl Hetherington  <cth@carlh.net>

	* Version 1.66.16 released.

2014-04-27  Carl Hetherington  <cth@carlh.net>

	* Add .dpx to the list of acceptable image files.

	* Slightly better handling of uncaught exceptions.

	* Use our own directory picker on 14.04 (as well as 13.04 and 13.10) as
	it appears that the same bug remains.

2014-04-25  Carl Hetherington  <cth@carlh.net>

	* Version 1.66.15 released.

2014-04-25  Carl Hetherington  <cth@carlh.net>

	* Fix subtitle display when the next subtitle is decoded before the previous
	one has finished.

2014-04-24  Carl Hetherington  <cth@carlh.net>

	* Version 1.66.14 released.

2014-04-23  Carl Hetherington  <cth@carlh.net>

	* Version 1.66.13 released.

2014-04-21  Carl Hetherington  <cth@carlh.net>

	* Update to es_ES translation from Manuel AC.

	* Update to fr_FR translation from Thierry Journet.

2014-04-17  Carl Hetherington  <cth@carlh.net>

	* Fix update of the gain control when using the gain calculator
	dialog.

	* Version 1.66.12 released.

2014-04-07  Carl Hetherington  <cth@carlh.net>

	* Version 1.66.11 released.

2014-04-07  Carl Hetherington  <cth@carlh.net>

	* Updated fr_FR translation from Thierry Journet. 

2014-04-02  Carl Hetherington  <cth@carlh.net>

	* Version 1.66.10 released.

2014-04-01  Carl Hetherington  <cth@carlh.net>

	* Basic support for separate left/right-eye files or directories
	for 3D.

2014-03-30  Carl Hetherington  <cth@carlh.net>

	* Version 1.66.9 released.

2014-03-30  Carl Hetherington  <cth@carlh.net>

	* Version 1.66.8 released.

	* nl_NL translation from Theo Kooijmans.

2014-03-27  Carl Hetherington  <cth@carlh.net>

	* Auto-save film metadata before starting DCP encode.

2014-03-25  Carl Hetherington  <cth@carlh.net>

	* Add support for downloading Doremi server certificates.

2014-03-24  Carl Hetherington  <cth@carlh.net>

	* Version 1.66.7 released.

2014-03-24  Carl Hetherington  <cth@carlh.net>

	* Fix error on creating DCPs without audio.

2014-03-23  Carl Hetherington  <cth@carlh.net>

	* Version 1.66.6 released.

2014-03-23  Carl Hetherington  <cth@carlh.net>

	* Attempt to fix format string specifier error on Windows.

	* Version 1.66.5 released.

2014-03-22  Carl Hetherington  <cth@carlh.net>

	* Version 1.66.4 released.

2014-03-22  Carl Hetherington  <cth@carlh.net>

	* Allow specification of the video frame rate that a sound file
	was prepared for.

	* Another attempt to fix colour conversion dialog strange behaviour
	on OS X.

2014-03-18  Carl Hetherington  <cth@carlh.net>

	* Version 1.66.3 released.

2014-03-18  Carl Hetherington  <cth@carlh.net>

	* Fix bad rounding of timecodes.

	* Tentative support for 3D from alternate frames of the source.

2014-03-17  Carl Hetherington  <cth@carlh.net>

	* Improve behaviour of the position slider at the end of films.

	* Version 1.66.2 released.

2014-03-17  Carl Hetherington  <cth@carlh.net>

	* Improve appearance of config dialog on OS X.

2014-03-15  Carl Hetherington  <cth@carlh.net>

	* Improve appearance of new film and KDM dialogs on OS X.

	* Fix KDM dialog to predictably set up its initial range to
	a week from now.

	* Remove support for FFmpeg post-processing filters as they apparently
	do not support > 8bpp.  I don't think they are worth the pain of
	quantizing and then telling the user what has happened.

2014-03-12  Carl Hetherington  <cth@carlh.net>

	* Version 1.66.1 released.

2014-03-12  Carl Hetherington  <cth@carlh.net>

	* Hopefully fix i18n on OS X (#324).

2014-03-10  Carl Hetherington  <cth@carlh.net>

	* Version 1.66.0 released.

2014-03-09  Carl Hetherington  <cth@carlh.net>

	* Version 1.65.2 released.

2014-03-09  Carl Hetherington  <cth@carlh.net>

	* Restore old behaviour of "no-stretch" mode with crop.

	* Fix display of no-scale display mode in the player.

2014-03-08  Carl Hetherington  <cth@carlh.net>

	* Version 1.65.1 released.

2014-03-08  Carl Hetherington  <cth@carlh.net>

	* Fix incorrect audio analyses on multiple-stream content.

	* Support for unsigned 8-bit audio (hmm!).

2014-03-06  Carl Hetherington  <cth@carlh.net>

	* Version 1.65.0 released.

2014-03-05  Carl Hetherington  <cth@carlh.net>

	* Version 1.64.19 released.

2014-03-05  Carl Hetherington  <cth@carlh.net>

	* Bump maximum audio channels to 12 so that we can
	(crudely at least) get BsL/BsR.

2014-03-04  Carl Hetherington  <cth@carlh.net>

	* Version 1.64.18 released.

2014-03-04  Carl Hetherington  <cth@carlh.net>

	* Add option to disable all scaling of the input video.

2014-03-03  Carl Hetherington  <cth@carlh.net>

	* Fix rounding of timecodes in at least some cases (#323).

	* Try to prevent OS X from sleeping during DCP encode.

2014-02-26  Carl Hetherington  <cth@carlh.net>

	* Version 1.64.17 released.

2014-02-26  Carl Hetherington  <cth@carlh.net>

	* Fix missing RMS audio analysis plots in some cases.

	* Fix failure to load sound files with
	non-ASCII paths.

2014-02-23  Carl Hetherington  <cth@carlh.net>

	* Version 1.64.16 released.

2014-02-23  Carl Hetherington  <cth@carlh.net>

	* Bump ffmpeg library to git head to fix problems with
	misrecognised frame rates in some MOV files.

2014-02-20  Carl Hetherington  <cth@carlh.net>

	* Version 1.64.15 released.

2014-02-20  Carl Hetherington  <cth@carlh.net>

	* Basic support for 7.1 / HI/VI audio tracks.

2014-02-19  Carl Hetherington  <cth@carlh.net>

	* Add some basic JSON stuff.

2014-02-18  Carl Hetherington  <cth@carlh.net>

	* Version 1.64.14 released.

2014-02-18  Carl Hetherington  <cth@carlh.net>

	* Version 1.64.13 released.

2014-02-12  Carl Hetherington  <cth@carlh.net>

	* Make the batch converter remember its last directory
	for the film picker (#318).

	* Add dcpomatic_batch to OS X .app.

2014-02-11  Carl Hetherington  <cth@carlh.net>

	* Version 1.64.12 released.

2014-02-11  Carl Hetherington  <cth@carlh.net>

	* Be more careful when catching exceptions from KDM creation.

2014-02-10  Carl Hetherington  <cth@carlh.net>

	* Version 1.64.11 released.

2014-02-10  Carl Hetherington  <cth@carlh.net>

	* Version 1.64.10 released.

2014-02-10  Carl Hetherington  <cth@carlh.net>

	* Try to fix Centos RPM dependencies.

	* Version 1.64.9 released.

2014-02-10  Carl Hetherington  <cth@carlh.net>

	* Version 1.64.8 released.

2014-02-09  Carl Hetherington  <cth@carlh.net>

	* Build with a more careful version of libopenjpeg that handles
	out-of-memory conditions slightly better.

	* Possibly fix repeated no route to host errors in some cases.

	* Some small bits of increased low-memory stability.

	* Version 1.64.7 released.

2014-02-08  Carl Hetherington  <cth@carlh.net>

	* Fix exception when seeking with missing content (part of #317).

	* Version 1.64.6 released.

2014-02-08  Carl Hetherington  <cth@carlh.net>

	* Version 1.64.5 released.

2014-02-08  Carl Hetherington  <cth@carlh.net>

	* Version 1.64.4 released.

2014-02-08  Carl Hetherington  <cth@carlh.net>

	* Version 1.64.3 released.

2014-02-08  Carl Hetherington  <cth@carlh.net>

	* Bump libdcp version to get some fixes for Interop XML.

2014-02-07  Carl Hetherington  <cth@carlh.net>

	* Add basic stuff to build RPMs for Centos.

2014-02-05  Carl Hetherington  <cth@carlh.net>

	* Version 1.64.2 released.

2014-02-05  Carl Hetherington  <cth@carlh.net>

	* A variety of fixes to small problems found by Coverity.

2014-02-05  Carl Hetherington  <cth@carlh.net>

	* Version 1.64.1 released.

2014-02-05  Carl Hetherington  <cth@carlh.net>

	* Updates to it_IT translation from William Fanelli.

2014-02-02  Carl Hetherington  <cth@carlh.net>

	* Version 1.64.0 released.

2014-01-29  Carl Hetherington  <cth@carlh.net>

	* Version 1.63.8 released.

2014-01-29  Carl Hetherington  <cth@carlh.net>

	* Add subtitle X offset option.

	* Fix missing subtitles when subtitled content is at a non-zero position.

2014-01-28  Carl Hetherington  <cth@carlh.net>

	* Use Mbit/s instead of the incorrect MBps.

	* Version 1.63.7 released.

2014-01-28  Carl Hetherington  <cth@carlh.net>

	* Try to prevent Windows machines going to sleep during encodes.

	* Add option to not install main program / server on Windows.

2014-01-26  Carl Hetherington  <cth@carlh.net>

	* Change default JPEG2000 bandwith to 100MBps.

	* Updated fr_FR translation from Theirry Journet.

2014-01-24  Carl Hetherington  <cth@carlh.net>

	* Try to fix repeatedly-reported exceptions.

2014-01-23  Carl Hetherington  <cth@carlh.net>

	* Version 1.63.6 released.

2014-01-23  Carl Hetherington  <cth@carlh.net>

	* Fix recovery of DCP encoding after a crash with a 3D DCP.

2014-01-21  Carl Hetherington  <cth@carlh.net>

	* Version 1.63.5 released.

2014-01-21  Carl Hetherington  <cth@carlh.net>

	* Potentially major fix for bad A/V sync.

2014-01-19  Carl Hetherington  <cth@carlh.net>

	* Version 1.63.4 released.

2014-01-19  Carl Hetherington  <cth@carlh.net>

	* Updated sv_SE translation from Adam Klotblixt.

2014-01-15  Carl Hetherington  <cth@carlh.net>

	* Version 1.63.3 released.

2014-01-15  Carl Hetherington  <cth@carlh.net>

	* Hopefully fix badly-labelled MXFs when in Interop mode.

2014-01-14  Carl Hetherington  <cth@carlh.net>

	* Version 1.63.2 released.

2014-01-14  Carl Hetherington  <cth@carlh.net>

	* Fix problems with adding new soundtracks to FFmpeg content with
	no audio track.

	* Updated de_DE translation from Markus Raab.

	* Version 1.63.1 released.

2014-01-14  Carl Hetherington  <cth@carlh.net>

	* Try to fix subtitle problems when the video frame rate is being changed
	from content to DCP.

2014-01-13  Carl Hetherington  <cth@carlh.net>

	* Change 4:3 and 5:3 ratios to be precise rather than 1.33:1 and 1.66:1, and
	also tweak 1.19:1 (#306).

	* Version 1.63.0 released.

2014-01-12  Carl Hetherington  <cth@carlh.net>

	* Fix crashes when using -3dB options in locales with a , decimal separator.

	* Version 1.62.3 released.

2014-01-11  Carl Hetherington  <cth@carlh.net>

	* Hopefully fix error on restarting a cancelled transcode job
	on Windows.

2014-01-10  Carl Hetherington  <cth@carlh.net>

	* Version 1.62.2 released.

2014-01-10  Carl Hetherington  <cth@carlh.net>

	* Version 1.62.1 released.

2014-01-10  Carl Hetherington  <cth@carlh.net>

	* Version 1.62.0 released.

2014-01-10  Carl Hetherington  <cth@carlh.net>

	* Try to stop the queue of things to write filling up excessively
	on fast CPUs.

	* Try to fix double "are you sure" prompt on quitting with active jobs.

	* Version 1.61.2 released.

2014-01-09  Carl Hetherington  <cth@carlh.net>

	* Version 1.61.1 released.

2014-01-09  Carl Hetherington  <cth@carlh.net>

	* Version 1.61.0 released.

2014-01-09  Carl Hetherington  <cth@carlh.net>

	* Hopefully fix somewhat inexplicable inability of Windows to open
	new files on top of old ones in some circumstances (with audio
	MXFs).

	* Version 1.60 released.

2014-01-09  Carl Hetherington  <cth@carlh.net>

	* More fixes for slow-downs on fast computers.

2014-01-08  Carl Hetherington  <cth@carlh.net>

	* Version 1.59 released.

2014-01-07  Carl Hetherington  <cth@carlh.net>

	* Version 1.58 released.

2014-01-07  Carl Hetherington  <cth@carlh.net>

	* Fix Windows build of FFmpeg to link against zlib, which fixes parsing
	of some .mov files.

	* Very primitive check-for-updates feature added.

	* Allow still-moving-image sources to have their frame rate specified.

2014-01-06  Carl Hetherington  <cth@carlh.net>

	* Basics of per-channel audio gain (#247).

	* Give a warning on make DCP if it seems unlikely that the disk
	will have enough space to store the finished DCP (#92).

	* Make sure forced languages override the environment for gettext()
	as well as wxWidgets' i18n code (#108).

	* Bump libdcp version to get a fix for VOLINDEX/ASSETMAP file extensions
	with interop (#206).

	* Fix subtitle colouring (#152).

	* Fix mis-timed subtitles when there is a non-zero video PTS offset.

	* Remove seemingly unnecessary checks on image directories.

	* Leave DCP directory creation until the last minute to help
	avoid half-eaten directories being left around (#174).

2014-01-05  Carl Hetherington  <cth@carlh.net>

	* Version 1.57 released.

2014-01-05  Carl Hetherington  <cth@carlh.net>

	* Use _fseeki64 on Windows when reading content files.

	* Various small fixes to i18n.

2014-01-03  Carl Hetherington  <cth@carlh.net>

	* Version 1.56 released.

2014-01-03  Carl Hetherington  <cth@carlh.net>

	* Version 1.55 released.

2014-01-03  Carl Hetherington  <cth@carlh.net>

	* New de_DE translation from Markus Raab.

	* Work-around mysterious call of pure virtual method inside boost.

2014-01-01  Carl Hetherington  <cth@carlh.net>

	* Bump ffmpeg version.

2013-12-30  Carl Hetherington  <cth@carlh.net>

	* Version 1.54 released.

2013-12-30  Carl Hetherington  <cth@carlh.net>

	* Put catches around a few threads which could have uncaught exceptions.

	* Add nascent dcpomatic_create command-line program to create films.

2013-12-29  Carl Hetherington  <cth@carlh.net>

	* Version 1.53 released.

2013-12-29  Carl Hetherington  <cth@carlh.net>

	* Fix failure to load content from directories with non-Latin names.

2013-12-28  Carl Hetherington  <cth@carlh.net>

	* Speculative fix for "find missing" not working on OS X (#255).

	* Fix failure to load films with missing still image content (#300).

2013-12-27  Carl Hetherington  <cth@carlh.net>

	* Fix non-update of video information on changing DCP resolution (#299).

	* Version 1.52 released.

2013-12-27  Carl Hetherington  <cth@carlh.net>

	* More speculative fixes for 4K.

2013-12-23  Carl Hetherington  <cth@carlh.net>

	* Version 1.51 released.

2013-12-23  Carl Hetherington  <cth@carlh.net>

	* A couple of potential fixes for 4K.

	* Version 1.50 released.

2013-12-23  Carl Hetherington  <cth@carlh.net>

	* Version 1.49 released.

2013-12-23  Carl Hetherington  <cth@carlh.net>

	* Version 1.48 released.

2013-12-23  Carl Hetherington  <cth@carlh.net>

	* Add TLS/SSL support to KDM email sending.

2013-12-23  Carl Hetherington  <cth@carlh.net>

	* Version 1.47 released.

2013-12-23  Carl Hetherington  <cth@carlh.net>

	* Add $START_TIME and $END_TIME as variables for the KDM email.

	* Add top/bottom option for 3D frames.

2013-12-20  Carl Hetherington  <cth@carlh.net>

	* Add configuration option for default audio delay (#276).

	* Version 1.46 released.

2013-12-19  Carl Hetherington  <cth@carlh.net>

	* Version 1.45 released.

2013-12-19  Carl Hetherington  <cth@carlh.net>

	* Bump libdcp version again for a crash fix for 32-bit Windows,
	and also for problems generating certificate chains.

2013-12-18  Carl Hetherington  <cth@carlh.net>

	* Version 1.44 released.

2013-12-18  Carl Hetherington  <cth@carlh.net>

	* Bump libdcp version again for a fix to XML validity for 3D.

	* Version 1.43 released.

2013-12-18  Carl Hetherington  <cth@carlh.net>

	* Update libdcp version to get fix for 3D IntrinsicDuration.

	* Fix progress reporting when making 3D DCPs.

	* Fix non-update of display when changing video frame type (2D,
	3D left/right etc.)

	* Restore video information in video tab when using still images.

	* Hopefully fix exception on new film in some strange cases.

2013-12-09  Carl Hetherington  <cth@carlh.net>

	* Version 1.42 released.

2013-12-09  Carl Hetherington  <cth@carlh.net>

	* Fix make_black for pixel format 7 (#288).

2013-12-08  Carl Hetherington  <cth@carlh.net>

	* Fix display update when removing content (#281).

2013-12-07  Carl Hetherington  <cth@carlh.net>

	* Version 1.41 released.

2013-12-05  Carl Hetherington  <cth@carlh.net>

	* Improve the correctness of lengths reported by sound files to fix
	short DCPs when using non-DCI-rate sound files with stills.

2013-12-04  Carl Hetherington  <cth@carlh.net>

	* Make signatures optional (#273).

	* Only do scale/crop/window/subtitle overlay if a frame is going
	to be encoded for the DCP.

	* Several optimisations to video processing, which should
	speed up the player a bit.

2013-12-03  Carl Hetherington  <cth@carlh.net>

	* Add "play length" control to avoid having to do arithmetic to
	get end-trims right in some cases (#261).

2013-12-02  Carl Hetherington  <cth@carlh.net>

	* Fix breakage to adding multiple files at the same time.

	* Fix crash on double-click of "show audio" button (#278).

	* Version 1.40 released.

2013-12-02  Carl Hetherington  <cth@carlh.net>

	* Fix problems with FFmpeg files that have all-zero stream IDs.

	* Fix crash on checking non-existing frame info
	files.

	* Fix erroneous disabling of timing panel with
	audio-only sources.

2013-11-30  Carl Hetherington  <cth@carlh.net>

	* Version 1.39 released.

2013-11-30  Carl Hetherington  <cth@carlh.net>

	* Fix windows build.

2013-11-29  Carl Hetherington  <cth@carlh.net>

	* Version 1.38 released.

2013-11-29  Carl Hetherington  <cth@carlh.net>

	* Add option to join input files together
	to help with multiple VOB files from DVDs.

	* Fix build for 32-bit versions of OS X.

2013-11-27  Carl Hetherington  <cth@carlh.net>

	* Version 1.37 released.

2013-11-27  Carl Hetherington  <cth@carlh.net>

	* Version 1.36 released.

2013-11-27  Carl Hetherington  <cth@carlh.net>

	* Version 1.35 released.

2013-11-26  Carl Hetherington  <cth@carlh.net>

	* Updated fr_FR translation from Lilian Lefranc.

	* A whole load of fixes for lots of bugs when handling filenames
	using non-Latin characters on Windows.

2013-11-22  Carl Hetherington  <cth@carlh.net>

	* Version 1.34 released.

2013-11-22  Carl Hetherington  <cth@carlh.net>

	* Fix both OS X and Windows installers.

2013-11-21  Carl Hetherington  <cth@carlh.net>

	* Version 1.33 released.

2013-11-21  Carl Hetherington  <cth@carlh.net>

	* Fix Ubuntu 13.04 build.

2013-11-20  Carl Hetherington  <cth@carlh.net>

	* Version 1.32 released.

2013-11-20  Carl Hetherington  <cth@carlh.net>

	* Version 1.31 released.

2013-11-20  Carl Hetherington  <cth@carlh.net>

	* Add primitive hints dialogue box.

2013-11-17  Carl Hetherington  <cth@carlh.net>

	* Fix specified-server discovery.

	* Version 1.30 released.

2013-11-17  Carl Hetherington  <cth@carlh.net>

	* Speculative fix for servers crashing with different
	locales to clients.

2013-11-16  Carl Hetherington  <cth@carlh.net>

	* Bump bundled FFmpeg version to current git master.

	* Fix erroneous reset of visible channels in audio
	level dialog when changing gain.

2013-11-15  Carl Hetherington  <cth@carlh.net>

	* Use 2 decimal places for gamma controls instead
	of 1.

2013-11-14  Carl Hetherington  <cth@carlh.net>

	* Support modification of certain properties when
	there are several selected pieces of content.

	* Add server configuration back in.

2013-11-12  Carl Hetherington  <cth@carlh.net>

	* Version 1.29 released.

2013-11-12  Carl Hetherington  <cth@carlh.net>

	* Fix bad_alloc exception on audio analysis (and
	probably elsewhere).

2013-11-11  Carl Hetherington  <cth@carlh.net>

	* Version 1.28 released.

2013-11-11  Carl Hetherington  <cth@carlh.net>

	* Somewhat speculative fix for slow-downs and
	large memory consumption with multi-content playlists.

2013-11-10  Carl Hetherington  <cth@carlh.net>

	* Hopefully get rid of spurious black lines around
	preview.

2013-11-08  Carl Hetherington  <carl@ubuntu>

	* Fix strange behaviour of J2K bandwidth control
	on 32-bit Linux.

2013-11-07  Carl Hetherington  <cth@carlh.net>

	* Open file dialog starts in the configured DCP directory,
	if one exists (#70).

2013-11-06  Carl Hetherington  <cth@carlh.net>

	* Support pixel format 30 (#254).

2013-11-06  Carl Hetherington  <cth@carlh.net>

	* Version 1.27 released.

2013-11-06  Carl Hetherington  <cth@carlh.net>

	* Various server-related tidying up; servers are
	now auto-detected only (the configuration for
	them has been removed).

2013-11-06  Carl Hetherington  <cth@carlh.net>

	* Version 1.26 released.

2013-11-05  Carl Hetherington  <cth@carlh.net>

	* Auto-detect encoding servers on the local
	subnet(s).

	* Tweak verbosity of command-line encoding servers.

2013-11-04  Carl Hetherington  <cth@carlh.net>

	* Version 1.25 released.

2013-10-29  Carl Hetherington  <cth@carlh.net>

	* Improve performance when start-trimming
	large files.

	* Fix audio problems when start-trimming.

2013-10-28  Carl Hetherington  <cth@carlh.net>

	* Version 1.24 released.

2013-10-28  Carl Hetherington  <cth@carlh.net>

	* Fix failure to reload configuration on
	some non-English locales.

2013-10-26  Carl Hetherington  <cth@carlh.net>

	* Version 1.23 released.

2013-10-25  Carl Hetherington  <cth@carlh.net>

	* Version 1.22 released.

2013-10-24  Carl Hetherington  <cth@carlh.net>

	* Support sources that require repeat of more than
	1 extra frame.

2013-10-23  Carl Hetherington  <cth@carlh.net>

	* Version 1.21 released.

2013-10-23  Carl Hetherington  <cth@carlh.net>

	* Use our own directory picker on Ubuntu 13.10 as well
	as Ubuntu 13.04 as it seems similarly broken.

2013-10-22  Carl Hetherington  <cth@carlh.net>

	* Version 1.20 released.

2013-10-22  Carl Hetherington  <cth@carlh.net>

	* Allow films to be loaded when content is missing,
	and then that content can be re-found.

2013-10-21  Carl Hetherington  <cth@carlh.net>

	* Version 1.19 released.

2013-10-21  Carl Hetherington  <cth@carlh.net>

	* Fix Rec. 709 gammas (from Lilian Lefranc)

2013-10-20  Carl Hetherington  <cth@carlh.net>

	* Allow specification of subtitle language even if DVD-o-matic
	isn't providing the subtitles.

2013-10-20  Carl Hetherington  <cth@carlh.net>

	* Version 1.18 released.

2013-10-19  Carl Hetherington  <cth@carlh.net>

	* Fix non-saving of colour transform presets.

	* Some improvements in progress reporting, especially
	for long encodes.

2013-10-18  Carl Hetherington  <cth@carlh.net>

	* Fix bug with incorrect validity times given to KDMs.

2013-10-17  Carl Hetherington  <cth@carlh.net>

	* Fix Make DCP menu option sensitivity (#230).

	* Forward-port fix from master; use 1000000 rather
	than 1e6 for J2K bandwidth arithmetic to ensure
	that it's done with integers.

2013-10-16  Carl Hetherington  <cth@carlh.net>

	* Version 1.17 released.

2013-10-16  Carl Hetherington  <cth@carlh.net>

	* Hopefully fix crash on closing preferences window
	when ~/.config/dcpomatic does not exist.

	* Allow specification of the DCP to make KDMs for,
	in case there is more than one.

	* Speed up response to some settings changes
	(e.g. crop) (#196).

2013-10-15  Carl Hetherington  <cth@carlh.net>

	* Version 1.16 released.

2013-10-15  Carl Hetherington  <cth@carlh.net>

	* Restore up/down buttons for simple content time
	movements.

	* Include film title in KDM filenames.

	* Allow no-stretch scaling like in DVD-o-matic.

2013-10-14  Carl Hetherington  <cth@carlh.net>

	* Add Rec. 709 colour conversion preset using
	Wolfgang Woehl's matrix.

2013-10-14  Carl Hetherington  <cth@carlh.net>

	* Version 1.15 released.

2013-10-14  Carl Hetherington  <cth@carlh.net>

	* Fix some crashes in the KDM dialogue when coming
	out of the add screen without giving a certificate.

	* Really fix libltdl search path on OS X.

2013-10-13  Carl Hetherington  <cth@carlh.net>

	* Version 1.14 released.

2013-10-12  Carl Hetherington  <cth@carlh.net>

	* Add some missing libraries to the OS X build.

	* Fix libltdl search path on OS X.

2013-10-12  Carl Hetherington  <cth@carlh.net>

	* Version 1.13 released.

2013-10-12  Carl Hetherington  <cth@carlh.net>

	* Fix linux static build.

2013-10-11  Carl Hetherington  <cth@carlh.net>

	* Version 1.12 released.

2013-10-11  Carl Hetherington  <cth@carlh.net>

	* Fix failure to create signer certificates
	on Windows.

2013-10-10  Carl Hetherington  <cth@carlh.net>

	* Basic snapping in the timeline.

	* Various improvements to dcpomatic_kdm.

2013-10-10  Carl Hetherington  <cth@carlh.net>

	* Version 1.11 released.

2013-10-10  Carl Hetherington  <cth@carlh.net>

	* libdcp fix to incorrect signature digests.

2013-10-09  Carl Hetherington  <cth@carlh.net>

	* Version 1.10 released.

2013-10-09  Carl Hetherington  <cth@carlh.net>

	* Add some missing Windows dependencies.

2013-10-09  Carl Hetherington  <cth@carlh.net>

	* Version 1.09 released.

2013-10-09  Carl Hetherington  <cth@carlh.net>

	* Bump libdcp version to pull in speculative fix
	for AuthorizedDeviceList thumbprints in KDMs.

2013-10-09  Carl Hetherington  <cth@carlh.net>

	* Version 1.08 released.

2013-10-09  Carl Hetherington  <cth@carlh.net>

	* Fix problems with crypto stuff on Windows.

2013-10-08  Carl Hetherington  <cth@carlh.net>

	* Version 1.07 released.

2013-10-01  Carl Hetherington  <cth@carlh.net>

	* Version 1.06 released.

2013-09-19  Carl Hetherington  <cth@carlh.net>

	* Version 1.05 released.

2013-09-17  Carl Hetherington  <cth@carlh.net>

	* Version 1.04 released.

2013-09-09  Carl Hetherington  <cth@carlh.net>

	* Version 1.03 released.

2013-09-02  Carl Hetherington  <cth@carlh.net>

	* Add missing boost datetime dependency
	to debian control files.

2013-08-30  Carl Hetherington  <cth@carlh.net>

	* Version 1.02 released.

2013-08-29  Carl Hetherington  <cth@carlh.net>

	* Version 1.01 released.

2013-08-29  Carl Hetherington  <cth@carlh.net>

	* Restore server/client operation (#202).

	* Fix strange rounding of still image durations (#204).

	* Remove limitation to numbers and periods in the
	server host name dialogue box.

	* Fix stuck-at-99% progress meters (#184).

	* Version 1.01beta1 released.

2013-08-29  Carl Hetherington  <cth@carlh.net>

	* Fix emissions of large chunks of silence when
	analysing audio in some cases.

	* Use my @dcpomatic.com email address for now,
	rather than a non-existant mailing list.

2013-08-28  Carl Hetherington  <cth@carlh.net>

	* Initial DCP-o-matic release.
<|MERGE_RESOLUTION|>--- conflicted
+++ resolved
@@ -1,14 +1,12 @@
-<<<<<<< HEAD
 2014-10-31  Carl Hetherington  <cth@carlh.net>
 
 	* Fix for hangs at 99% when encoding
 	trimmed content.
-=======
+
 2014-11-02  Carl Hetherington  <cth@carlh.net>
 
 	* Be more tolerant of some FFmpeg audio decoding errors;
 	should fix #352.
->>>>>>> fc8fb8f0
 
 2014-10-26  Carl Hetherington  <cth@carlh.net>
 
