<<<<<<< HEAD
2014-11-25  Carl Hetherington  <cth@carlh.net>

	* Speculative fix for hangs at the end of
	encodes in some cases (with 3D content).
=======
2014-11-24  Carl Hetherington  <cth@carlh.net>

	* Version 1.76.15 released.

2014-11-24  c.hetherington  <cth@carlh.net>

	* Bump ffmpeg.
>>>>>>> 0894e28b

2014-11-20  Carl Hetherington  <cth@carlh.net>

	* Version 1.76.14 released.

2014-11-11  Carl Hetherington  <cth@carlh.net>

	* Version 1.76.13 released.

2014-11-09  Carl Hetherington  <cth@carlh.net>

	* Version 1.76.12 released.

2014-11-09  Carl Hetherington  <cth@carlh.net>

	* Remove code which tried to load old DVD-o-matic
	configuration files if they were present.  It is
	not well tested and is unlikely to be of much use
	after all this time anyway.

2014-11-07  Carl Hetherington  <cth@carlh.net>

	* Version 1.76.11 released.

2014-11-07  Carl Hetherington  <cth@carlh.net>

	* Guess initial scale from the size of video
	content images, taking pixel aspect ratio into
	account where possible.

2014-11-05  c.hetherington  <cth@carlh.net>

	* Add a couple of new hints.

2014-11-04  Carl Hetherington  <cth@carlh.net>

	* Version 1.76.10 released.

2014-11-04  c.hetherington  <cth@carlh.net>

	* Updated de_DE translation from Carsten Kurz.

2014-11-03  Carl Hetherington  <cth@carlh.net>

	* Version 1.76.9 released.

2014-10-31  Carl Hetherington  <cth@carlh.net>

	* Fix for hangs at 99% when encoding
	trimmed content.

2014-11-02  Carl Hetherington  <cth@carlh.net>

	* Version 1.76.8 released.

2014-11-02  Carl Hetherington  <cth@carlh.net>

	* Be more tolerant of some FFmpeg audio decoding errors;
	should fix #352.

2014-10-26  Carl Hetherington  <cth@carlh.net>

	* Version 1.76.7 released.

2014-10-24  Carl Hetherington  <cth@carlh.net>

	* Add a pause button for jobs.

	* Experimental support for bypassing colourspace conversion (#266).

	* Version 1.76.6 released.

2014-10-23  Carl Hetherington  <cth@carlh.net>

	* Version 1.76.5 released.

2014-10-23  Carl Hetherington  <cth@carlh.net>

	* Version 1.76.4 released.

2014-10-23  Carl Hetherington  <cth@carlh.net>

	* Rename 'Add folder' to 'Add image sequence'
	and add some tooltips.

	* Move the "keep video in sequence" button into
	the timeline dialogue.

	* Fix mix-placement of content when using the "Down"
	button to move it.

2014-10-22  Carl Hetherington  <cth@carlh.net>

	* Version 1.76.3 released.

2014-10-22  Carl Hetherington  <cth@carlh.net>

	* Fix bug where some files from iTunes would
	be read as being at 90,000fps.

2014-10-20  Carl Hetherington  <cth@carlh.net>

	* Version 1.76.2 released.

2014-10-19  Carl Hetherington  <cth@carlh.net>

	* Add simple note of what audio resampling
	will be done to the audio panel.

2014-10-16  Carl Hetherington  <cth@carlh.net>

	* Version 1.75.2 released.

2014-10-16  Carl Hetherington  <cth@carlh.net>

	* Version 1.75.1 released.

2014-10-16  Carl Hetherington  <cth@carlh.net>

	* Version 1.75.0 released.

2014-10-14  Carl Hetherington  <cth@carlh.net>

	* Version 1.74.3 released.

2014-10-08  c.hetherington  <cth@carlh.net>

	* Make server finding more reliable when
	there are more than a few servers.

2014-10-08  Carl Hetherington  <cth@carlh.net>

	* Version 1.74.2 released.

2014-10-08  Carl Hetherington  <cth@carlh.net>

	* Version 1.74.1 released.

2014-10-05  Carl Hetherington  <cth@carlh.net>

	* Bump ffmpeg version.

2014-10-06  Carl Hetherington  <cth@carlh.net>

	* Version 1.74.0 released.

2014-10-06  Carl Hetherington  <cth@carlh.net>

	* Version 1.73.9 released.

2014-09-28  Carl Hetherington  <cth@carlh.net>

	* Version 1.73.8 released.

2014-09-28  Carl Hetherington  <cth@carlh.net>

	* Add a few key shortcuts.

2014-09-16  Carl Hetherington  <cth@carlh.net>

	* Version 1.73.7 released.

2014-09-16  Carl Hetherington  <cth@carlh.net>

	* Fix non-update of audio gain when changing selected content.

2014-09-14  Carl Hetherington  <cth@carlh.net>

	* Version 1.73.6 released.

2014-09-14  Carl Hetherington  <cth@carlh.net>

	* Version 1.73.5 released.

2014-09-14  Carl Hetherington  <cth@carlh.net>

	* Update to nl_NL translation from Cherif Ben Brahim.

2014-09-12  Carl Hetherington  <cth@carlh.net>

	* Allow separate X and Y scale for subtitles (#337).

2014-09-10  Carl Hetherington  <cth@carlh.net>

	* Allow DCP names to be created using the ISDCF template and then
	edited afterwards (#401).

	* Fix hidden advanced preferences button in some locales.

2014-09-08  Carl Hetherington  <cth@carlh.net>

	* Version 1.73.4 released.

2014-09-08  Carl Hetherington  <cth@carlh.net>

	* Fix failure to load Targa files.

2014-09-07  Carl Hetherington  <cth@carlh.net>

	* Version 1.73.3 released.

2014-09-07  Carl Hetherington  <cth@carlh.net>

	* Put no stretch / no scale in the set of choices for default
	scale to.

	* Fix a few bad fuzzy translations from the preferences dialog.

2014-09-03  Carl Hetherington  <cth@carlh.net>

	* Version 1.73.2 released.

2014-09-03  Carl Hetherington  <cth@carlh.net>

	* Fix server certificate downloads on OS X (#376).

2014-09-02  Carl Hetherington  <cth@carlh.net>

	* Improve behaviour of batch converter window when it is shrunk (#338).

2014-09-01  Carl Hetherington  <cth@carlh.net>

	* Version 1.73.1 released.

2014-08-31  Carl Hetherington  <cth@carlh.net>

	* Remove configurable CPL <Creator> and use "DCP-o-matic (version) (git)"
	instead.

	* Fix lack of i18n of strings from src/lib/po on OS X.

	* Give a hint when content and container aspect ratios are not
	the same (#392).

	* Add "copy" button to colour conversion presets editor (#399).

	* Allow drag-and-drop of files onto the content list (#395).

2014-08-29  Carl Hetherington  <cth@carlh.net>

	* Some improvements to the manual.

2014-08-26  Carl Hetherington  <cth@carlh.net>

	* Version 1.73.0 released.

2014-08-25  Carl Hetherington  <cth@carlh.net>

	* Basic recent files list in the File menu.

2014-08-23  Carl Hetherington  <cth@carlh.net>

	* Version 1.72.12 released.

2014-08-23  Carl Hetherington  <cth@carlh.net>

	* Revert previous use of AVFormatContext::start_time when
	computing the length of video.  I think this is wrong, and
	causes bits to be missed off the end of videos (and other
	problems).

2014-08-20  Carl Hetherington  <cth@carlh.net>

	* Version 1.72.11 released.

2014-08-19  Carl Hetherington  <cth@carlh.net>

	* Attempt to fix random crashes on OS X (especially during encodes)
	thought to be caused by multiple threads using (different) stringstreams
	at the same time; see src/lib/safe_stringstream.

2014-08-09  Carl Hetherington  <cth@carlh.net>

	* Version 1.72.10 released.

2014-08-09  Carl Hetherington  <cth@carlh.net>

	* Version 1.72.8 released.

2014-08-08  Carl Hetherington  <cth@carlh.net>

	* Approximate support for changing timing details of multiple
	bits of content at the same time.

	* Allow removal of multiple bits of content at the same time.

	* Version 1.72.7 released.

2014-08-04  Carl Hetherington  <cth@carlh.net>

	* Add BCC option for KDM emails.

2014-07-29  Carl Hetherington  <cth@carlh.net>

	* Version 1.72.5 released.

2014-07-17  Carl Hetherington  <cth@carlh.net>

	* Fix corrupted text in job descriptions in some cases.

	* Speculative fix for failure to keep Windows
	machines awake during encodes.

2014-07-16  Carl Hetherington  <cth@carlh.net>

	* Version 1.72.4 released.

2014-07-16  Carl Hetherington  <cth@carlh.net>

	* Add default scaling setting to preferences (#384).

	* Version 1.72.3 released.

2014-07-16  Carl Hetherington  <cth@carlh.net>

	* Improve approximate time reports a bit.

	* Make KDM email subject configurable.

	* Updates to de_DE from Carsten Kurz.

	* Limit allowed KDM types based on Interop/SMPTE setting
	of DCP (#385).

	* Updates to fr_FR from Grégoire Ausina.

2014-07-14  Carl Hetherington  <cth@carlh.net>

	* Bump libdcp to get a new version which writes
	<Hash> values to CPLs.

2014-07-10  Carl Hetherington  <cth@carlh.net>

	* Version 1.72.2 released.

2014-07-10  Carl Hetherington  <cth@carlh.net>

	* Try to fix corruption of KDM email setting in
	some cases.

	* Version 1.72.1 released.

2014-07-08  Carl Hetherington  <cth@carlh.net>

	* Fix various problems with seek and content
	being trimmed when its video frame rate is
	overridden.

2014-07-02  Carl Hetherington  <cth@carlh.net>

	* Updated de_DE translation from Carsten Kurz.

2014-06-30  Carl Hetherington  <cth@carlh.net>

	* Version 1.72.0 released.

2014-06-28  Carl Hetherington  <cth@carlh.net>

	* Version 1.71.2 released.

2014-06-28  Carl Hetherington  <cth@carlh.net>

	* Version 1.71.1 released.

2014-06-28  Carl Hetherington  <cth@carlh.net>

	* Fix crash on analysing audio (and possibly DCP creation) with
	resampled content.

2014-06-27  Carl Hetherington  <cth@carlh.net>

	* Version 1.71.0 released.

2014-06-27  Carl Hetherington  <cth@carlh.net>

	* Fix up/down buttons in content list.

2014-06-26  Carl Hetherington  <cth@carlh.net>

	* Version 1.70.1 released.

2014-06-26  Carl Hetherington  <cth@carlh.net>

	* Support different KDM formulations.

	* Allow override of detected video frame rates.

	* Optimisation of uncertain effect to encoder and server
	thread handling.

	* Version 1.70.0 released.

2014-06-25  Carl Hetherington  <cth@carlh.net>

	* Version 1.69.37 released.

2014-06-25  Carl Hetherington  <cth@carlh.net>

	* Version 1.69.36 released.

2014-06-25  Carl Hetherington  <cth@carlh.net>

	* Support pixel format 46 in make_black().

2014-06-24  Carl Hetherington  <cth@carlh.net>

	* Re-assign timeline tracks when things are
	moved about.

2014-06-23  Carl Hetherington  <cth@carlh.net>

	* Try harder to cope with DCP names specified
	already in CamelCase.

	* Add option to CC a KDM email, and add
	$SCREENS and $CINEMA_NAME as variables
	in the email.

2014-06-22  Carl Hetherington  <cth@carlh.net>

	* Reset-to-default button for KDM email text.

	* Version 1.69.35 released.

2014-06-22  Carl Hetherington  <cth@carlh.net>

	* Fix large memory leak with image sources.

2014-06-21  Carl Hetherington  <cth@carlh.net>

	* Move email config into the KDM email page.

	* Version 1.69.34 released.

2014-06-21  Carl Hetherington  <cth@carlh.net>

	* Version 1.69.33 released.

2014-06-21  Carl Hetherington  <cth@carlh.net>

	* Version 1.69.32 released.

2014-06-21  Carl Hetherington  <cth@carlh.net>

	* Version 1.69.31 released.

2014-06-20  Carl Hetherington  <cth@carlh.net>

	* Version 1.69.30 released.

2014-06-20  Carl Hetherington  <cth@carlh.net>

	* Updates to de_DE translation from Carsten Kurz.

2014-06-18  Carl Hetherington  <cth@carlh.net>

	* Version 1.69.29 released.

2014-06-18  Carl Hetherington  <cth@carlh.net>

	* Fix thinko causing incorrect audio sample rates in some cases.

2014-06-15  Carl Hetherington  <cth@carlh.net>

	* Version 1.69.28 released.

2014-06-12  Carl Hetherington  <cth@carlh.net>

	* Version 1.69.27 released.

2014-06-12  Carl Hetherington  <cth@carlh.net>

	* Add Content menu with "scale to fit width" and "scale
	to fit height" options.

	* Version 1.69.26 released.

2014-06-12  Carl Hetherington  <cth@carlh.net>

	* Fix bug where DCP-o-matic does not recreate video after
	subtitles are turned on or off.

2014-06-10  Carl Hetherington  <cth@carlh.net>

	* Support ISDCF naming convention version 9 (#257).

	* Rename DCI to ISDCF when talking about the digital cinema
	naming convention (#362).

	* Fix crash when opening the timeline with no content (#369).

2014-06-09  Carl Hetherington  <cth@carlh.net>

	* Fix server/client with non-RGB24 sources.

	* Version 1.69.25 released.

2014-06-09  Carl Hetherington  <cth@carlh.net>

	* Make audio gain a floating-point value in the UI (#367).

	* Work-around out-of-memory crashes with large start trims (#252).

	* Version 1.69.24 released.

2014-06-06  Carl Hetherington  <cth@carlh.net>

	* Version 1.69.23 released.

2014-06-05  Carl Hetherington  <cth@carlh.net>

	* Version 1.69.22 released.

2014-06-05  Carl Hetherington  <cth@carlh.net>

	* Large speed-up to multi-image source file decoding.

	* Back-port changes from v2 which work out how separate
	audio files should be resampled by looking at the video
	files which are present at the same time.

2014-06-03  Carl Hetherington  <cth@carlh.net>

	* Version 1.69.21 released.

2014-06-03  Carl Hetherington  <cth@carlh.net>

	* Fix bad resampling of separate sound file sources that
	have specified video frame rates.

	* Version 1.69.20 released.

2014-06-03  Carl Hetherington  <cth@carlh.net>

	* Re-calculate and update audio plots when the mapping is changed.

	* Change the -3dB preset to -6dB since we are talking about
	amplitude, not power.

	* Version 1.69.19 released.

2014-06-02  Carl Hetherington  <cth@carlh.net>

	* Empirical hack to prevent over-read of array
	by libswscale; may fix crashes at the start of
	DCP encodes.

2014-05-29  Carl Hetherington  <cth@carlh.net>

	* Version 1.69.18 released.

2014-05-28  Carl Hetherington  <cth@carlh.net>

	* Version 1.69.17 released.

2014-05-28  Carl Hetherington  <cth@carlh.net>

	* Version 1.69.16 released.

2014-05-28  Carl Hetherington  <cth@carlh.net>

	* Rework KDM generation to be about CPLs rather than DCPs,
	and allow specification of any CPL to generate KDMs for.

	Requested-by: Richard Turner

2014-05-27  Carl Hetherington  <cth@carlh.net>

	* Version 1.69.15 released.

2014-05-26  Carl Hetherington  <cth@carlh.net>

	* Version 1.69.14 released.

2014-05-26  Carl Hetherington  <cth@carlh.net>

	* Fix problems with non-zero FFmpeg content start times.

2014-05-24  Carl Hetherington  <cth@carlh.net>

	* Version 1.69.13 released.

2014-05-24  Carl Hetherington  <cth@carlh.net>

	* Fix problems with log setup from config.

2014-05-23  Carl Hetherington  <cth@carlh.net>

	* Version 1.69.12 released.

2014-05-22  Carl Hetherington  <cth@carlh.net>

	* Version 1.69.11 released.

2014-05-21  Carl Hetherington  <cth@carlh.net>

	* Version 1.69.10 released.

2014-05-21  Carl Hetherington  <cth@carlh.net>

	* Tidy up logging a bit and make it configurable from the GUI
	(moving a few things into an Advanced preferences tab at
	the same time).

2014-05-19  Carl Hetherington  <cth@carlh.net>

	* Version 1.69.9 released.

2014-05-19  Carl Hetherington  <cth@carlh.net>

	* Decode image sources in the multi-threaded part
	of the transcoder, rather than the single-threaded.

2014-05-16  Carl Hetherington  <cth@carlh.net>

	* Version 1.69.8 released.

2014-05-16  Carl Hetherington  <cth@carlh.net>

	* Fix various confusions in translations of abbreviated
	channel names (Lc, Rc etc.)

2014-05-14  Carl Hetherington  <cth@carlh.net>

	* Version 1.69.7 released.

2014-05-14  Carl Hetherington  <cth@carlh.net>

	* Bump libdcp to remove checks on PCM MXF edit rates,
	so we can generate strange ones in DCP-o-matic.

2014-05-13  Carl Hetherington  <cth@carlh.net>

	* Version 1.69.6 released.

2014-05-13  Carl Hetherington  <cth@carlh.net>

	* Remove artificial 100fps limit when using
	"any" DCP frame rate.

2014-05-12  Carl Hetherington  <cth@carlh.net>

	* Version 1.69.5 released.

2014-05-12  Carl Hetherington  <cth@carlh.net>

	* Add option to use any DCP frame rate, rather than just
	the "allowed" set.

	* Version 1.69.4 released.

2014-05-12  Carl Hetherington  <cth@carlh.net>

	* Version 1.69.3 released.

2014-05-12  Carl Hetherington  <cth@carlh.net>

	* Use libdcp::raw_convert instead of boost::lexical_cast and
	LocaleGuard, hopefully to fix large numbers being written with
	thousands separators on some locales.

2014-05-10  Carl Hetherington  <cth@carlh.net>

	* Version 1.69.2 released.

2014-05-10  Carl Hetherington  <cth@carlh.net>

	* Fix setup of the libswresample context to work with high channel counts.

2014-05-09  Carl Hetherington  <cth@carlh.net>

	* Version 1.69.1 released.

2014-05-09  Carl Hetherington  <cth@carlh.net>

	* Fix crash on using content with more than 12 audio channels.

	* Re-introduce ffprobe call when adding content.

2014-05-05  Carl Hetherington  <cth@carlh.net>

	* Version 1.69.0 released.

2014-05-02  Carl Hetherington  <cth@carlh.net>

	* Version 1.68.0 released.

2014-04-29  Carl Hetherington  <cth@carlh.net>

	* Version 1.67.1 released.

2014-04-29  Carl Hetherington  <cth@carlh.net>

	* Version 1.67.0 released.

2014-04-27  Carl Hetherington  <cth@carlh.net>

	* Version 1.66.16 released.

2014-04-27  Carl Hetherington  <cth@carlh.net>

	* Add .dpx to the list of acceptable image files.

	* Slightly better handling of uncaught exceptions.

	* Use our own directory picker on 14.04 (as well as 13.04 and 13.10) as
	it appears that the same bug remains.

2014-04-25  Carl Hetherington  <cth@carlh.net>

	* Version 1.66.15 released.

2014-04-25  Carl Hetherington  <cth@carlh.net>

	* Fix subtitle display when the next subtitle is decoded before the previous
	one has finished.

2014-04-24  Carl Hetherington  <cth@carlh.net>

	* Version 1.66.14 released.

2014-04-23  Carl Hetherington  <cth@carlh.net>

	* Version 1.66.13 released.

2014-04-21  Carl Hetherington  <cth@carlh.net>

	* Update to es_ES translation from Manuel AC.

	* Update to fr_FR translation from Thierry Journet.

2014-04-17  Carl Hetherington  <cth@carlh.net>

	* Fix update of the gain control when using the gain calculator
	dialog.

	* Version 1.66.12 released.

2014-04-07  Carl Hetherington  <cth@carlh.net>

	* Version 1.66.11 released.

2014-04-07  Carl Hetherington  <cth@carlh.net>

	* Updated fr_FR translation from Thierry Journet. 

2014-04-02  Carl Hetherington  <cth@carlh.net>

	* Version 1.66.10 released.

2014-04-01  Carl Hetherington  <cth@carlh.net>

	* Basic support for separate left/right-eye files or directories
	for 3D.

2014-03-30  Carl Hetherington  <cth@carlh.net>

	* Version 1.66.9 released.

2014-03-30  Carl Hetherington  <cth@carlh.net>

	* Version 1.66.8 released.

	* nl_NL translation from Theo Kooijmans.

2014-03-27  Carl Hetherington  <cth@carlh.net>

	* Auto-save film metadata before starting DCP encode.

2014-03-25  Carl Hetherington  <cth@carlh.net>

	* Add support for downloading Doremi server certificates.

2014-03-24  Carl Hetherington  <cth@carlh.net>

	* Version 1.66.7 released.

2014-03-24  Carl Hetherington  <cth@carlh.net>

	* Fix error on creating DCPs without audio.

2014-03-23  Carl Hetherington  <cth@carlh.net>

	* Version 1.66.6 released.

2014-03-23  Carl Hetherington  <cth@carlh.net>

	* Attempt to fix format string specifier error on Windows.

	* Version 1.66.5 released.

2014-03-22  Carl Hetherington  <cth@carlh.net>

	* Version 1.66.4 released.

2014-03-22  Carl Hetherington  <cth@carlh.net>

	* Allow specification of the video frame rate that a sound file
	was prepared for.

	* Another attempt to fix colour conversion dialog strange behaviour
	on OS X.

2014-03-18  Carl Hetherington  <cth@carlh.net>

	* Version 1.66.3 released.

2014-03-18  Carl Hetherington  <cth@carlh.net>

	* Fix bad rounding of timecodes.

	* Tentative support for 3D from alternate frames of the source.

2014-03-17  Carl Hetherington  <cth@carlh.net>

	* Improve behaviour of the position slider at the end of films.

	* Version 1.66.2 released.

2014-03-17  Carl Hetherington  <cth@carlh.net>

	* Improve appearance of config dialog on OS X.

2014-03-15  Carl Hetherington  <cth@carlh.net>

	* Improve appearance of new film and KDM dialogs on OS X.

	* Fix KDM dialog to predictably set up its initial range to
	a week from now.

	* Remove support for FFmpeg post-processing filters as they apparently
	do not support > 8bpp.  I don't think they are worth the pain of
	quantizing and then telling the user what has happened.

2014-03-12  Carl Hetherington  <cth@carlh.net>

	* Version 1.66.1 released.

2014-03-12  Carl Hetherington  <cth@carlh.net>

	* Hopefully fix i18n on OS X (#324).

2014-03-10  Carl Hetherington  <cth@carlh.net>

	* Version 1.66.0 released.

2014-03-09  Carl Hetherington  <cth@carlh.net>

	* Version 1.65.2 released.

2014-03-09  Carl Hetherington  <cth@carlh.net>

	* Restore old behaviour of "no-stretch" mode with crop.

	* Fix display of no-scale display mode in the player.

2014-03-08  Carl Hetherington  <cth@carlh.net>

	* Version 1.65.1 released.

2014-03-08  Carl Hetherington  <cth@carlh.net>

	* Fix incorrect audio analyses on multiple-stream content.

	* Support for unsigned 8-bit audio (hmm!).

2014-03-06  Carl Hetherington  <cth@carlh.net>

	* Version 1.65.0 released.

2014-03-05  Carl Hetherington  <cth@carlh.net>

	* Version 1.64.19 released.

2014-03-05  Carl Hetherington  <cth@carlh.net>

	* Bump maximum audio channels to 12 so that we can
	(crudely at least) get BsL/BsR.

2014-03-04  Carl Hetherington  <cth@carlh.net>

	* Version 1.64.18 released.

2014-03-04  Carl Hetherington  <cth@carlh.net>

	* Add option to disable all scaling of the input video.

2014-03-03  Carl Hetherington  <cth@carlh.net>

	* Fix rounding of timecodes in at least some cases (#323).

	* Try to prevent OS X from sleeping during DCP encode.

2014-02-26  Carl Hetherington  <cth@carlh.net>

	* Version 1.64.17 released.

2014-02-26  Carl Hetherington  <cth@carlh.net>

	* Fix missing RMS audio analysis plots in some cases.

	* Fix failure to load sound files with
	non-ASCII paths.

2014-02-23  Carl Hetherington  <cth@carlh.net>

	* Version 1.64.16 released.

2014-02-23  Carl Hetherington  <cth@carlh.net>

	* Bump ffmpeg library to git head to fix problems with
	misrecognised frame rates in some MOV files.

2014-02-20  Carl Hetherington  <cth@carlh.net>

	* Version 1.64.15 released.

2014-02-20  Carl Hetherington  <cth@carlh.net>

	* Basic support for 7.1 / HI/VI audio tracks.

2014-02-19  Carl Hetherington  <cth@carlh.net>

	* Add some basic JSON stuff.

2014-02-18  Carl Hetherington  <cth@carlh.net>

	* Version 1.64.14 released.

2014-02-18  Carl Hetherington  <cth@carlh.net>

	* Version 1.64.13 released.

2014-02-12  Carl Hetherington  <cth@carlh.net>

	* Make the batch converter remember its last directory
	for the film picker (#318).

	* Add dcpomatic_batch to OS X .app.

2014-02-11  Carl Hetherington  <cth@carlh.net>

	* Version 1.64.12 released.

2014-02-11  Carl Hetherington  <cth@carlh.net>

	* Be more careful when catching exceptions from KDM creation.

2014-02-10  Carl Hetherington  <cth@carlh.net>

	* Version 1.64.11 released.

2014-02-10  Carl Hetherington  <cth@carlh.net>

	* Version 1.64.10 released.

2014-02-10  Carl Hetherington  <cth@carlh.net>

	* Try to fix Centos RPM dependencies.

	* Version 1.64.9 released.

2014-02-10  Carl Hetherington  <cth@carlh.net>

	* Version 1.64.8 released.

2014-02-09  Carl Hetherington  <cth@carlh.net>

	* Build with a more careful version of libopenjpeg that handles
	out-of-memory conditions slightly better.

	* Possibly fix repeated no route to host errors in some cases.

	* Some small bits of increased low-memory stability.

	* Version 1.64.7 released.

2014-02-08  Carl Hetherington  <cth@carlh.net>

	* Fix exception when seeking with missing content (part of #317).

	* Version 1.64.6 released.

2014-02-08  Carl Hetherington  <cth@carlh.net>

	* Version 1.64.5 released.

2014-02-08  Carl Hetherington  <cth@carlh.net>

	* Version 1.64.4 released.

2014-02-08  Carl Hetherington  <cth@carlh.net>

	* Version 1.64.3 released.

2014-02-08  Carl Hetherington  <cth@carlh.net>

	* Bump libdcp version to get some fixes for Interop XML.

2014-02-07  Carl Hetherington  <cth@carlh.net>

	* Add basic stuff to build RPMs for Centos.

2014-02-05  Carl Hetherington  <cth@carlh.net>

	* Version 1.64.2 released.

2014-02-05  Carl Hetherington  <cth@carlh.net>

	* A variety of fixes to small problems found by Coverity.

2014-02-05  Carl Hetherington  <cth@carlh.net>

	* Version 1.64.1 released.

2014-02-05  Carl Hetherington  <cth@carlh.net>

	* Updates to it_IT translation from William Fanelli.

2014-02-02  Carl Hetherington  <cth@carlh.net>

	* Version 1.64.0 released.

2014-01-29  Carl Hetherington  <cth@carlh.net>

	* Version 1.63.8 released.

2014-01-29  Carl Hetherington  <cth@carlh.net>

	* Add subtitle X offset option.

	* Fix missing subtitles when subtitled content is at a non-zero position.

2014-01-28  Carl Hetherington  <cth@carlh.net>

	* Use Mbit/s instead of the incorrect MBps.

	* Version 1.63.7 released.

2014-01-28  Carl Hetherington  <cth@carlh.net>

	* Try to prevent Windows machines going to sleep during encodes.

	* Add option to not install main program / server on Windows.

2014-01-26  Carl Hetherington  <cth@carlh.net>

	* Change default JPEG2000 bandwith to 100MBps.

	* Updated fr_FR translation from Theirry Journet.

2014-01-24  Carl Hetherington  <cth@carlh.net>

	* Try to fix repeatedly-reported exceptions.

2014-01-23  Carl Hetherington  <cth@carlh.net>

	* Version 1.63.6 released.

2014-01-23  Carl Hetherington  <cth@carlh.net>

	* Fix recovery of DCP encoding after a crash with a 3D DCP.

2014-01-21  Carl Hetherington  <cth@carlh.net>

	* Version 1.63.5 released.

2014-01-21  Carl Hetherington  <cth@carlh.net>

	* Potentially major fix for bad A/V sync.

2014-01-19  Carl Hetherington  <cth@carlh.net>

	* Version 1.63.4 released.

2014-01-19  Carl Hetherington  <cth@carlh.net>

	* Updated sv_SE translation from Adam Klotblixt.

2014-01-15  Carl Hetherington  <cth@carlh.net>

	* Version 1.63.3 released.

2014-01-15  Carl Hetherington  <cth@carlh.net>

	* Hopefully fix badly-labelled MXFs when in Interop mode.

2014-01-14  Carl Hetherington  <cth@carlh.net>

	* Version 1.63.2 released.

2014-01-14  Carl Hetherington  <cth@carlh.net>

	* Fix problems with adding new soundtracks to FFmpeg content with
	no audio track.

	* Updated de_DE translation from Markus Raab.

	* Version 1.63.1 released.

2014-01-14  Carl Hetherington  <cth@carlh.net>

	* Try to fix subtitle problems when the video frame rate is being changed
	from content to DCP.

2014-01-13  Carl Hetherington  <cth@carlh.net>

	* Change 4:3 and 5:3 ratios to be precise rather than 1.33:1 and 1.66:1, and
	also tweak 1.19:1 (#306).

	* Version 1.63.0 released.

2014-01-12  Carl Hetherington  <cth@carlh.net>

	* Fix crashes when using -3dB options in locales with a , decimal separator.

	* Version 1.62.3 released.

2014-01-11  Carl Hetherington  <cth@carlh.net>

	* Hopefully fix error on restarting a cancelled transcode job
	on Windows.

2014-01-10  Carl Hetherington  <cth@carlh.net>

	* Version 1.62.2 released.

2014-01-10  Carl Hetherington  <cth@carlh.net>

	* Version 1.62.1 released.

2014-01-10  Carl Hetherington  <cth@carlh.net>

	* Version 1.62.0 released.

2014-01-10  Carl Hetherington  <cth@carlh.net>

	* Try to stop the queue of things to write filling up excessively
	on fast CPUs.

	* Try to fix double "are you sure" prompt on quitting with active jobs.

	* Version 1.61.2 released.

2014-01-09  Carl Hetherington  <cth@carlh.net>

	* Version 1.61.1 released.

2014-01-09  Carl Hetherington  <cth@carlh.net>

	* Version 1.61.0 released.

2014-01-09  Carl Hetherington  <cth@carlh.net>

	* Hopefully fix somewhat inexplicable inability of Windows to open
	new files on top of old ones in some circumstances (with audio
	MXFs).

	* Version 1.60 released.

2014-01-09  Carl Hetherington  <cth@carlh.net>

	* More fixes for slow-downs on fast computers.

2014-01-08  Carl Hetherington  <cth@carlh.net>

	* Version 1.59 released.

2014-01-07  Carl Hetherington  <cth@carlh.net>

	* Version 1.58 released.

2014-01-07  Carl Hetherington  <cth@carlh.net>

	* Fix Windows build of FFmpeg to link against zlib, which fixes parsing
	of some .mov files.

	* Very primitive check-for-updates feature added.

	* Allow still-moving-image sources to have their frame rate specified.

2014-01-06  Carl Hetherington  <cth@carlh.net>

	* Basics of per-channel audio gain (#247).

	* Give a warning on make DCP if it seems unlikely that the disk
	will have enough space to store the finished DCP (#92).

	* Make sure forced languages override the environment for gettext()
	as well as wxWidgets' i18n code (#108).

	* Bump libdcp version to get a fix for VOLINDEX/ASSETMAP file extensions
	with interop (#206).

	* Fix subtitle colouring (#152).

	* Fix mis-timed subtitles when there is a non-zero video PTS offset.

	* Remove seemingly unnecessary checks on image directories.

	* Leave DCP directory creation until the last minute to help
	avoid half-eaten directories being left around (#174).

2014-01-05  Carl Hetherington  <cth@carlh.net>

	* Version 1.57 released.

2014-01-05  Carl Hetherington  <cth@carlh.net>

	* Use _fseeki64 on Windows when reading content files.

	* Various small fixes to i18n.

2014-01-03  Carl Hetherington  <cth@carlh.net>

	* Version 1.56 released.

2014-01-03  Carl Hetherington  <cth@carlh.net>

	* Version 1.55 released.

2014-01-03  Carl Hetherington  <cth@carlh.net>

	* New de_DE translation from Markus Raab.

	* Work-around mysterious call of pure virtual method inside boost.

2014-01-01  Carl Hetherington  <cth@carlh.net>

	* Bump ffmpeg version.

2013-12-30  Carl Hetherington  <cth@carlh.net>

	* Version 1.54 released.

2013-12-30  Carl Hetherington  <cth@carlh.net>

	* Put catches around a few threads which could have uncaught exceptions.

	* Add nascent dcpomatic_create command-line program to create films.

2013-12-29  Carl Hetherington  <cth@carlh.net>

	* Version 1.53 released.

2013-12-29  Carl Hetherington  <cth@carlh.net>

	* Fix failure to load content from directories with non-Latin names.

2013-12-28  Carl Hetherington  <cth@carlh.net>

	* Speculative fix for "find missing" not working on OS X (#255).

	* Fix failure to load films with missing still image content (#300).

2013-12-27  Carl Hetherington  <cth@carlh.net>

	* Fix non-update of video information on changing DCP resolution (#299).

	* Version 1.52 released.

2013-12-27  Carl Hetherington  <cth@carlh.net>

	* More speculative fixes for 4K.

2013-12-23  Carl Hetherington  <cth@carlh.net>

	* Version 1.51 released.

2013-12-23  Carl Hetherington  <cth@carlh.net>

	* A couple of potential fixes for 4K.

	* Version 1.50 released.

2013-12-23  Carl Hetherington  <cth@carlh.net>

	* Version 1.49 released.

2013-12-23  Carl Hetherington  <cth@carlh.net>

	* Version 1.48 released.

2013-12-23  Carl Hetherington  <cth@carlh.net>

	* Add TLS/SSL support to KDM email sending.

2013-12-23  Carl Hetherington  <cth@carlh.net>

	* Version 1.47 released.

2013-12-23  Carl Hetherington  <cth@carlh.net>

	* Add $START_TIME and $END_TIME as variables for the KDM email.

	* Add top/bottom option for 3D frames.

2013-12-20  Carl Hetherington  <cth@carlh.net>

	* Add configuration option for default audio delay (#276).

	* Version 1.46 released.

2013-12-19  Carl Hetherington  <cth@carlh.net>

	* Version 1.45 released.

2013-12-19  Carl Hetherington  <cth@carlh.net>

	* Bump libdcp version again for a crash fix for 32-bit Windows,
	and also for problems generating certificate chains.

2013-12-18  Carl Hetherington  <cth@carlh.net>

	* Version 1.44 released.

2013-12-18  Carl Hetherington  <cth@carlh.net>

	* Bump libdcp version again for a fix to XML validity for 3D.

	* Version 1.43 released.

2013-12-18  Carl Hetherington  <cth@carlh.net>

	* Update libdcp version to get fix for 3D IntrinsicDuration.

	* Fix progress reporting when making 3D DCPs.

	* Fix non-update of display when changing video frame type (2D,
	3D left/right etc.)

	* Restore video information in video tab when using still images.

	* Hopefully fix exception on new film in some strange cases.

2013-12-09  Carl Hetherington  <cth@carlh.net>

	* Version 1.42 released.

2013-12-09  Carl Hetherington  <cth@carlh.net>

	* Fix make_black for pixel format 7 (#288).

2013-12-08  Carl Hetherington  <cth@carlh.net>

	* Fix display update when removing content (#281).

2013-12-07  Carl Hetherington  <cth@carlh.net>

	* Version 1.41 released.

2013-12-05  Carl Hetherington  <cth@carlh.net>

	* Improve the correctness of lengths reported by sound files to fix
	short DCPs when using non-DCI-rate sound files with stills.

2013-12-04  Carl Hetherington  <cth@carlh.net>

	* Make signatures optional (#273).

	* Only do scale/crop/window/subtitle overlay if a frame is going
	to be encoded for the DCP.

	* Several optimisations to video processing, which should
	speed up the player a bit.

2013-12-03  Carl Hetherington  <cth@carlh.net>

	* Add "play length" control to avoid having to do arithmetic to
	get end-trims right in some cases (#261).

2013-12-02  Carl Hetherington  <cth@carlh.net>

	* Fix breakage to adding multiple files at the same time.

	* Fix crash on double-click of "show audio" button (#278).

	* Version 1.40 released.

2013-12-02  Carl Hetherington  <cth@carlh.net>

	* Fix problems with FFmpeg files that have all-zero stream IDs.

	* Fix crash on checking non-existing frame info
	files.

	* Fix erroneous disabling of timing panel with
	audio-only sources.

2013-11-30  Carl Hetherington  <cth@carlh.net>

	* Version 1.39 released.

2013-11-30  Carl Hetherington  <cth@carlh.net>

	* Fix windows build.

2013-11-29  Carl Hetherington  <cth@carlh.net>

	* Version 1.38 released.

2013-11-29  Carl Hetherington  <cth@carlh.net>

	* Add option to join input files together
	to help with multiple VOB files from DVDs.

	* Fix build for 32-bit versions of OS X.

2013-11-27  Carl Hetherington  <cth@carlh.net>

	* Version 1.37 released.

2013-11-27  Carl Hetherington  <cth@carlh.net>

	* Version 1.36 released.

2013-11-27  Carl Hetherington  <cth@carlh.net>

	* Version 1.35 released.

2013-11-26  Carl Hetherington  <cth@carlh.net>

	* Updated fr_FR translation from Lilian Lefranc.

	* A whole load of fixes for lots of bugs when handling filenames
	using non-Latin characters on Windows.

2013-11-22  Carl Hetherington  <cth@carlh.net>

	* Version 1.34 released.

2013-11-22  Carl Hetherington  <cth@carlh.net>

	* Fix both OS X and Windows installers.

2013-11-21  Carl Hetherington  <cth@carlh.net>

	* Version 1.33 released.

2013-11-21  Carl Hetherington  <cth@carlh.net>

	* Fix Ubuntu 13.04 build.

2013-11-20  Carl Hetherington  <cth@carlh.net>

	* Version 1.32 released.

2013-11-20  Carl Hetherington  <cth@carlh.net>

	* Version 1.31 released.

2013-11-20  Carl Hetherington  <cth@carlh.net>

	* Add primitive hints dialogue box.

2013-11-17  Carl Hetherington  <cth@carlh.net>

	* Fix specified-server discovery.

	* Version 1.30 released.

2013-11-17  Carl Hetherington  <cth@carlh.net>

	* Speculative fix for servers crashing with different
	locales to clients.

2013-11-16  Carl Hetherington  <cth@carlh.net>

	* Bump bundled FFmpeg version to current git master.

	* Fix erroneous reset of visible channels in audio
	level dialog when changing gain.

2013-11-15  Carl Hetherington  <cth@carlh.net>

	* Use 2 decimal places for gamma controls instead
	of 1.

2013-11-14  Carl Hetherington  <cth@carlh.net>

	* Support modification of certain properties when
	there are several selected pieces of content.

	* Add server configuration back in.

2013-11-12  Carl Hetherington  <cth@carlh.net>

	* Version 1.29 released.

2013-11-12  Carl Hetherington  <cth@carlh.net>

	* Fix bad_alloc exception on audio analysis (and
	probably elsewhere).

2013-11-11  Carl Hetherington  <cth@carlh.net>

	* Version 1.28 released.

2013-11-11  Carl Hetherington  <cth@carlh.net>

	* Somewhat speculative fix for slow-downs and
	large memory consumption with multi-content playlists.

2013-11-10  Carl Hetherington  <cth@carlh.net>

	* Hopefully get rid of spurious black lines around
	preview.

2013-11-08  Carl Hetherington  <carl@ubuntu>

	* Fix strange behaviour of J2K bandwidth control
	on 32-bit Linux.

2013-11-07  Carl Hetherington  <cth@carlh.net>

	* Open file dialog starts in the configured DCP directory,
	if one exists (#70).

2013-11-06  Carl Hetherington  <cth@carlh.net>

	* Support pixel format 30 (#254).

2013-11-06  Carl Hetherington  <cth@carlh.net>

	* Version 1.27 released.

2013-11-06  Carl Hetherington  <cth@carlh.net>

	* Various server-related tidying up; servers are
	now auto-detected only (the configuration for
	them has been removed).

2013-11-06  Carl Hetherington  <cth@carlh.net>

	* Version 1.26 released.

2013-11-05  Carl Hetherington  <cth@carlh.net>

	* Auto-detect encoding servers on the local
	subnet(s).

	* Tweak verbosity of command-line encoding servers.

2013-11-04  Carl Hetherington  <cth@carlh.net>

	* Version 1.25 released.

2013-10-29  Carl Hetherington  <cth@carlh.net>

	* Improve performance when start-trimming
	large files.

	* Fix audio problems when start-trimming.

2013-10-28  Carl Hetherington  <cth@carlh.net>

	* Version 1.24 released.

2013-10-28  Carl Hetherington  <cth@carlh.net>

	* Fix failure to reload configuration on
	some non-English locales.

2013-10-26  Carl Hetherington  <cth@carlh.net>

	* Version 1.23 released.

2013-10-25  Carl Hetherington  <cth@carlh.net>

	* Version 1.22 released.

2013-10-24  Carl Hetherington  <cth@carlh.net>

	* Support sources that require repeat of more than
	1 extra frame.

2013-10-23  Carl Hetherington  <cth@carlh.net>

	* Version 1.21 released.

2013-10-23  Carl Hetherington  <cth@carlh.net>

	* Use our own directory picker on Ubuntu 13.10 as well
	as Ubuntu 13.04 as it seems similarly broken.

2013-10-22  Carl Hetherington  <cth@carlh.net>

	* Version 1.20 released.

2013-10-22  Carl Hetherington  <cth@carlh.net>

	* Allow films to be loaded when content is missing,
	and then that content can be re-found.

2013-10-21  Carl Hetherington  <cth@carlh.net>

	* Version 1.19 released.

2013-10-21  Carl Hetherington  <cth@carlh.net>

	* Fix Rec. 709 gammas (from Lilian Lefranc)

2013-10-20  Carl Hetherington  <cth@carlh.net>

	* Allow specification of subtitle language even if DVD-o-matic
	isn't providing the subtitles.

2013-10-20  Carl Hetherington  <cth@carlh.net>

	* Version 1.18 released.

2013-10-19  Carl Hetherington  <cth@carlh.net>

	* Fix non-saving of colour transform presets.

	* Some improvements in progress reporting, especially
	for long encodes.

2013-10-18  Carl Hetherington  <cth@carlh.net>

	* Fix bug with incorrect validity times given to KDMs.

2013-10-17  Carl Hetherington  <cth@carlh.net>

	* Fix Make DCP menu option sensitivity (#230).

	* Forward-port fix from master; use 1000000 rather
	than 1e6 for J2K bandwidth arithmetic to ensure
	that it's done with integers.

2013-10-16  Carl Hetherington  <cth@carlh.net>

	* Version 1.17 released.

2013-10-16  Carl Hetherington  <cth@carlh.net>

	* Hopefully fix crash on closing preferences window
	when ~/.config/dcpomatic does not exist.

	* Allow specification of the DCP to make KDMs for,
	in case there is more than one.

	* Speed up response to some settings changes
	(e.g. crop) (#196).

2013-10-15  Carl Hetherington  <cth@carlh.net>

	* Version 1.16 released.

2013-10-15  Carl Hetherington  <cth@carlh.net>

	* Restore up/down buttons for simple content time
	movements.

	* Include film title in KDM filenames.

	* Allow no-stretch scaling like in DVD-o-matic.

2013-10-14  Carl Hetherington  <cth@carlh.net>

	* Add Rec. 709 colour conversion preset using
	Wolfgang Woehl's matrix.

2013-10-14  Carl Hetherington  <cth@carlh.net>

	* Version 1.15 released.

2013-10-14  Carl Hetherington  <cth@carlh.net>

	* Fix some crashes in the KDM dialogue when coming
	out of the add screen without giving a certificate.

	* Really fix libltdl search path on OS X.

2013-10-13  Carl Hetherington  <cth@carlh.net>

	* Version 1.14 released.

2013-10-12  Carl Hetherington  <cth@carlh.net>

	* Add some missing libraries to the OS X build.

	* Fix libltdl search path on OS X.

2013-10-12  Carl Hetherington  <cth@carlh.net>

	* Version 1.13 released.

2013-10-12  Carl Hetherington  <cth@carlh.net>

	* Fix linux static build.

2013-10-11  Carl Hetherington  <cth@carlh.net>

	* Version 1.12 released.

2013-10-11  Carl Hetherington  <cth@carlh.net>

	* Fix failure to create signer certificates
	on Windows.

2013-10-10  Carl Hetherington  <cth@carlh.net>

	* Basic snapping in the timeline.

	* Various improvements to dcpomatic_kdm.

2013-10-10  Carl Hetherington  <cth@carlh.net>

	* Version 1.11 released.

2013-10-10  Carl Hetherington  <cth@carlh.net>

	* libdcp fix to incorrect signature digests.

2013-10-09  Carl Hetherington  <cth@carlh.net>

	* Version 1.10 released.

2013-10-09  Carl Hetherington  <cth@carlh.net>

	* Add some missing Windows dependencies.

2013-10-09  Carl Hetherington  <cth@carlh.net>

	* Version 1.09 released.

2013-10-09  Carl Hetherington  <cth@carlh.net>

	* Bump libdcp version to pull in speculative fix
	for AuthorizedDeviceList thumbprints in KDMs.

2013-10-09  Carl Hetherington  <cth@carlh.net>

	* Version 1.08 released.

2013-10-09  Carl Hetherington  <cth@carlh.net>

	* Fix problems with crypto stuff on Windows.

2013-10-08  Carl Hetherington  <cth@carlh.net>

	* Version 1.07 released.

2013-10-01  Carl Hetherington  <cth@carlh.net>

	* Version 1.06 released.

2013-09-19  Carl Hetherington  <cth@carlh.net>

	* Version 1.05 released.

2013-09-17  Carl Hetherington  <cth@carlh.net>

	* Version 1.04 released.

2013-09-09  Carl Hetherington  <cth@carlh.net>

	* Version 1.03 released.

2013-09-02  Carl Hetherington  <cth@carlh.net>

	* Add missing boost datetime dependency
	to debian control files.

2013-08-30  Carl Hetherington  <cth@carlh.net>

	* Version 1.02 released.

2013-08-29  Carl Hetherington  <cth@carlh.net>

	* Version 1.01 released.

2013-08-29  Carl Hetherington  <cth@carlh.net>

	* Restore server/client operation (#202).

	* Fix strange rounding of still image durations (#204).

	* Remove limitation to numbers and periods in the
	server host name dialogue box.

	* Fix stuck-at-99% progress meters (#184).

	* Version 1.01beta1 released.

2013-08-29  Carl Hetherington  <cth@carlh.net>

	* Fix emissions of large chunks of silence when
	analysing audio in some cases.

	* Use my @dcpomatic.com email address for now,
	rather than a non-existant mailing list.

2013-08-28  Carl Hetherington  <cth@carlh.net>

	* Initial DCP-o-matic release.
<|MERGE_RESOLUTION|>--- conflicted
+++ resolved
@@ -1,9 +1,8 @@
-<<<<<<< HEAD
 2014-11-25  Carl Hetherington  <cth@carlh.net>
 
 	* Speculative fix for hangs at the end of
 	encodes in some cases (with 3D content).
-=======
+
 2014-11-24  Carl Hetherington  <cth@carlh.net>
 
 	* Version 1.76.15 released.
@@ -11,7 +10,6 @@
 2014-11-24  c.hetherington  <cth@carlh.net>
 
 	* Bump ffmpeg.
->>>>>>> 0894e28b
 
 2014-11-20  Carl Hetherington  <cth@carlh.net>
 
