--- conflicted
+++ resolved
@@ -1,13 +1,11 @@
 2014-01-10  Carl Hetherington  <cth@carlh.net>
 
-<<<<<<< HEAD
 	* Try to stop the queue of things to write filling up excessively
 	on fast CPUs.
 
 	* Try to fix double "are you sure" prompt on quitting with active jobs.
-=======
+
 	* Version 1.61.2 released.
->>>>>>> 7209c61a
 
 2014-01-09  Carl Hetherington  <cth@carlh.net>
 
