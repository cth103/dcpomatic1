2013-07-08  Carl Hetherington  <cth@carlh.net>

<<<<<<< HEAD
	* Add option to pad sound so that silent channels
	can be added.
=======
	* Version 0.107 released.
>>>>>>> 3b060903

2013-07-06  Carl Hetherington  <cth@carlh.net>

	* Various tweaks to layout, trying to make
	it more consistent and better looking
	(especially on OS X).

2013-07-04  Carl Hetherington  <cth@carlh.net>

	* Version 0.107beta1 released.

2013-07-04  Carl Hetherington  <cth@carlh.net>

	* Try to initialise the number of threads to the number
	of cores in the machine (#170).

	* Pass _FILE_OFFSET_BITS=64 so that fopen() doesn't refuse
	to open files of >2GB; fixes failure to re-start jobs
	where the MXF has grown larger than 2GB on 32-bit machines.

2013-07-01  Carl Hetherington  <cth@carlh.net>

	* Version 0.106 released.

2013-07-01  Carl Hetherington  <cth@carlh.net>

	* Version 0.106beta1 released.

2013-06-28  Carl Hetherington  <cth@carlh.net>

	* Version 0.105 released.

2013-06-28  Carl Hetherington  <cth@carlh.net>

	* Work around GTK bugs related to the directory
	picker (in the new film dialogue).  There is a
	buggy GTK included in Ubuntu 13.04 (and Mint 15).

2013-06-27  Carl Hetherington  <cth@carlh.net>

	* Version 0.104 released.

2013-06-27  Carl Hetherington  <cth@carlh.net>

	* Hopefully fix problems with end-trim not working.

2013-06-24  Carl Hetherington  <cth@carlh.net>

	* Version 0.103 released.

2013-06-20  Carl Hetherington  <cth@carlh.net>

	* Version 0.102 released.

2013-06-19  Carl Hetherington  <cth@carlh.net>

	* Version 0.101 released.

2013-06-19  Carl Hetherington  <cth@carlh.net>

	* Version 0.101beta5 released.

2013-06-19  Carl Hetherington  <cth@carlh.net>

	* Fix hang when there are problems decoding
	audio.

2013-06-19  Carl Hetherington  <cth@carlh.net>

	* Version 0.101beta4 released.

2013-06-19  Carl Hetherington  <cth@carlh.net>

	* Version 0.101beta3 released.

2013-06-19  Carl Hetherington  <cth@carlh.net>

	* Version 0.101beta2 released.

2013-06-19  Carl Hetherington  <cth@carlh.net>

	* Version 0.101beta1 released.

2013-06-14  Carl Hetherington  <cth@carlh.net>

	* Version 0.100 released.

2013-06-13  Carl Hetherington  <cth@carlh.net>

	* Fix ffmpeg's pixel format 13.

2013-06-13  Carl Hetherington  <cth@carlh.net>

	* Version 0.99 released.

2013-06-09  Carl Hetherington  <cth@carlh.net>

	* Version 0.98 released.

2013-06-07  Carl Hetherington  <cth@carlh.net>

	* Version 0.97 released.

2013-06-07  Carl Hetherington  <cth@carlh.net>

	* Version 0.96 released.

2013-06-05  Carl Hetherington  <cth@carlh.net>

	* Version 0.95 released.

2013-06-05  Carl Hetherington  <cth@carlh.net>

	* Fix crash on startup on Windows

2013-06-05  Carl Hetherington  <cth@carlh.net>

	* Version 0.94 released.

2013-06-04  Carl Hetherington  <cth@carlh.net>

	* Version 0.94beta2 released.

2013-06-04  Carl Hetherington  <cth@carlh.net>

	* A few fixes to A/B mode.

2013-05-31  Carl Hetherington  <cth@carlh.net>

	* Version 0.94beta1 released.

2013-05-31  Carl Hetherington  <cth@carlh.net>

	* Fix ridiculous 100-frame limit on trim
	in the GUI.

2013-05-30  Carl Hetherington  <cth@carlh.net>

	* Preserve the folder to put new films in
	across openings of the new film dialog
	(#143).

	* Various tweaks to video preview; number
	frames from 1 (not 0), fix update of frame
	on stop.

	* Fix missing shortcut to GUI encode server
	on Linux (#151).

	* Fix incorrect frame display on setting a new
	content video (#147).

	* Fix problems with mistaken re-use of video
	MXFs after trims have changed.

2013-05-20  Carl Hetherington  <cth@carlh.net>

	* Version 0.93 released.

2013-05-20  Carl Hetherington  <cth@carlh.net>

	* Fix another crash on still images with
	no audio.

2013-05-19  Carl Hetherington  <cth@carlh.net>

	* Version 0.92 released.

2013-05-19  Carl Hetherington  <cth@carlh.net>

	* Version 0.91 released.

2013-05-19  Carl Hetherington  <cth@carlh.net>

	* Hopefully fix load of decimal values (e.g. frame rates)
	in non-English locales on Windows.

2013-05-17  Carl Hetherington  <cth@carlh.net>

	* Version 0.90 released.

2013-05-17  Carl Hetherington  <cth@carlh.net>

	* Write backtrace files when Windows
	version crashes.

	* Try to fix crash on stills with no audio.

2013-05-06  Carl Hetherington  <cth@carlh.net>

	* Fix resizing / redraw problems in audio viewer
	on Windows.

2013-05-06  Carl Hetherington  <cth@carlh.net>

	* Version 0.89 released.

2013-05-04  Carl Hetherington  <cth@carlh.net>

	* Version 0.89beta1 released.

2013-05-04  Carl Hetherington  <cth@carlh.net>

	* Very simple batch converter added (#127).

	* Add preference for CPL issuer and creator (#122).

	* Add preference for default format and DCP content
	type (#133).

2013-04-28  Carl Hetherington  <cth@carlh.net>

	* Version 0.88 released.

2013-04-28  Carl Hetherington  <cth@carlh.net>

	* Fix broken external audio support.

2013-04-24  Carl Hetherington  <cth@carlh.net>

	* Allow use of existing empty directories for new films (without
	confirmation) and existing non-empty directories (with confirmation)
	(#124).

2013-04-26  Carl Hetherington  <cth@carlh.net>

	* Version 0.87 released.

2013-04-26  Carl Hetherington  <cth@carlh.net>

	* Make new trim options actually work (#121).

2013-04-23  Carl Hetherington  <cth@carlh.net>

	* Version 0.86 released.

2013-04-23  Carl Hetherington  <cth@carlh.net>

	* Version 0.85 released.

2013-04-21  Carl Hetherington  <cth@carlh.net>

	* Version 0.84 released.

2013-04-21  Carl Hetherington  <cth@carlh.net>

	* Version 0.84beta5 released.

2013-04-20  Carl Hetherington  <cth@carlh.net>

	* Fix bad saving of metadata in locales which use
	commas to separate decimals (#119).

2013-04-19  Carl Hetherington  <cth@carlh.net>

	* Add basic frame index and timecode to viewer, and previous/next
	frame buttons.

	* Version 0.84beta4 released.

2013-04-19  Carl Hetherington  <cth@carlh.net>

	* Version 0.84beta3 released.

2013-04-19  Carl Hetherington  <cth@carlh.net>

	* Version 0.84beta2 released.

2013-04-18  Carl Hetherington  <cth@carlh.net>

	* Version 0.84beta1 released.

2013-04-15  Carl Hetherington  <cth@carlh.net>

	* Fix error message on forcing language to English (#103).

	* Fix problems with content whose first audio content
	comes before the first video (resulting in audio being
	chopped off at the start of the DCP) (#79).

	* Use true 4:3 rather than 1.33.

2013-04-13  Carl Hetherington  <cth@carlh.net>

	* Use film-name-derived names for MXFs in DCPs (#54).

2013-04-10  Carl Hetherington  <cth@carlh.net>

	* Version 0.83 released.

2013-04-10  Carl Hetherington  <cth@carlh.net>

	* Fix incorrect scaling using flat-no-stretch and scope-no-stretch
	when the source is cropped (part of #113).

	* Fix incorrect display of padded films (rest of #113).

2013-04-09  Carl Hetherington  <cth@carlh.net>

	* Version 0.82 released.

2013-04-09  Carl Hetherington  <cth@carlh.net>

	* Version 0.82beta1 released.

2013-04-09  Carl Hetherington  <cth@carlh.net>

	* Version 0.81 released.

2013-04-09  Carl Hetherington  <cth@carlh.net>

	* Version 0.81beta1 released.

2013-04-08  Carl Hetherington  <cth@carlh.net>

	* Add 16:9-within-Scope format.

2013-04-07  Carl Hetherington  <cth@carlh.net>

	* Version 0.80 released.

2013-04-07  Carl Hetherington  <cth@carlh.net>

	* Version 0.80beta4 released.

2013-04-07  Carl Hetherington  <cth@carlh.net>

	* Version 0.80beta3 released.

2013-04-07  Carl Hetherington  <cth@carlh.net>

	* Version 0.80beta2 released.

2013-04-07  Carl Hetherington  <cth@carlh.net>

	* Version 0.80beta1 released.

2013-04-07  Carl Hetherington  <cth@carlh.net>

	* Make the audio plot expand in height when its
	window is enlarged.

	* Label subtitle offset with "pixels" (#101).

	* Speculative fix for error on forcing language
	to English (#103).

	* Add more explanatory text to describe what is
	happening with scaling, cropping and padding (#106).

	* Give a hopefully helpful message when clicking Open
	without selecting a folder (#99).

	* Fix servomatic_gui startup and shutdown on Linux (#98).

	* GUI now points out when audio resampling is being done.

	* Hopefully fix lack of redraw of the viewer background
	on Windows (#86).

2013-04-01  Carl Hetherington  <cth@carlh.net>

	* Version 0.79 released.

2013-04-01  Carl Hetherington  <cth@carlh.net>

	* Fix some missing translated strings
	on Windows.

2013-03-31  Carl Hetherington  <cth@carlh.net>

	* Version 0.78 released.

2013-03-28  Carl Hetherington  <cth@carlh.net>

	* Version 0.78beta16 released.

2013-03-28  Carl Hetherington  <cth@carlh.net>

	* Version 0.78beta15 released.

2013-03-28  Carl Hetherington  <cth@carlh.net>

	* Version 0.78beta14 released.

2013-03-27  Carl Hetherington  <cth@carlh.net>

	* Fix erroneous disk space reporting (#85).

	* Version 0.78beta13 released.

2013-03-26  Carl Hetherington  <cth@carlh.net>

	* Version 0.78beta12 released.

2013-03-26  Carl Hetherington  <cth@carlh.net>

	* Version 0.78beta11 released.

2013-03-26  Carl Hetherington  <cth@carlh.net>

	* Version 0.78beta10 released.

2013-03-26  Carl Hetherington  <cth@carlh.net>

	* Version 0.78beta9 released.

2013-03-26  Carl Hetherington  <cth@carlh.net>

	* Version 0.78beta8 released.

2013-03-26  Carl Hetherington  <cth@carlh.net>

	* Add button to cancel jobs.

2013-03-26  Carl Hetherington  <cth@carlh.net>

	* Version 0.78beta7 released.

2013-03-25  Carl Hetherington  <cth@carlh.net>

	* Add option to set user interface language.

2013-03-25  Carl Hetherington  <cth@carlh.net>

	* Version 0.78beta6 released.

2013-03-24  Carl Hetherington  <cth@carlh.net>

	* Add UI option to select interface language.

2013-03-21  Carl Hetherington  <cth@carlh.net>

	* Version 0.78beta5 released.

2013-03-20  Carl Hetherington  <cth@carlh.net>

	* Version 0.78beta4 released.

2013-03-20  Carl Hetherington  <cth@carlh.net>

	* Version 0.78beta3 released.

2013-03-20  Carl Hetherington  <cth@carlh.net>

	* Make exception strings translatable (#81).

2013-03-19  Carl Hetherington  <cth@carlh.net>

	* Version 0.78beta2 released.

2013-03-19  Carl Hetherington  <cth@carlh.net>

	* Version 0.78beta1 released.

2013-03-19  Carl Hetherington  <cth@carlh.net>

	* Add it_IT translation from Massimiliano Broggi.

2013-03-14  Carl Hetherington  <cth@carlh.net>

	* Version 0.77 released.

2013-03-14  Carl Hetherington  <cth@carlh.net>

	* Version 0.77beta2 released.

2013-03-14  Carl Hetherington  <cth@carlh.net>

	* Version 0.77beta1 released.

2013-03-14  Carl Hetherington  <cth@carlh.net>

	* Work-around lack of support for hard links.

	* Fix a few bugs with A/B mode.

2013-03-08  Carl Hetherington  <cth@carlh.net>

	* Disable show audio button and use content audio selector
	as appropriate for the audio in the content (#41 and #73).

2013-03-05  Carl Hetherington  <cth@carlh.net>

	* Version 0.76 released.

2013-03-05  Carl Hetherington  <cth@carlh.net>

	* Version 0.76beta3 released.

2013-03-04  Carl Hetherington  <cth@carlh.net>

	* Fix decoding of audio streams with multiple
	packets per frame (e.g. wmapro).

2013-03-02  Carl Hetherington  <cth@carlh.net>

	* Add option to specify the DCP's frame
	rate (part of #56).

	* Add a description of what each video format
	means to the UI.

2013-03-01  Carl Hetherington  <cth@carlh.net>

	* Version 0.76beta2 released.

2013-03-01  Carl Hetherington  <cth@carlh.net>

	* Add primitive feature to plot graphs
	of the soundtrack (#67).

	* Version 0.76beta1 released.

2013-02-27  Carl Hetherington  <cth@carlh.net>

	* Version 0.75 released.

2013-02-27  Carl Hetherington  <cth@carlh.net>

	* Version 0.75beta1 released.

	* Fix support for some YUV444 pixel formats.

2013-02-23  Carl Hetherington  <cth@carlh.net>

	* Version 0.74 released.

2013-02-23  Carl Hetherington  <cth@carlh.net>

	* Version 0.74beta1 released.

2013-02-21  Carl Hetherington  <cth@carlh.net>

	* Version 0.73 released.

2013-02-20  Carl Hetherington  <cth@carlh.net>

	* Version 0.73beta9 released.

2013-02-18  Carl Hetherington  <cth@carlh.net>

	* Version 0.73beta8 released.

2013-02-18  Carl Hetherington  <cth@carlh.net>

	* Version 0.73beta7 released.

2013-02-17  Carl Hetherington  <cth@carlh.net>

	* Version 0.73beta6 released.

2013-02-17  Carl Hetherington  <cth@carlh.net>

	* Version 0.73beta3 released.

2013-02-16  Carl Hetherington  <cth@carlh.net>

	* Version 0.73beta2 released.

2013-02-16  Carl Hetherington  <cth@carlh.net>

	* Version 0.73beta1 released.

2013-02-15  Carl Hetherington  <cth@carlh.net>

	* Fix non-recognition of BMP for still images (#55),
	reported by Thierry.

2013-02-12  Carl Hetherington  <cth@carlh.net>

	* Basic option to open the containing folder for a DCP.

	* Don't offer to copy a DCP to the TMS if there isn't
	a DCP.

	* Fix setup of a default film directory on Windows.

	* Remove libx264 dependency.

	* Rearrange main window slightly so that the progress
	area is larger; give jobs "details" buttons to find out
	more about any errors that occur.

2013-02-02  Carl Hetherington  <cth@carlh.net>

	* Tidy up filters dialog by not showing those
	that are not configured in FFmpeg, and by splitting
	them up into categories.

	* Fix infinite loop of error messages when
	`playing back' using a non-existant filter (#39).

	* Encode data straight to MXFs, rather
	than going via .j2c files.  Should roughly
	halve required disk space and reduce time
	taken.

2013-01-25  Carl Hetherington  <cth@carlh.net>

	* When using formats which pad smaller frames into
	larger ones, the padding black now shown in
	the preview.

	* Fix the old DCP content type being left behind
	when creating a new film.

	* Add option to specify default details
	for the DCI name details dialog in new
	Films (#42).

2013-01-24  Carl Hetherington  <cth@carlh.net>

	* Version 0.72 released.

2013-01-24  Carl Hetherington  <cth@carlh.net>

	* Version 0.71 released.

2013-01-24  Carl Hetherington  <cth@carlh.net>

	* Fix lack of audio with trimmed DCPs.

2013-01-23  Carl Hetherington  <cth@carlh.net>

	* Remove multi-reel support (for now); needs more thinking about
	and testing.

2013-01-12  Carl Hetherington  <cth@carlh.net>

	* Version 0.71beta2 released.

2013-01-12  Carl Hetherington  <cth@carlh.net>

	* Version 0.71beta1 released.

2013-01-12  Carl Hetherington  <cth@carlh.net>

	* Untested support for splitting DCPs
	into multiple reels.

2013-01-09  Carl Hetherington  <cth@carlh.net>

	* Try to build with 0.10.4-ish ffmpeg.

2013-01-07  Carl Hetherington  <cth@carlh.net>

	* Version 0.70 released.

2013-01-07  Carl Hetherington  <cth@carlh.net>

	* Fix heinous thinko in mono soundtrack mapping code.

2013-01-06  Carl Hetherington  <cth@carlh.net>

	* Version 0.70beta3 released.

2013-01-06  Carl Hetherington  <cth@carlh.net>

	* Postpone linking of duplicate video frames so that copies
	don't fail on Windows.

2013-01-06  Carl Hetherington  <cth@carlh.net>

	* Version 0.70beta2 released.

2013-01-06  Carl Hetherington  <cth@carlh.net>

	* Version 0.70beta1 released.

2013-01-06  Carl Hetherington  <cth@carlh.net>

	* Put mono soundtracks on the centre speaker, rather
	than on left (reported by Mike Blakesley).

	* Add format for 16:9 without letterboxing (requested by Lilian
	Lefranc).

2012-12-23  Carl Hetherington  <cth@carlh.net>

	* Version 0.69 released.

2012-12-23  Carl Hetherington  <cth@carlh.net>

	* Version 0.68 released.

2012-12-22  Carl Hetherington  <cth@carlh.net>

	* Version 0.68beta10 released.

2012-12-22  Carl Hetherington  <cth@carlh.net>

	* Fix wscripts to work with python 3.

2012-12-21  Carl Hetherington  <cth@carlh.net>

	* Version 0.68beta9 released.

2012-12-21  Carl Hetherington  <cth@carlh.net>

	* Version 0.68beta8 released.

2012-12-21  Carl Hetherington  <cth@carlh.net>

	* Version 0.68beta7 released.

2012-12-21  Carl Hetherington  <cth@carlh.net>

	* Version 0.68beta6 released.

2012-12-21  Carl Hetherington  <cth@carlh.net>

	* Fix a few bugs.

	* Update the manual.

2012-12-20  Carl Hetherington  <cth@carlh.net>

	* Version 0.68beta5 released.

2012-12-20  Carl Hetherington  <cth@carlh.net>

	* Version 0.68beta4 released.

2012-12-20  Carl Hetherington  <cth@carlh.net>

	* Version 0.68beta3 released.

2012-12-20  Carl Hetherington  <cth@carlh.net>

	* Allow still-image DCPs to have external audio added to them (#13).

2012-12-19  Carl Hetherington  <cth@carlh.net>

	* Version 0.68beta2 released.

2012-12-19  Carl Hetherington  <cth@carlh.net>

	* Version 0.68beta1 released.

2012-12-18  Carl Hetherington  <cth@carlh.net>

	* Alter film viewer so that it is much quicker, responds instantly
	to changes in video filtering settings, and can (roughly) play the
	source material back.

	* Make the examination of content for length optional, so that
	if a source file has an accurate header you can trust it.

2012-12-18  Carl Hetherington  <cth@carlh.net>

	* Version 0.67 released.

2012-12-18  Carl Hetherington  <cth@carlh.net>

	* Support non-planar float and signed
	16-bit planar audio; be less
	crashy when unsupported audio formats
	are found.

2012-12-18  Carl Hetherington  <cth@carlh.net>

	* Version 0.66 released.

2012-12-18  Carl Hetherington  <cth@carlh.net>

	* Version 0.65 released.

2012-12-13  Carl Hetherington  <cth@carlh.net>

	* Version 0.64 released.

2012-12-13  Carl Hetherington  <cth@carlh.net>

	* Version 0.63 released.

2012-12-13  Carl Hetherington  <cth@carlh.net>

	* Re-fix reports of zero audio channels
	with soundtracks of some source files.

2012-12-13  Carl Hetherington  <cth@carlh.net>

	* Version 0.62 released.

2012-12-13  Carl Hetherington  <cth@carlh.net>

	* Improve progress reporting during the final
	DCP make job; should stop the bar sitting at 100%
	for a while during digest creation.

2012-12-11  Carl Hetherington  <cth@carlh.net>

	* Version 0.61 released.

2012-12-11  Carl Hetherington  <cth@carlh.net>

	* More .deb dep tweaks.

2012-12-11  Carl Hetherington  <cth@carlh.net>

	* Version 0.60 released.

2012-12-11  Carl Hetherington  <cth@carlh.net>

	* Hopefully fix utterly broken partially-static
	builds for .debs.

	* Fix specification of architecture in .debs.

2012-12-10  Carl Hetherington  <cth@carlh.net>

	* Add a check-box (which defaults to on) which tells DVD-o-matic
	not to scan new content files to work out their length, but instead
	to trust the length from the header.  This length only matters for
	working out what thumbnails to generate, so it isn't critical.
	Trusting the header will speed up the "Examine Content" job by
	a factor of about 2, which is handy for large films.

2012-12-10  Carl Hetherington  <cth@carlh.net>

	* Version 0.59 released.

2012-12-09  Carl Hetherington  <cth@carlh.net>

	* Version 0.59beta5 released.

2012-12-09  Carl Hetherington  <cth@carlh.net>

	* Version 0.59beta4 released.

2012-12-09  Carl Hetherington  <cth@carlh.net>

	* Version 0.59beta3 released.

2012-12-09  Carl Hetherington  <cth@carlh.net>

	* Version 0.59beta2 released.

2012-12-09  Carl Hetherington  <cth@carlh.net>

	* Build against libdcp compiled with -O2 instead
	of -O3.

2012-12-05  Carl Hetherington  <cth@carlh.net>

	* Version 0.59beta1 released.

2012-11-15  Carl Hetherington  <cth@carlh.net>

	* Default to using a DCI name.

	* Support for using external sound files instead
	of the ones in the video source.

2012-11-14  Carl Hetherington  <cth@carlh.net>

	* Rearrange the GUI a bit to tidy things up.

	* Some internal reorganisation.

2012-12-03  Carl Hetherington  <cth@carlh.net>

	* Version 0.58 released.

2012-12-03  Carl Hetherington  <cth@carlh.net>

	* DVD-o-matic and its dependencies rebuilt with
	a newer mingw toolchain and with -O2 rather than
	-O3 to (hopefully) improve reliability on Windows.

	* Fixed problems with 7.1 audio.

2012-11-10  Carl Hetherington  <cth@carlh.net>

	* Version 0.57 released.

2012-11-10  Carl Hetherington  <cth@carlh.net>

	* Fix crash when trying to use a DCI name when there
	is no soundtrack (yet) (reported by Wolfgang Woehl).

2012-11-07  Carl Hetherington  <cth@carlh.net>

	* Version 0.56 released.

2012-11-05  Carl Hetherington  <cth@carlh.net>

	* Remove options to black-out the video when cropping the end;
	it complicates the code and is getting a bit close to video
	editing.

	* Add option to trim from both the start and
	the end of the input video.

	* Various bug fixes and code rearrangement.

2012-10-14  Carl Hetherington  <cth@carlh.net>

	* Basic support for DVD and Blu-Ray subtitles.

	* Re-add DCI naming support.

	* Basic support for selection of audio
	and subtitle streams.

	* Fixes for audio/video sync in some cases.

	* Cope with videos with varying size and/or
	pixel format.

	* Fix bug with handling of YUV422-format videos.

2012-10-09  Carl Hetherington  <cth@carlh.net>

	* Version 0.55 released.

2012-10-09  Carl Hetherington  <cth@carlh.net>

	* Fix bug possibly causing randomly-occuring
	black thumbnails.

	* Fix problems with obtaining frame rate of
	WMV files (reported by Anders Nordentoft-Madsen).

2012-10-07  Carl Hetherington  <cth@carlh.net>

	* Fix up some bugs when using limited DCP
	range (reported by Wolfgang Woehl).

	* Don't stretch still images for DCPs, just
	scale them up and pad them as required.

2012-10-02  Carl Hetherington  <cth@carlh.net>

	* Version 0.54 released.

2012-10-02  Carl Hetherington  <cth@carlh.net>

	* When encoding 24 frames per second drop
	frame (ie 23.976 frames per second) run the
	video at 24 FPS and resample the audio so
	that when it is run correspondingly (slightly) fast
	it remains in sync.

	* Some code cleanup.

2012-10-01  Carl Hetherington  <cth@carlh.net>

	* Fix aff/666: thumbnail scan is run twice
	when changing the content file for a film.

2012-09-28  Carl Hetherington  <cth@carlh.net>

	* Fix crash bug which seems to have been
	exposed by recent changes to ffmpeg.

2012-09-27  Carl Hetherington  <cth@carlh.net>

	* Version 0.53 released.

2012-09-27  Carl Hetherington  <cth@carlh.net>

	* Fix unrecognised capital letters on
	still-image file extensions.

	* Write hashes of frames to disk and
	check them before making the final DCP.

2012-09-24  Carl Hetherington  <cth@carlh.net>

	* Fix problems with overflow on long films.

2012-09-24  Carl Hetherington  <cth@carlh.net>

	* Version 0.52 released.

2012-09-23  Carl Hetherington  <cth@carlh.net>

	* Fix alignment of frames per second count.

	* Use hopefully more robust networking
	code to survive timeouts during reads and
	writes.

	* Some fixes for bugs when loading Films
	created on Windows in Linux.

2012-09-22  Carl Hetherington  <cth@carlh.net>

	* Fix bug on OK-ing gain calculation
	dialog without entering any values.

	* Improve spacing in some dialogs.

2012-09-22  Carl Hetherington  <cth@carlh.net>

	* Version 0.51 released.

2012-09-22  Carl Hetherington  <cth@carlh.net>

	* Improve transcode job progress reporting.

	* Update the slow bits of the properties
	dialog in a separate thread to improve
	responsiveness.

	* Fix edit server button on Windows.

2012-09-22  Carl Hetherington  <cth@carlh.net>

	* Version 0.50 released.

2012-09-22  Carl Hetherington  <cth@carlh.net>

	* Rename servomatic to servomatic_cli and
	add a very basic system-tray-dwelling GUI server.

	* Tweak formatting of properties dialogue
	and add a note of how many J2K frames
	have already been encoded.

	* Correctly set up crop in the viewer
	on reloading a film.

2012-09-18  Carl Hetherington  <cth@carlh.net>

	* Fix non-working removal of encode servers.

	* Add GUI front-end to encode server.

2012-09-17  Carl Hetherington  <cth@carlh.net>

	* Include servomatic in the Windows install.

	* Add a simple Properties dialog to give
	an estimate of disk space required for an
	encode.

2012-09-17  Carl Hetherington  <cth@carlh.net>

	* Version 0.49 released.

2012-09-16  Carl Hetherington  <cth@carlh.net>

	* Version 0.48 released.

2012-09-15  Carl Hetherington  <cth@carlh.net>

	* Slightly speculative fix for failure to
	take note of audio gain changes caused by
	the Calculate dialogue.

2012-09-12  Carl Hetherington  <cth@carlh.net>

	* Fix crash when FFmpeg doesn't set up the audio channel
	layout for some reason.

2012-09-01  Carl Hetherington  <cth@carlh.net>

	* Add 1.66-within-flat format.

2012-08-27  Carl Hetherington  <cth@carlh.net>

	* Version 0.47 released.

2012-08-23  Carl Hetherington  <cth@carlh.net>

	* Add some more formats.

	* Update to use libdcp 0.11.

	* Fix build with boost filesystem version 2.

2012-08-10  Carl Hetherington  <cth@carlh.net>

	* Version 0.46 released.

2012-08-10  Carl Hetherington  <cth@carlh.net>

	* Untested fixes for failure to encode
	content without audio.

2012-08-09  Carl Hetherington  <cth@carlh.net>

	* Version 0.45 released.

2012-08-09  Carl Hetherington  <cth@carlh.net>

	* Fix bug with padding in Scope causing corrupt
	images.

	* Fix bug when using content file names which
	start with the name of the film directory.

2012-08-05  Carl Hetherington  <cth@carlh.net>

	* Version 0.44 released.

2012-08-04  Carl Hetherington  <cth@carlh.net>

	* Fix bug with content inside the film directory.

2012-08-04  Carl Hetherington  <cth@carlh.net>

	* Version 0.43 released.

2012-08-04  Carl Hetherington  <cth@carlh.net>

	* Use wxwidgets .rc file to make Windows version
	look nicer.

	* Hopefully improve building against different
	versions of FFmpeg.

2012-08-04  Carl Hetherington  <cth@carlh.net>

	* Version 0.42 released.

2012-08-04  Carl Hetherington  <cth@carlh.net>

	* Request admin priviledges on install for Windows 7.

	* Add some missing dependencies to the Windows package.

2012-08-01  Carl Hetherington  <cth@carlh.net>

	* Version 0.40 released.

2012-08-01  Carl Hetherington  <cth@carlh.net>

	* Fix a few bugs related to thumbnailing.

	* Update for libdcp version 0.06.

2012-07-31  Carl Hetherington  <cth@carlh.net>

	* Add option to compute required audio gains to
	effect the same as a sound processor fader change
	(currently for Dolby CP750 only).

2012-07-28  Carl Hetherington  <cth@carlh.net>

	* Version 0.37 released.

2012-07-28  Carl Hetherington  <cth@carlh.net>

	* Fix missed frames when encoding caused by server
	threads that are attempting to access non-responding
	servers.

	* Fix makedcp parsing of -v option.

2012-07-28  Carl Hetherington  <cth@carlh.net>

	* Version 0.36 released.

2012-07-28  Carl Hetherington  <cth@carlh.net>

	* Install / version tweaks.

2012-07-28  Carl Hetherington  <cth@carlh.net>

	* Version 0.35 released.

2012-07-27  Carl Hetherington  <cth@carlh.net>

	* Version 0.31 released.

2012-07-27  Carl Hetherington  <cth@carlh.net>

	* Speed up thumbnail display.

	* Various improvements to Windows port.

	* Fix TMS transfer with large files.

	* Clean up audio handling code somewhat.

	* Re-sample audio to 48kHz or 96kHz if necessary.

	* Remove player functionality from DVD-o-matic.

2012-07-22  Carl Hetherington  <cth@carlh.net>

	* Port to Windows.

	* Use MD5 digest to decide on the directory to put J2C files
	in, rather than the path of the content.

	* Allow building with current FFmpeg git.

	* Fix problems when creating cut videos in that the audio is too
	short; pad it with silence.

2012-07-21  Carl Hetherington  <cth@carlh.net>

	* Version 0.29 released.

2012-07-21  Carl Hetherington  <cth@carlh.net>

	* Tidy widgets and menus when there is no film loaded.

	* Option to build with Ubuntu 12.04's FFmpeg libraries.

	* Add dialogue box to choose DVD title when ripping.

	* Always do an examine run for new content.

2012-07-18  Carl Hetherington  <cth@carlh.net>

	* Version 0.26 released

2012-07-15  Carl Hetherington  <cth@carlh.net>

	* Remove code to use `standard' format DCP long names,
	as in the wild their use seems to be decreasing, and it
	makes the GUI simpler.

	* Fix some bugs with sending to servomatic introduced
	in the adjustments to padding.

	* Write some status text when an unknown-progress
	job is running.

	* Use new libdcp rather than OpenDCP to generate MXFs
	and write DCP XML.

2012-07-14  Carl Hetherington  <cth@carlh.net>

	* Version 0.25 released.

2012-07-14  Carl Hetherington  <cth@carlh.net>

	* Various GUI cleanups.

	* Remove player from the GUI for now.

	* Fix hash down the left-hand side of encoded DCPs.

	* Add option to black-out the end of an encode, in order
	to remove unwanted frames of video whilst keeping sound.

	* Fixes to copy-to-server.

	* Fix name of 16:9 format.

2012-07-08  Carl Hetherington  <cth@carlh.net>

	* Version 0.24 released.

2012-07-08  Carl Hetherington  <cth@carlh.net>

	* Add support for generating static DCPs from single
	image files.

	* Add option to copy DCP to a remote server (e.g. a TMS)
	via SCP.

	* Auto-update thumbs when content changes.

2012-06-10  Carl Hetherington  <cth@carlh.net>

	* Fix up bad padding setup when there isn't any.

	* Restore sound to playomatic; add assert for bad format.

2012-05-26  Carl Hetherington  <cth@carlh.net>

	* Fix crash on attempting to use a non-existant filter.

	* src/lib/filter.cc: Fix typo in filter name.

	* Allow configuration of the reference scalers and filters in A/B mode.

	* Fix identification of formats in metadata.

2012-05-26  Carl Hetherington  <cth@carlh.net>

	* Version 0.23 released.

2012-05-28  Carl Hetherington  <cth@carlh.net>

	* src/lib/player_manager.cc: possible fix to crash when stopping
	playback.

	* Fix crash in A/B mode.

2012-05-26  Carl Hetherington  <cth@carlh.net>

	* Version 0.21 released.

2012-05-25  Carl Hetherington  <cth@carlh.net>

	* Add option to delay audio with respect to video.

	* src/tools/fixlengths.cc: add a few more options.

2012-05-22  Carl Hetherington  <cth@carlh.net>

	* src/tools/dvdomatic.cc: fix website address.

	* test: fix up a few test bits.

	* README: very brief introduction to a few things.

2012-05-22  Carl Hetherington  <cth@carlh.net>

	* Version 0.20 released.<|MERGE_RESOLUTION|>--- conflicted
+++ resolved
@@ -1,11 +1,11 @@
 2013-07-08  Carl Hetherington  <cth@carlh.net>
 
-<<<<<<< HEAD
 	* Add option to pad sound so that silent channels
 	can be added.
-=======
+
+2013-07-08  Carl Hetherington  <cth@carlh.net>
+
 	* Version 0.107 released.
->>>>>>> 3b060903
 
 2013-07-06  Carl Hetherington  <cth@carlh.net>
 
