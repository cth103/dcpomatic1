<<<<<<< HEAD
2015-02-16  Carl Hetherington  <cth@carlh.net>

	* Allow "deletion" of the audio part of a FFmpeg
	file from the timeline; delete unmaps the audio (#316).
=======
2015-02-16  c.hetherington  <cth@carlh.net>

	* Resurrect JSON server code.
>>>>>>> e30fd8dc

2015-02-14  Carl Hetherington  <cth@carlh.net>

	* Remove ^H shortcut to Hints dialog as it clashes
	with OS X's hide shortcut.

	* Possibly fix a variety of odd crashes caused by
	dangling connections to signals.

	* Version 1.77.9 released.

2015-02-13  Carl Hetherington  <cth@carlh.net>

	* Speculative fix for crash on finding a server which
	may be caused by a failure to disconnect from
	ServerFinder when an Encoder is destroyed.

2015-02-11  Carl Hetherington  <cth@carlh.net>

	* Version 1.77.8 released.

2015-02-04  Carl Hetherington  <cth@carlh.net>

	* Sort image sequences using the numeric part of the
	leaf name, rather than alphanumerically (#469).

	* Version 1.77.7 released.

2015-02-04  Carl Hetherington  <cth@carlh.net>

	* Fix some bad string encodings and another
	no-scale crash (when content is larger than the
	container) (possibly #482).

2015-02-03  Carl Hetherington  <cth@carlh.net>

	* Version 1.77.6 released.

2015-02-03  Carl Hetherington  <cth@carlh.net>

	* Fix crash on cropping a 1920x1080 content top
	and bottom and then fitting it into a Scope
	container.

2015-01-25  Carl Hetherington  <cth@carlh.net>

	* Version 1.77.5 released.

2015-01-25  Carl Hetherington  <cth@carlh.net>

	* Version 1.77.4 released.

2015-01-25  Carl Hetherington  <cth@carlh.net>

	* Version 1.77.3 released.

2015-01-25  Carl Hetherington  <cth@carlh.net>

	* Back-port the in-tree libquickmail from 2.x with
	its fix to prevent the use of VRFY (#477).

2015-01-24  Carl Hetherington  <cth@carlh.net>

	* Version 1.77.2 released.

2015-01-24  Carl Hetherington  <cth@carlh.net>

	* New ru_RU translation from Igor Voytovich.

2015-01-23  Carl Hetherington  <cth@carlh.net>

	* Version 1.77.1 released.

2015-01-23  Carl Hetherington  <cth@carlh.net>

	* Only take the MD5 of the first and last megabyte
	of content files, rather than the whole thing, to speed
	up content examination (#472).

	* Remove option to disable digest for image files.

2015-01-20  Carl Hetherington  <cth@carlh.net>

	* Fix update checker.

	* Scan a whole FFmpeg file if no duration is given
	in its header.

2015-01-20  Carl Hetherington  <cth@carlh.net>

	* Version 1.77.0 released.

2015-01-16  c.hetherington  <cth@carlh.net>

	* Update fr_FR translation from Thierry Journet.

2015-01-12  Carl Hetherington  <cth@carlh.net>

	* Version 1.76.42 released.

2015-01-12  c.hetherington  <cth@carlh.net>

	* Trim whitespace from FTP replies
	to fix problems with certificate download (#442).

2015-01-11  Carl Hetherington  <cth@carlh.net>

	* Version 1.76.41 released.

2015-01-11  Carl Hetherington  <cth@carlh.net>

	* Fix for subtitle timing with trim.

2015-01-09  Carl Hetherington  <cth@carlh.net>

	* Version 1.76.40 released.

2015-01-09  Carl Hetherington  <cth@carlh.net>

	* Version 1.76.39 released.

2015-01-09  Carl Hetherington  <cth@carlh.net>

	* Label h:m:s:f in timing panel.

	* Version 1.76.38 released.

2015-01-09  c.hetherington  <cth@carlh.net>

	* Potentially fix another crash at 99% due
	to an over-assertive assert in the audio
	deinterleaving code.

2015-01-08  Carl Hetherington  <cth@carlh.net>

	* Version 1.76.37 released.

2015-01-08  Carl Hetherington  <cth@carlh.net>

	* Version 1.76.36 released.

2015-01-08  c.hetherington  <cth@carlh.net>

	* Updated de_DE translation from Carsten Kurz.

2015-01-07  c.hetherington  <cth@carlh.net>

	* Updated es_ES translation from Manual AC.

2015-01-07  Carl Hetherington  <cth@carlh.net>

	* Version 1.76.35 released.

2015-01-07  c.hetherington  <cth@carlh.net>

	* Display sample aspect ratio in video tab if the
	source file declares it.

	* Add a little more debugging for 99% hangs.

2015-01-06  c.hetherington  <cth@carlh.net>

	* Fix incorrect lengths of sound files when using
	very low frame-rate video (#440).

2015-01-04  Carl Hetherington  <cth@carlh.net>

	* Version 1.76.34 released.

2015-01-04  Carl Hetherington  <cth@carlh.net>

	* Fix for non-playing of FFmpeg-decoded files
	that return AVERROR_INVALIDDATA.

2014-12-26  Carl Hetherington  <cth@carlh.net>

	* Version 1.76.33 released.

2014-12-24  Carl Hetherington  <cth@carlh.net>

	* Version 1.76.32 released.

2014-12-17  Carl Hetherington  <cth@carlh.net>

	* Fix "Show DCP" option on OS X and Windows.

2014-12-15  Carl Hetherington  <cth@carlh.net>

	* Version 1.76.31 released.

2014-12-14  Carl Hetherington  <cth@carlh.net>

	* Version 1.76.30 released.

2014-12-14  Carl Hetherington  <cth@carlh.net>

	* Version 1.76.29 released.

2014-12-13  Carl Hetherington  <cth@carlh.net>

	* Add "copy to name" button to allow editing
	of ISDCF names after creation rather than the
	`replace-on-disable' hack.

2014-12-12  Carl Hetherington  <cth@carlh.net>

	* Fix a few missing checks for Cancel in dialogs (#449).

	* Version 1.76.28 released.

2014-12-12  Carl Hetherington  <cth@carlh.net>

	* Version 1.76.27 released.

2014-12-11  Carl Hetherington  <cth@carlh.net>

	* Version 1.76.26 released.

2014-12-09  Carl Hetherington  <cth@carlh.net>

	* Version 1.76.25 released.

2014-12-09  Carl Hetherington  <cth@carlh.net>

	* Version 1.76.24 released.

2014-12-09  Carl Hetherington  <cth@carlh.net>

	* Another attempt to fix slipping sync on DTS-encoded
	soundtracks (#352).

2014-12-06  Carl Hetherington  <cth@carlh.net>

	* Version 1.76.23 released.

2014-12-05  c.hetherington  <cth@carlh.net>

	* Fix broken still-image import.

2014-12-04  Carl Hetherington  <cth@carlh.net>

	* Version 1.76.22 released.

2014-12-04  Carl Hetherington  <cth@carlh.net>

	* Give a nicer error when writing config fails.

2014-12-04  Carl Hetherington  <cth@carlh.net>

	* Version 1.76.21 released.

2014-12-04  c.hetherington  <cth@carlh.net>

	* Fix crash on dragging things in the timeline the second
	time it has been opened.

2014-12-03  Carl Hetherington  <cth@carlh.net>

	* Version 1.76.20 released.

2014-12-03  Carl Hetherington  <cth@carlh.net>

	* Version 1.76.19 released.

2014-12-03  c.hetherington  <cth@carlh.net>

	* Increase maximum JPEG2000 bandwidth to 1000 Mbit/s
	and allow the default control in config to go that
	high when allowed.

2014-12-03  Carl Hetherington  <cth@carlh.net>

	* Version 1.76.18 released.

2014-12-03  Carl Hetherington  <cth@carlh.net>

	* Updated fr_FR translation from Lilian Lefranc.

	* Version 1.76.17 released.

2014-12-02  Carl Hetherington  <cth@carlh.net>

	* Open a dialog box on adding an image sequence
	so the user can specify the frame rate (#423) and
	request no calculation of digests (#446).

2014-11-25  Carl Hetherington  <cth@carlh.net>

	* Version 1.76.16 released.

2014-11-25  Carl Hetherington  <cth@carlh.net>

	* Speculative fix for hangs at the end of
	encodes in some cases (with 3D content).

2014-11-24  Carl Hetherington  <cth@carlh.net>

	* Version 1.76.15 released.

2014-11-24  c.hetherington  <cth@carlh.net>

	* Bump ffmpeg.

2014-11-20  Carl Hetherington  <cth@carlh.net>

	* Version 1.76.14 released.

2014-11-11  Carl Hetherington  <cth@carlh.net>

	* Version 1.76.13 released.

2014-11-09  Carl Hetherington  <cth@carlh.net>

	* Version 1.76.12 released.

2014-11-09  Carl Hetherington  <cth@carlh.net>

	* Remove code which tried to load old DVD-o-matic
	configuration files if they were present.  It is
	not well tested and is unlikely to be of much use
	after all this time anyway.

2014-11-07  Carl Hetherington  <cth@carlh.net>

	* Version 1.76.11 released.

2014-11-07  Carl Hetherington  <cth@carlh.net>

	* Speculative fix for hidden content appearing
	(from timestamps before 0) (#418).

	* Guess initial scale from the size of video
	content images, taking pixel aspect ratio into
	account where possible.

2014-11-05  c.hetherington  <cth@carlh.net>

	* Add a couple of new hints.

2014-11-04  Carl Hetherington  <cth@carlh.net>

	* Version 1.76.10 released.

2014-11-04  c.hetherington  <cth@carlh.net>

	* Updated de_DE translation from Carsten Kurz.

2014-11-03  Carl Hetherington  <cth@carlh.net>

	* Version 1.76.9 released.

2014-10-31  Carl Hetherington  <cth@carlh.net>

	* Fix for hangs at 99% when encoding
	trimmed content.

2014-11-02  Carl Hetherington  <cth@carlh.net>

	* Version 1.76.8 released.

2014-11-02  Carl Hetherington  <cth@carlh.net>

	* Be more tolerant of some FFmpeg audio decoding errors;
	should fix #352.

2014-10-26  Carl Hetherington  <cth@carlh.net>

	* Version 1.76.7 released.

2014-10-24  Carl Hetherington  <cth@carlh.net>

	* Add a pause button for jobs.

	* Experimental support for bypassing colourspace conversion (#266).

	* Version 1.76.6 released.

2014-10-23  Carl Hetherington  <cth@carlh.net>

	* Version 1.76.5 released.

2014-10-23  Carl Hetherington  <cth@carlh.net>

	* Version 1.76.4 released.

2014-10-23  Carl Hetherington  <cth@carlh.net>

	* Rename 'Add folder' to 'Add image sequence'
	and add some tooltips.

	* Move the "keep video in sequence" button into
	the timeline dialogue.

	* Fix mix-placement of content when using the "Down"
	button to move it.

2014-10-22  Carl Hetherington  <cth@carlh.net>

	* Version 1.76.3 released.

2014-10-22  Carl Hetherington  <cth@carlh.net>

	* Fix bug where some files from iTunes would
	be read as being at 90,000fps.

2014-10-20  Carl Hetherington  <cth@carlh.net>

	* Version 1.76.2 released.

2014-10-19  Carl Hetherington  <cth@carlh.net>

	* Add simple note of what audio resampling
	will be done to the audio panel.

2014-10-16  Carl Hetherington  <cth@carlh.net>

	* Version 1.75.2 released.

2014-10-16  Carl Hetherington  <cth@carlh.net>

	* Version 1.75.1 released.

2014-10-16  Carl Hetherington  <cth@carlh.net>

	* Version 1.75.0 released.

2014-10-14  Carl Hetherington  <cth@carlh.net>

	* Version 1.74.3 released.

2014-10-08  c.hetherington  <cth@carlh.net>

	* Make server finding more reliable when
	there are more than a few servers.

2014-10-08  Carl Hetherington  <cth@carlh.net>

	* Version 1.74.2 released.

2014-10-08  Carl Hetherington  <cth@carlh.net>

	* Version 1.74.1 released.

2014-10-05  Carl Hetherington  <cth@carlh.net>

	* Bump ffmpeg version.

2014-10-06  Carl Hetherington  <cth@carlh.net>

	* Version 1.74.0 released.

2014-10-06  Carl Hetherington  <cth@carlh.net>

	* Version 1.73.9 released.

2014-09-28  Carl Hetherington  <cth@carlh.net>

	* Version 1.73.8 released.

2014-09-28  Carl Hetherington  <cth@carlh.net>

	* Add a few key shortcuts.

2014-09-16  Carl Hetherington  <cth@carlh.net>

	* Version 1.73.7 released.

2014-09-16  Carl Hetherington  <cth@carlh.net>

	* Fix non-update of audio gain when changing selected content.

2014-09-14  Carl Hetherington  <cth@carlh.net>

	* Version 1.73.6 released.

2014-09-14  Carl Hetherington  <cth@carlh.net>

	* Version 1.73.5 released.

2014-09-14  Carl Hetherington  <cth@carlh.net>

	* Update to nl_NL translation from Cherif Ben Brahim.

2014-09-12  Carl Hetherington  <cth@carlh.net>

	* Allow separate X and Y scale for subtitles (#337).

2014-09-10  Carl Hetherington  <cth@carlh.net>

	* Allow DCP names to be created using the ISDCF template and then
	edited afterwards (#401).

	* Fix hidden advanced preferences button in some locales.

2014-09-08  Carl Hetherington  <cth@carlh.net>

	* Version 1.73.4 released.

2014-09-08  Carl Hetherington  <cth@carlh.net>

	* Fix failure to load Targa files.

2014-09-07  Carl Hetherington  <cth@carlh.net>

	* Version 1.73.3 released.

2014-09-07  Carl Hetherington  <cth@carlh.net>

	* Put no stretch / no scale in the set of choices for default
	scale to.

	* Fix a few bad fuzzy translations from the preferences dialog.

2014-09-03  Carl Hetherington  <cth@carlh.net>

	* Version 1.73.2 released.

2014-09-03  Carl Hetherington  <cth@carlh.net>

	* Fix server certificate downloads on OS X (#376).

2014-09-02  Carl Hetherington  <cth@carlh.net>

	* Improve behaviour of batch converter window when it is shrunk (#338).

2014-09-01  Carl Hetherington  <cth@carlh.net>

	* Version 1.73.1 released.

2014-08-31  Carl Hetherington  <cth@carlh.net>

	* Remove configurable CPL <Creator> and use "DCP-o-matic (version) (git)"
	instead.

	* Fix lack of i18n of strings from src/lib/po on OS X.

	* Give a hint when content and container aspect ratios are not
	the same (#392).

	* Add "copy" button to colour conversion presets editor (#399).

	* Allow drag-and-drop of files onto the content list (#395).

2014-08-29  Carl Hetherington  <cth@carlh.net>

	* Some improvements to the manual.

2014-08-26  Carl Hetherington  <cth@carlh.net>

	* Version 1.73.0 released.

2014-08-25  Carl Hetherington  <cth@carlh.net>

	* Basic recent files list in the File menu.

2014-08-23  Carl Hetherington  <cth@carlh.net>

	* Version 1.72.12 released.

2014-08-23  Carl Hetherington  <cth@carlh.net>

	* Revert previous use of AVFormatContext::start_time when
	computing the length of video.  I think this is wrong, and
	causes bits to be missed off the end of videos (and other
	problems).

2014-08-20  Carl Hetherington  <cth@carlh.net>

	* Version 1.72.11 released.

2014-08-19  Carl Hetherington  <cth@carlh.net>

	* Attempt to fix random crashes on OS X (especially during encodes)
	thought to be caused by multiple threads using (different) stringstreams
	at the same time; see src/lib/safe_stringstream.

2014-08-09  Carl Hetherington  <cth@carlh.net>

	* Version 1.72.10 released.

2014-08-09  Carl Hetherington  <cth@carlh.net>

	* Version 1.72.8 released.

2014-08-08  Carl Hetherington  <cth@carlh.net>

	* Approximate support for changing timing details of multiple
	bits of content at the same time.

	* Allow removal of multiple bits of content at the same time.

	* Version 1.72.7 released.

2014-08-04  Carl Hetherington  <cth@carlh.net>

	* Add BCC option for KDM emails.

2014-07-29  Carl Hetherington  <cth@carlh.net>

	* Version 1.72.5 released.

2014-07-17  Carl Hetherington  <cth@carlh.net>

	* Fix corrupted text in job descriptions in some cases.

	* Speculative fix for failure to keep Windows
	machines awake during encodes.

2014-07-16  Carl Hetherington  <cth@carlh.net>

	* Version 1.72.4 released.

2014-07-16  Carl Hetherington  <cth@carlh.net>

	* Add default scaling setting to preferences (#384).

	* Version 1.72.3 released.

2014-07-16  Carl Hetherington  <cth@carlh.net>

	* Improve approximate time reports a bit.

	* Make KDM email subject configurable.

	* Updates to de_DE from Carsten Kurz.

	* Limit allowed KDM types based on Interop/SMPTE setting
	of DCP (#385).

	* Updates to fr_FR from Grégoire Ausina.

2014-07-14  Carl Hetherington  <cth@carlh.net>

	* Bump libdcp to get a new version which writes
	<Hash> values to CPLs.

2014-07-10  Carl Hetherington  <cth@carlh.net>

	* Version 1.72.2 released.

2014-07-10  Carl Hetherington  <cth@carlh.net>

	* Try to fix corruption of KDM email setting in
	some cases.

	* Version 1.72.1 released.

2014-07-08  Carl Hetherington  <cth@carlh.net>

	* Fix various problems with seek and content
	being trimmed when its video frame rate is
	overridden.

2014-07-02  Carl Hetherington  <cth@carlh.net>

	* Updated de_DE translation from Carsten Kurz.

2014-06-30  Carl Hetherington  <cth@carlh.net>

	* Version 1.72.0 released.

2014-06-28  Carl Hetherington  <cth@carlh.net>

	* Version 1.71.2 released.

2014-06-28  Carl Hetherington  <cth@carlh.net>

	* Version 1.71.1 released.

2014-06-28  Carl Hetherington  <cth@carlh.net>

	* Fix crash on analysing audio (and possibly DCP creation) with
	resampled content.

2014-06-27  Carl Hetherington  <cth@carlh.net>

	* Version 1.71.0 released.

2014-06-27  Carl Hetherington  <cth@carlh.net>

	* Fix up/down buttons in content list.

2014-06-26  Carl Hetherington  <cth@carlh.net>

	* Version 1.70.1 released.

2014-06-26  Carl Hetherington  <cth@carlh.net>

	* Support different KDM formulations.

	* Allow override of detected video frame rates.

	* Optimisation of uncertain effect to encoder and server
	thread handling.

	* Version 1.70.0 released.

2014-06-25  Carl Hetherington  <cth@carlh.net>

	* Version 1.69.37 released.

2014-06-25  Carl Hetherington  <cth@carlh.net>

	* Version 1.69.36 released.

2014-06-25  Carl Hetherington  <cth@carlh.net>

	* Support pixel format 46 in make_black().

2014-06-24  Carl Hetherington  <cth@carlh.net>

	* Re-assign timeline tracks when things are
	moved about.

2014-06-23  Carl Hetherington  <cth@carlh.net>

	* Try harder to cope with DCP names specified
	already in CamelCase.

	* Add option to CC a KDM email, and add
	$SCREENS and $CINEMA_NAME as variables
	in the email.

2014-06-22  Carl Hetherington  <cth@carlh.net>

	* Reset-to-default button for KDM email text.

	* Version 1.69.35 released.

2014-06-22  Carl Hetherington  <cth@carlh.net>

	* Fix large memory leak with image sources.

2014-06-21  Carl Hetherington  <cth@carlh.net>

	* Move email config into the KDM email page.

	* Version 1.69.34 released.

2014-06-21  Carl Hetherington  <cth@carlh.net>

	* Version 1.69.33 released.

2014-06-21  Carl Hetherington  <cth@carlh.net>

	* Version 1.69.32 released.

2014-06-21  Carl Hetherington  <cth@carlh.net>

	* Version 1.69.31 released.

2014-06-20  Carl Hetherington  <cth@carlh.net>

	* Version 1.69.30 released.

2014-06-20  Carl Hetherington  <cth@carlh.net>

	* Updates to de_DE translation from Carsten Kurz.

2014-06-18  Carl Hetherington  <cth@carlh.net>

	* Version 1.69.29 released.

2014-06-18  Carl Hetherington  <cth@carlh.net>

	* Fix thinko causing incorrect audio sample rates in some cases.

2014-06-15  Carl Hetherington  <cth@carlh.net>

	* Version 1.69.28 released.

2014-06-12  Carl Hetherington  <cth@carlh.net>

	* Version 1.69.27 released.

2014-06-12  Carl Hetherington  <cth@carlh.net>

	* Add Content menu with "scale to fit width" and "scale
	to fit height" options.

	* Version 1.69.26 released.

2014-06-12  Carl Hetherington  <cth@carlh.net>

	* Fix bug where DCP-o-matic does not recreate video after
	subtitles are turned on or off.

2014-06-10  Carl Hetherington  <cth@carlh.net>

	* Support ISDCF naming convention version 9 (#257).

	* Rename DCI to ISDCF when talking about the digital cinema
	naming convention (#362).

	* Fix crash when opening the timeline with no content (#369).

2014-06-09  Carl Hetherington  <cth@carlh.net>

	* Fix server/client with non-RGB24 sources.

	* Version 1.69.25 released.

2014-06-09  Carl Hetherington  <cth@carlh.net>

	* Make audio gain a floating-point value in the UI (#367).

	* Work-around out-of-memory crashes with large start trims (#252).

	* Version 1.69.24 released.

2014-06-06  Carl Hetherington  <cth@carlh.net>

	* Version 1.69.23 released.

2014-06-05  Carl Hetherington  <cth@carlh.net>

	* Version 1.69.22 released.

2014-06-05  Carl Hetherington  <cth@carlh.net>

	* Large speed-up to multi-image source file decoding.

	* Back-port changes from v2 which work out how separate
	audio files should be resampled by looking at the video
	files which are present at the same time.

2014-06-03  Carl Hetherington  <cth@carlh.net>

	* Version 1.69.21 released.

2014-06-03  Carl Hetherington  <cth@carlh.net>

	* Fix bad resampling of separate sound file sources that
	have specified video frame rates.

	* Version 1.69.20 released.

2014-06-03  Carl Hetherington  <cth@carlh.net>

	* Re-calculate and update audio plots when the mapping is changed.

	* Change the -3dB preset to -6dB since we are talking about
	amplitude, not power.

	* Version 1.69.19 released.

2014-06-02  Carl Hetherington  <cth@carlh.net>

	* Empirical hack to prevent over-read of array
	by libswscale; may fix crashes at the start of
	DCP encodes.

2014-05-29  Carl Hetherington  <cth@carlh.net>

	* Version 1.69.18 released.

2014-05-28  Carl Hetherington  <cth@carlh.net>

	* Version 1.69.17 released.

2014-05-28  Carl Hetherington  <cth@carlh.net>

	* Version 1.69.16 released.

2014-05-28  Carl Hetherington  <cth@carlh.net>

	* Rework KDM generation to be about CPLs rather than DCPs,
	and allow specification of any CPL to generate KDMs for.

	Requested-by: Richard Turner

2014-05-27  Carl Hetherington  <cth@carlh.net>

	* Version 1.69.15 released.

2014-05-26  Carl Hetherington  <cth@carlh.net>

	* Version 1.69.14 released.

2014-05-26  Carl Hetherington  <cth@carlh.net>

	* Fix problems with non-zero FFmpeg content start times.

2014-05-24  Carl Hetherington  <cth@carlh.net>

	* Version 1.69.13 released.

2014-05-24  Carl Hetherington  <cth@carlh.net>

	* Fix problems with log setup from config.

2014-05-23  Carl Hetherington  <cth@carlh.net>

	* Version 1.69.12 released.

2014-05-22  Carl Hetherington  <cth@carlh.net>

	* Version 1.69.11 released.

2014-05-21  Carl Hetherington  <cth@carlh.net>

	* Version 1.69.10 released.

2014-05-21  Carl Hetherington  <cth@carlh.net>

	* Tidy up logging a bit and make it configurable from the GUI
	(moving a few things into an Advanced preferences tab at
	the same time).

2014-05-19  Carl Hetherington  <cth@carlh.net>

	* Version 1.69.9 released.

2014-05-19  Carl Hetherington  <cth@carlh.net>

	* Decode image sources in the multi-threaded part
	of the transcoder, rather than the single-threaded.

2014-05-16  Carl Hetherington  <cth@carlh.net>

	* Version 1.69.8 released.

2014-05-16  Carl Hetherington  <cth@carlh.net>

	* Fix various confusions in translations of abbreviated
	channel names (Lc, Rc etc.)

2014-05-14  Carl Hetherington  <cth@carlh.net>

	* Version 1.69.7 released.

2014-05-14  Carl Hetherington  <cth@carlh.net>

	* Bump libdcp to remove checks on PCM MXF edit rates,
	so we can generate strange ones in DCP-o-matic.

2014-05-13  Carl Hetherington  <cth@carlh.net>

	* Version 1.69.6 released.

2014-05-13  Carl Hetherington  <cth@carlh.net>

	* Remove artificial 100fps limit when using
	"any" DCP frame rate.

2014-05-12  Carl Hetherington  <cth@carlh.net>

	* Version 1.69.5 released.

2014-05-12  Carl Hetherington  <cth@carlh.net>

	* Add option to use any DCP frame rate, rather than just
	the "allowed" set.

	* Version 1.69.4 released.

2014-05-12  Carl Hetherington  <cth@carlh.net>

	* Version 1.69.3 released.

2014-05-12  Carl Hetherington  <cth@carlh.net>

	* Use libdcp::raw_convert instead of boost::lexical_cast and
	LocaleGuard, hopefully to fix large numbers being written with
	thousands separators on some locales.

2014-05-10  Carl Hetherington  <cth@carlh.net>

	* Version 1.69.2 released.

2014-05-10  Carl Hetherington  <cth@carlh.net>

	* Fix setup of the libswresample context to work with high channel counts.

2014-05-09  Carl Hetherington  <cth@carlh.net>

	* Version 1.69.1 released.

2014-05-09  Carl Hetherington  <cth@carlh.net>

	* Fix crash on using content with more than 12 audio channels.

	* Re-introduce ffprobe call when adding content.

2014-05-05  Carl Hetherington  <cth@carlh.net>

	* Version 1.69.0 released.

2014-05-02  Carl Hetherington  <cth@carlh.net>

	* Version 1.68.0 released.

2014-04-29  Carl Hetherington  <cth@carlh.net>

	* Version 1.67.1 released.

2014-04-29  Carl Hetherington  <cth@carlh.net>

	* Version 1.67.0 released.

2014-04-27  Carl Hetherington  <cth@carlh.net>

	* Version 1.66.16 released.

2014-04-27  Carl Hetherington  <cth@carlh.net>

	* Add .dpx to the list of acceptable image files.

	* Slightly better handling of uncaught exceptions.

	* Use our own directory picker on 14.04 (as well as 13.04 and 13.10) as
	it appears that the same bug remains.

2014-04-25  Carl Hetherington  <cth@carlh.net>

	* Version 1.66.15 released.

2014-04-25  Carl Hetherington  <cth@carlh.net>

	* Fix subtitle display when the next subtitle is decoded before the previous
	one has finished.

2014-04-24  Carl Hetherington  <cth@carlh.net>

	* Version 1.66.14 released.

2014-04-23  Carl Hetherington  <cth@carlh.net>

	* Version 1.66.13 released.

2014-04-21  Carl Hetherington  <cth@carlh.net>

	* Update to es_ES translation from Manuel AC.

	* Update to fr_FR translation from Thierry Journet.

2014-04-17  Carl Hetherington  <cth@carlh.net>

	* Fix update of the gain control when using the gain calculator
	dialog.

	* Version 1.66.12 released.

2014-04-07  Carl Hetherington  <cth@carlh.net>

	* Version 1.66.11 released.

2014-04-07  Carl Hetherington  <cth@carlh.net>

	* Updated fr_FR translation from Thierry Journet. 

2014-04-02  Carl Hetherington  <cth@carlh.net>

	* Version 1.66.10 released.

2014-04-01  Carl Hetherington  <cth@carlh.net>

	* Basic support for separate left/right-eye files or directories
	for 3D.

2014-03-30  Carl Hetherington  <cth@carlh.net>

	* Version 1.66.9 released.

2014-03-30  Carl Hetherington  <cth@carlh.net>

	* Version 1.66.8 released.

	* nl_NL translation from Theo Kooijmans.

2014-03-27  Carl Hetherington  <cth@carlh.net>

	* Auto-save film metadata before starting DCP encode.

2014-03-25  Carl Hetherington  <cth@carlh.net>

	* Add support for downloading Doremi server certificates.

2014-03-24  Carl Hetherington  <cth@carlh.net>

	* Version 1.66.7 released.

2014-03-24  Carl Hetherington  <cth@carlh.net>

	* Fix error on creating DCPs without audio.

2014-03-23  Carl Hetherington  <cth@carlh.net>

	* Version 1.66.6 released.

2014-03-23  Carl Hetherington  <cth@carlh.net>

	* Attempt to fix format string specifier error on Windows.

	* Version 1.66.5 released.

2014-03-22  Carl Hetherington  <cth@carlh.net>

	* Version 1.66.4 released.

2014-03-22  Carl Hetherington  <cth@carlh.net>

	* Allow specification of the video frame rate that a sound file
	was prepared for.

	* Another attempt to fix colour conversion dialog strange behaviour
	on OS X.

2014-03-18  Carl Hetherington  <cth@carlh.net>

	* Version 1.66.3 released.

2014-03-18  Carl Hetherington  <cth@carlh.net>

	* Fix bad rounding of timecodes.

	* Tentative support for 3D from alternate frames of the source.

2014-03-17  Carl Hetherington  <cth@carlh.net>

	* Improve behaviour of the position slider at the end of films.

	* Version 1.66.2 released.

2014-03-17  Carl Hetherington  <cth@carlh.net>

	* Improve appearance of config dialog on OS X.

2014-03-15  Carl Hetherington  <cth@carlh.net>

	* Improve appearance of new film and KDM dialogs on OS X.

	* Fix KDM dialog to predictably set up its initial range to
	a week from now.

	* Remove support for FFmpeg post-processing filters as they apparently
	do not support > 8bpp.  I don't think they are worth the pain of
	quantizing and then telling the user what has happened.

2014-03-12  Carl Hetherington  <cth@carlh.net>

	* Version 1.66.1 released.

2014-03-12  Carl Hetherington  <cth@carlh.net>

	* Hopefully fix i18n on OS X (#324).

2014-03-10  Carl Hetherington  <cth@carlh.net>

	* Version 1.66.0 released.

2014-03-09  Carl Hetherington  <cth@carlh.net>

	* Version 1.65.2 released.

2014-03-09  Carl Hetherington  <cth@carlh.net>

	* Restore old behaviour of "no-stretch" mode with crop.

	* Fix display of no-scale display mode in the player.

2014-03-08  Carl Hetherington  <cth@carlh.net>

	* Version 1.65.1 released.

2014-03-08  Carl Hetherington  <cth@carlh.net>

	* Fix incorrect audio analyses on multiple-stream content.

	* Support for unsigned 8-bit audio (hmm!).

2014-03-06  Carl Hetherington  <cth@carlh.net>

	* Version 1.65.0 released.

2014-03-05  Carl Hetherington  <cth@carlh.net>

	* Version 1.64.19 released.

2014-03-05  Carl Hetherington  <cth@carlh.net>

	* Bump maximum audio channels to 12 so that we can
	(crudely at least) get BsL/BsR.

2014-03-04  Carl Hetherington  <cth@carlh.net>

	* Version 1.64.18 released.

2014-03-04  Carl Hetherington  <cth@carlh.net>

	* Add option to disable all scaling of the input video.

2014-03-03  Carl Hetherington  <cth@carlh.net>

	* Fix rounding of timecodes in at least some cases (#323).

	* Try to prevent OS X from sleeping during DCP encode.

2014-02-26  Carl Hetherington  <cth@carlh.net>

	* Version 1.64.17 released.

2014-02-26  Carl Hetherington  <cth@carlh.net>

	* Fix missing RMS audio analysis plots in some cases.

	* Fix failure to load sound files with
	non-ASCII paths.

2014-02-23  Carl Hetherington  <cth@carlh.net>

	* Version 1.64.16 released.

2014-02-23  Carl Hetherington  <cth@carlh.net>

	* Bump ffmpeg library to git head to fix problems with
	misrecognised frame rates in some MOV files.

2014-02-20  Carl Hetherington  <cth@carlh.net>

	* Version 1.64.15 released.

2014-02-20  Carl Hetherington  <cth@carlh.net>

	* Basic support for 7.1 / HI/VI audio tracks.

2014-02-19  Carl Hetherington  <cth@carlh.net>

	* Add some basic JSON stuff.

2014-02-18  Carl Hetherington  <cth@carlh.net>

	* Version 1.64.14 released.

2014-02-18  Carl Hetherington  <cth@carlh.net>

	* Version 1.64.13 released.

2014-02-12  Carl Hetherington  <cth@carlh.net>

	* Make the batch converter remember its last directory
	for the film picker (#318).

	* Add dcpomatic_batch to OS X .app.

2014-02-11  Carl Hetherington  <cth@carlh.net>

	* Version 1.64.12 released.

2014-02-11  Carl Hetherington  <cth@carlh.net>

	* Be more careful when catching exceptions from KDM creation.

2014-02-10  Carl Hetherington  <cth@carlh.net>

	* Version 1.64.11 released.

2014-02-10  Carl Hetherington  <cth@carlh.net>

	* Version 1.64.10 released.

2014-02-10  Carl Hetherington  <cth@carlh.net>

	* Try to fix Centos RPM dependencies.

	* Version 1.64.9 released.

2014-02-10  Carl Hetherington  <cth@carlh.net>

	* Version 1.64.8 released.

2014-02-09  Carl Hetherington  <cth@carlh.net>

	* Build with a more careful version of libopenjpeg that handles
	out-of-memory conditions slightly better.

	* Possibly fix repeated no route to host errors in some cases.

	* Some small bits of increased low-memory stability.

	* Version 1.64.7 released.

2014-02-08  Carl Hetherington  <cth@carlh.net>

	* Fix exception when seeking with missing content (part of #317).

	* Version 1.64.6 released.

2014-02-08  Carl Hetherington  <cth@carlh.net>

	* Version 1.64.5 released.

2014-02-08  Carl Hetherington  <cth@carlh.net>

	* Version 1.64.4 released.

2014-02-08  Carl Hetherington  <cth@carlh.net>

	* Version 1.64.3 released.

2014-02-08  Carl Hetherington  <cth@carlh.net>

	* Bump libdcp version to get some fixes for Interop XML.

2014-02-07  Carl Hetherington  <cth@carlh.net>

	* Add basic stuff to build RPMs for Centos.

2014-02-05  Carl Hetherington  <cth@carlh.net>

	* Version 1.64.2 released.

2014-02-05  Carl Hetherington  <cth@carlh.net>

	* A variety of fixes to small problems found by Coverity.

2014-02-05  Carl Hetherington  <cth@carlh.net>

	* Version 1.64.1 released.

2014-02-05  Carl Hetherington  <cth@carlh.net>

	* Updates to it_IT translation from William Fanelli.

2014-02-02  Carl Hetherington  <cth@carlh.net>

	* Version 1.64.0 released.

2014-01-29  Carl Hetherington  <cth@carlh.net>

	* Version 1.63.8 released.

2014-01-29  Carl Hetherington  <cth@carlh.net>

	* Add subtitle X offset option.

	* Fix missing subtitles when subtitled content is at a non-zero position.

2014-01-28  Carl Hetherington  <cth@carlh.net>

	* Use Mbit/s instead of the incorrect MBps.

	* Version 1.63.7 released.

2014-01-28  Carl Hetherington  <cth@carlh.net>

	* Try to prevent Windows machines going to sleep during encodes.

	* Add option to not install main program / server on Windows.

2014-01-26  Carl Hetherington  <cth@carlh.net>

	* Change default JPEG2000 bandwith to 100MBps.

	* Updated fr_FR translation from Theirry Journet.

2014-01-24  Carl Hetherington  <cth@carlh.net>

	* Try to fix repeatedly-reported exceptions.

2014-01-23  Carl Hetherington  <cth@carlh.net>

	* Version 1.63.6 released.

2014-01-23  Carl Hetherington  <cth@carlh.net>

	* Fix recovery of DCP encoding after a crash with a 3D DCP.

2014-01-21  Carl Hetherington  <cth@carlh.net>

	* Version 1.63.5 released.

2014-01-21  Carl Hetherington  <cth@carlh.net>

	* Potentially major fix for bad A/V sync.

2014-01-19  Carl Hetherington  <cth@carlh.net>

	* Version 1.63.4 released.

2014-01-19  Carl Hetherington  <cth@carlh.net>

	* Updated sv_SE translation from Adam Klotblixt.

2014-01-15  Carl Hetherington  <cth@carlh.net>

	* Version 1.63.3 released.

2014-01-15  Carl Hetherington  <cth@carlh.net>

	* Hopefully fix badly-labelled MXFs when in Interop mode.

2014-01-14  Carl Hetherington  <cth@carlh.net>

	* Version 1.63.2 released.

2014-01-14  Carl Hetherington  <cth@carlh.net>

	* Fix problems with adding new soundtracks to FFmpeg content with
	no audio track.

	* Updated de_DE translation from Markus Raab.

	* Version 1.63.1 released.

2014-01-14  Carl Hetherington  <cth@carlh.net>

	* Try to fix subtitle problems when the video frame rate is being changed
	from content to DCP.

2014-01-13  Carl Hetherington  <cth@carlh.net>

	* Change 4:3 and 5:3 ratios to be precise rather than 1.33:1 and 1.66:1, and
	also tweak 1.19:1 (#306).

	* Version 1.63.0 released.

2014-01-12  Carl Hetherington  <cth@carlh.net>

	* Fix crashes when using -3dB options in locales with a , decimal separator.

	* Version 1.62.3 released.

2014-01-11  Carl Hetherington  <cth@carlh.net>

	* Hopefully fix error on restarting a cancelled transcode job
	on Windows.

2014-01-10  Carl Hetherington  <cth@carlh.net>

	* Version 1.62.2 released.

2014-01-10  Carl Hetherington  <cth@carlh.net>

	* Version 1.62.1 released.

2014-01-10  Carl Hetherington  <cth@carlh.net>

	* Version 1.62.0 released.

2014-01-10  Carl Hetherington  <cth@carlh.net>

	* Try to stop the queue of things to write filling up excessively
	on fast CPUs.

	* Try to fix double "are you sure" prompt on quitting with active jobs.

	* Version 1.61.2 released.

2014-01-09  Carl Hetherington  <cth@carlh.net>

	* Version 1.61.1 released.

2014-01-09  Carl Hetherington  <cth@carlh.net>

	* Version 1.61.0 released.

2014-01-09  Carl Hetherington  <cth@carlh.net>

	* Hopefully fix somewhat inexplicable inability of Windows to open
	new files on top of old ones in some circumstances (with audio
	MXFs).

	* Version 1.60 released.

2014-01-09  Carl Hetherington  <cth@carlh.net>

	* More fixes for slow-downs on fast computers.

2014-01-08  Carl Hetherington  <cth@carlh.net>

	* Version 1.59 released.

2014-01-07  Carl Hetherington  <cth@carlh.net>

	* Version 1.58 released.

2014-01-07  Carl Hetherington  <cth@carlh.net>

	* Fix Windows build of FFmpeg to link against zlib, which fixes parsing
	of some .mov files.

	* Very primitive check-for-updates feature added.

	* Allow still-moving-image sources to have their frame rate specified.

2014-01-06  Carl Hetherington  <cth@carlh.net>

	* Basics of per-channel audio gain (#247).

	* Give a warning on make DCP if it seems unlikely that the disk
	will have enough space to store the finished DCP (#92).

	* Make sure forced languages override the environment for gettext()
	as well as wxWidgets' i18n code (#108).

	* Bump libdcp version to get a fix for VOLINDEX/ASSETMAP file extensions
	with interop (#206).

	* Fix subtitle colouring (#152).

	* Fix mis-timed subtitles when there is a non-zero video PTS offset.

	* Remove seemingly unnecessary checks on image directories.

	* Leave DCP directory creation until the last minute to help
	avoid half-eaten directories being left around (#174).

2014-01-05  Carl Hetherington  <cth@carlh.net>

	* Version 1.57 released.

2014-01-05  Carl Hetherington  <cth@carlh.net>

	* Use _fseeki64 on Windows when reading content files.

	* Various small fixes to i18n.

2014-01-03  Carl Hetherington  <cth@carlh.net>

	* Version 1.56 released.

2014-01-03  Carl Hetherington  <cth@carlh.net>

	* Version 1.55 released.

2014-01-03  Carl Hetherington  <cth@carlh.net>

	* New de_DE translation from Markus Raab.

	* Work-around mysterious call of pure virtual method inside boost.

2014-01-01  Carl Hetherington  <cth@carlh.net>

	* Bump ffmpeg version.

2013-12-30  Carl Hetherington  <cth@carlh.net>

	* Version 1.54 released.

2013-12-30  Carl Hetherington  <cth@carlh.net>

	* Put catches around a few threads which could have uncaught exceptions.

	* Add nascent dcpomatic_create command-line program to create films.

2013-12-29  Carl Hetherington  <cth@carlh.net>

	* Version 1.53 released.

2013-12-29  Carl Hetherington  <cth@carlh.net>

	* Fix failure to load content from directories with non-Latin names.

2013-12-28  Carl Hetherington  <cth@carlh.net>

	* Speculative fix for "find missing" not working on OS X (#255).

	* Fix failure to load films with missing still image content (#300).

2013-12-27  Carl Hetherington  <cth@carlh.net>

	* Fix non-update of video information on changing DCP resolution (#299).

	* Version 1.52 released.

2013-12-27  Carl Hetherington  <cth@carlh.net>

	* More speculative fixes for 4K.

2013-12-23  Carl Hetherington  <cth@carlh.net>

	* Version 1.51 released.

2013-12-23  Carl Hetherington  <cth@carlh.net>

	* A couple of potential fixes for 4K.

	* Version 1.50 released.

2013-12-23  Carl Hetherington  <cth@carlh.net>

	* Version 1.49 released.

2013-12-23  Carl Hetherington  <cth@carlh.net>

	* Version 1.48 released.

2013-12-23  Carl Hetherington  <cth@carlh.net>

	* Add TLS/SSL support to KDM email sending.

2013-12-23  Carl Hetherington  <cth@carlh.net>

	* Version 1.47 released.

2013-12-23  Carl Hetherington  <cth@carlh.net>

	* Add $START_TIME and $END_TIME as variables for the KDM email.

	* Add top/bottom option for 3D frames.

2013-12-20  Carl Hetherington  <cth@carlh.net>

	* Add configuration option for default audio delay (#276).

	* Version 1.46 released.

2013-12-19  Carl Hetherington  <cth@carlh.net>

	* Version 1.45 released.

2013-12-19  Carl Hetherington  <cth@carlh.net>

	* Bump libdcp version again for a crash fix for 32-bit Windows,
	and also for problems generating certificate chains.

2013-12-18  Carl Hetherington  <cth@carlh.net>

	* Version 1.44 released.

2013-12-18  Carl Hetherington  <cth@carlh.net>

	* Bump libdcp version again for a fix to XML validity for 3D.

	* Version 1.43 released.

2013-12-18  Carl Hetherington  <cth@carlh.net>

	* Update libdcp version to get fix for 3D IntrinsicDuration.

	* Fix progress reporting when making 3D DCPs.

	* Fix non-update of display when changing video frame type (2D,
	3D left/right etc.)

	* Restore video information in video tab when using still images.

	* Hopefully fix exception on new film in some strange cases.

2013-12-09  Carl Hetherington  <cth@carlh.net>

	* Version 1.42 released.

2013-12-09  Carl Hetherington  <cth@carlh.net>

	* Fix make_black for pixel format 7 (#288).

2013-12-08  Carl Hetherington  <cth@carlh.net>

	* Fix display update when removing content (#281).

2013-12-07  Carl Hetherington  <cth@carlh.net>

	* Version 1.41 released.

2013-12-05  Carl Hetherington  <cth@carlh.net>

	* Improve the correctness of lengths reported by sound files to fix
	short DCPs when using non-DCI-rate sound files with stills.

2013-12-04  Carl Hetherington  <cth@carlh.net>

	* Make signatures optional (#273).

	* Only do scale/crop/window/subtitle overlay if a frame is going
	to be encoded for the DCP.

	* Several optimisations to video processing, which should
	speed up the player a bit.

2013-12-03  Carl Hetherington  <cth@carlh.net>

	* Add "play length" control to avoid having to do arithmetic to
	get end-trims right in some cases (#261).

2013-12-02  Carl Hetherington  <cth@carlh.net>

	* Fix breakage to adding multiple files at the same time.

	* Fix crash on double-click of "show audio" button (#278).

	* Version 1.40 released.

2013-12-02  Carl Hetherington  <cth@carlh.net>

	* Fix problems with FFmpeg files that have all-zero stream IDs.

	* Fix crash on checking non-existing frame info
	files.

	* Fix erroneous disabling of timing panel with
	audio-only sources.

2013-11-30  Carl Hetherington  <cth@carlh.net>

	* Version 1.39 released.

2013-11-30  Carl Hetherington  <cth@carlh.net>

	* Fix windows build.

2013-11-29  Carl Hetherington  <cth@carlh.net>

	* Version 1.38 released.

2013-11-29  Carl Hetherington  <cth@carlh.net>

	* Add option to join input files together
	to help with multiple VOB files from DVDs.

	* Fix build for 32-bit versions of OS X.

2013-11-27  Carl Hetherington  <cth@carlh.net>

	* Version 1.37 released.

2013-11-27  Carl Hetherington  <cth@carlh.net>

	* Version 1.36 released.

2013-11-27  Carl Hetherington  <cth@carlh.net>

	* Version 1.35 released.

2013-11-26  Carl Hetherington  <cth@carlh.net>

	* Updated fr_FR translation from Lilian Lefranc.

	* A whole load of fixes for lots of bugs when handling filenames
	using non-Latin characters on Windows.

2013-11-22  Carl Hetherington  <cth@carlh.net>

	* Version 1.34 released.

2013-11-22  Carl Hetherington  <cth@carlh.net>

	* Fix both OS X and Windows installers.

2013-11-21  Carl Hetherington  <cth@carlh.net>

	* Version 1.33 released.

2013-11-21  Carl Hetherington  <cth@carlh.net>

	* Fix Ubuntu 13.04 build.

2013-11-20  Carl Hetherington  <cth@carlh.net>

	* Version 1.32 released.

2013-11-20  Carl Hetherington  <cth@carlh.net>

	* Version 1.31 released.

2013-11-20  Carl Hetherington  <cth@carlh.net>

	* Add primitive hints dialogue box.

2013-11-17  Carl Hetherington  <cth@carlh.net>

	* Fix specified-server discovery.

	* Version 1.30 released.

2013-11-17  Carl Hetherington  <cth@carlh.net>

	* Speculative fix for servers crashing with different
	locales to clients.

2013-11-16  Carl Hetherington  <cth@carlh.net>

	* Bump bundled FFmpeg version to current git master.

	* Fix erroneous reset of visible channels in audio
	level dialog when changing gain.

2013-11-15  Carl Hetherington  <cth@carlh.net>

	* Use 2 decimal places for gamma controls instead
	of 1.

2013-11-14  Carl Hetherington  <cth@carlh.net>

	* Support modification of certain properties when
	there are several selected pieces of content.

	* Add server configuration back in.

2013-11-12  Carl Hetherington  <cth@carlh.net>

	* Version 1.29 released.

2013-11-12  Carl Hetherington  <cth@carlh.net>

	* Fix bad_alloc exception on audio analysis (and
	probably elsewhere).

2013-11-11  Carl Hetherington  <cth@carlh.net>

	* Version 1.28 released.

2013-11-11  Carl Hetherington  <cth@carlh.net>

	* Somewhat speculative fix for slow-downs and
	large memory consumption with multi-content playlists.

2013-11-10  Carl Hetherington  <cth@carlh.net>

	* Hopefully get rid of spurious black lines around
	preview.

2013-11-08  Carl Hetherington  <carl@ubuntu>

	* Fix strange behaviour of J2K bandwidth control
	on 32-bit Linux.

2013-11-07  Carl Hetherington  <cth@carlh.net>

	* Open file dialog starts in the configured DCP directory,
	if one exists (#70).

2013-11-06  Carl Hetherington  <cth@carlh.net>

	* Support pixel format 30 (#254).

2013-11-06  Carl Hetherington  <cth@carlh.net>

	* Version 1.27 released.

2013-11-06  Carl Hetherington  <cth@carlh.net>

	* Various server-related tidying up; servers are
	now auto-detected only (the configuration for
	them has been removed).

2013-11-06  Carl Hetherington  <cth@carlh.net>

	* Version 1.26 released.

2013-11-05  Carl Hetherington  <cth@carlh.net>

	* Auto-detect encoding servers on the local
	subnet(s).

	* Tweak verbosity of command-line encoding servers.

2013-11-04  Carl Hetherington  <cth@carlh.net>

	* Version 1.25 released.

2013-10-29  Carl Hetherington  <cth@carlh.net>

	* Improve performance when start-trimming
	large files.

	* Fix audio problems when start-trimming.

2013-10-28  Carl Hetherington  <cth@carlh.net>

	* Version 1.24 released.

2013-10-28  Carl Hetherington  <cth@carlh.net>

	* Fix failure to reload configuration on
	some non-English locales.

2013-10-26  Carl Hetherington  <cth@carlh.net>

	* Version 1.23 released.

2013-10-25  Carl Hetherington  <cth@carlh.net>

	* Version 1.22 released.

2013-10-24  Carl Hetherington  <cth@carlh.net>

	* Support sources that require repeat of more than
	1 extra frame.

2013-10-23  Carl Hetherington  <cth@carlh.net>

	* Version 1.21 released.

2013-10-23  Carl Hetherington  <cth@carlh.net>

	* Use our own directory picker on Ubuntu 13.10 as well
	as Ubuntu 13.04 as it seems similarly broken.

2013-10-22  Carl Hetherington  <cth@carlh.net>

	* Version 1.20 released.

2013-10-22  Carl Hetherington  <cth@carlh.net>

	* Allow films to be loaded when content is missing,
	and then that content can be re-found.

2013-10-21  Carl Hetherington  <cth@carlh.net>

	* Version 1.19 released.

2013-10-21  Carl Hetherington  <cth@carlh.net>

	* Fix Rec. 709 gammas (from Lilian Lefranc)

2013-10-20  Carl Hetherington  <cth@carlh.net>

	* Allow specification of subtitle language even if DVD-o-matic
	isn't providing the subtitles.

2013-10-20  Carl Hetherington  <cth@carlh.net>

	* Version 1.18 released.

2013-10-19  Carl Hetherington  <cth@carlh.net>

	* Fix non-saving of colour transform presets.

	* Some improvements in progress reporting, especially
	for long encodes.

2013-10-18  Carl Hetherington  <cth@carlh.net>

	* Fix bug with incorrect validity times given to KDMs.

2013-10-17  Carl Hetherington  <cth@carlh.net>

	* Fix Make DCP menu option sensitivity (#230).

	* Forward-port fix from master; use 1000000 rather
	than 1e6 for J2K bandwidth arithmetic to ensure
	that it's done with integers.

2013-10-16  Carl Hetherington  <cth@carlh.net>

	* Version 1.17 released.

2013-10-16  Carl Hetherington  <cth@carlh.net>

	* Hopefully fix crash on closing preferences window
	when ~/.config/dcpomatic does not exist.

	* Allow specification of the DCP to make KDMs for,
	in case there is more than one.

	* Speed up response to some settings changes
	(e.g. crop) (#196).

2013-10-15  Carl Hetherington  <cth@carlh.net>

	* Version 1.16 released.

2013-10-15  Carl Hetherington  <cth@carlh.net>

	* Restore up/down buttons for simple content time
	movements.

	* Include film title in KDM filenames.

	* Allow no-stretch scaling like in DVD-o-matic.

2013-10-14  Carl Hetherington  <cth@carlh.net>

	* Add Rec. 709 colour conversion preset using
	Wolfgang Woehl's matrix.

2013-10-14  Carl Hetherington  <cth@carlh.net>

	* Version 1.15 released.

2013-10-14  Carl Hetherington  <cth@carlh.net>

	* Fix some crashes in the KDM dialogue when coming
	out of the add screen without giving a certificate.

	* Really fix libltdl search path on OS X.

2013-10-13  Carl Hetherington  <cth@carlh.net>

	* Version 1.14 released.

2013-10-12  Carl Hetherington  <cth@carlh.net>

	* Add some missing libraries to the OS X build.

	* Fix libltdl search path on OS X.

2013-10-12  Carl Hetherington  <cth@carlh.net>

	* Version 1.13 released.

2013-10-12  Carl Hetherington  <cth@carlh.net>

	* Fix linux static build.

2013-10-11  Carl Hetherington  <cth@carlh.net>

	* Version 1.12 released.

2013-10-11  Carl Hetherington  <cth@carlh.net>

	* Fix failure to create signer certificates
	on Windows.

2013-10-10  Carl Hetherington  <cth@carlh.net>

	* Basic snapping in the timeline.

	* Various improvements to dcpomatic_kdm.

2013-10-10  Carl Hetherington  <cth@carlh.net>

	* Version 1.11 released.

2013-10-10  Carl Hetherington  <cth@carlh.net>

	* libdcp fix to incorrect signature digests.

2013-10-09  Carl Hetherington  <cth@carlh.net>

	* Version 1.10 released.

2013-10-09  Carl Hetherington  <cth@carlh.net>

	* Add some missing Windows dependencies.

2013-10-09  Carl Hetherington  <cth@carlh.net>

	* Version 1.09 released.

2013-10-09  Carl Hetherington  <cth@carlh.net>

	* Bump libdcp version to pull in speculative fix
	for AuthorizedDeviceList thumbprints in KDMs.

2013-10-09  Carl Hetherington  <cth@carlh.net>

	* Version 1.08 released.

2013-10-09  Carl Hetherington  <cth@carlh.net>

	* Fix problems with crypto stuff on Windows.

2013-10-08  Carl Hetherington  <cth@carlh.net>

	* Version 1.07 released.

2013-10-01  Carl Hetherington  <cth@carlh.net>

	* Version 1.06 released.

2013-09-19  Carl Hetherington  <cth@carlh.net>

	* Version 1.05 released.

2013-09-17  Carl Hetherington  <cth@carlh.net>

	* Version 1.04 released.

2013-09-09  Carl Hetherington  <cth@carlh.net>

	* Version 1.03 released.

2013-09-02  Carl Hetherington  <cth@carlh.net>

	* Add missing boost datetime dependency
	to debian control files.

2013-08-30  Carl Hetherington  <cth@carlh.net>

	* Version 1.02 released.

2013-08-29  Carl Hetherington  <cth@carlh.net>

	* Version 1.01 released.

2013-08-29  Carl Hetherington  <cth@carlh.net>

	* Restore server/client operation (#202).

	* Fix strange rounding of still image durations (#204).

	* Remove limitation to numbers and periods in the
	server host name dialogue box.

	* Fix stuck-at-99% progress meters (#184).

	* Version 1.01beta1 released.

2013-08-29  Carl Hetherington  <cth@carlh.net>

	* Fix emissions of large chunks of silence when
	analysing audio in some cases.

	* Use my @dcpomatic.com email address for now,
	rather than a non-existant mailing list.

2013-08-28  Carl Hetherington  <cth@carlh.net>

	* Initial DCP-o-matic release.
<|MERGE_RESOLUTION|>--- conflicted
+++ resolved
@@ -1,13 +1,11 @@
-<<<<<<< HEAD
 2015-02-16  Carl Hetherington  <cth@carlh.net>
 
 	* Allow "deletion" of the audio part of a FFmpeg
 	file from the timeline; delete unmaps the audio (#316).
-=======
+
 2015-02-16  c.hetherington  <cth@carlh.net>
 
 	* Resurrect JSON server code.
->>>>>>> e30fd8dc
 
 2015-02-14  Carl Hetherington  <cth@carlh.net>
 
