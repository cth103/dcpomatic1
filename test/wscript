--- conflicted
+++ resolved
@@ -21,10 +21,6 @@
                  audio_delay_test.cc
                  audio_decoder_test.cc
                  audio_mapping_test.cc
-<<<<<<< HEAD
-=======
-                 audio_merger_test.cc
->>>>>>> 469308f8
                  black_fill_test.cc
                  client_server_test.cc
                  colour_conversion_test.cc
