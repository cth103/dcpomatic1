--- conflicted
+++ resolved
@@ -40,12 +40,7 @@
 	shared_ptr<Film> f = new_test_film ("film_metadata_test");
 	boost::filesystem::path dir = test_film_dir ("film_metadata_test");
 
-<<<<<<< HEAD
-	f->_dci_date = boost::gregorian::from_undelimited_string ("20130211");
-=======
-	shared_ptr<Film> f (new Film (test_film));
 	f->_isdcf_date = boost::gregorian::from_undelimited_string ("20130211");
->>>>>>> 469308f8
 	BOOST_CHECK (f->container() == 0);
 	BOOST_CHECK (f->dcp_content_type() == 0);
 
