--- conflicted
+++ resolved
@@ -239,13 +239,6 @@
 	
 	Format const * f = Format::from_nickname ("Flat");
 	BOOST_CHECK (f);
-<<<<<<< HEAD
-//	BOOST_CHECK_EQUAL (f->ratio_as_integer(shared_ptr<const Film> ()), 185);
-	
-	f = Format::from_nickname ("Scope");
-	BOOST_CHECK (f);
-//	BOOST_CHECK_EQUAL (f->ratio_as_integer(shared_ptr<const Film> ()), 239);
-=======
 	BOOST_CHECK_EQUAL (f->dcp_size().width, 1998);
 	BOOST_CHECK_EQUAL (f->dcp_size().height, 1080);
 	
@@ -253,33 +246,6 @@
 	BOOST_CHECK (f);
 	BOOST_CHECK_EQUAL (f->dcp_size().width, 2048);
 	BOOST_CHECK_EQUAL (f->dcp_size().height, 858);
-}
-
-/* Test VariableFormat-based scaling of content */
-BOOST_AUTO_TEST_CASE (scaling_test)
-{
-	shared_ptr<Film> film (new Film (test_film_dir ("scaling_test").string(), false));
-
-	/* 4:3 ratio */
-	film->set_size (libdcp::Size (320, 240));
-
-	/* This format should preserve aspect ratio of the source */
-	Format const * format = Format::from_id ("var-185");
-
-	/* We should have enough padding that the result is 4:3,
-	   which would be 1440 pixels.
-	*/
-	BOOST_CHECK_EQUAL (format->dcp_padding (film), (1998 - 1440) / 2);
-	
-	/* This crops it to 1.291666667 */
-	film->set_left_crop (5);
-	film->set_right_crop (5);
-
-	/* We should now have enough padding that the result is 1.29166667,
-	   which would be 1395 pixels.
-	*/
-	BOOST_CHECK_EQUAL (format->dcp_padding (film), rint ((1998 - 1395) / 2.0));
->>>>>>> ddaf6db6
 }
 
 BOOST_AUTO_TEST_CASE (util_test)
