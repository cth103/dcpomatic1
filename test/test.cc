/*
    Copyright (C) 2012 Carl Hetherington <cth@carlh.net>

    This program is free software; you can redistribute it and/or modify
    it under the terms of the GNU General Public License as published by
    the Free Software Foundation; either version 2 of the License, or
    (at your option) any later version.

    This program is distributed in the hope that it will be useful,
    but WITHOUT ANY WARRANTY; without even the implied warranty of
    MERCHANTABILITY or FITNESS FOR A PARTICULAR PURPOSE.  See the
    GNU General Public License for more details.

    You should have received a copy of the GNU General Public License
    along with this program; if not, write to the Free Software
    Foundation, Inc., 675 Mass Ave, Cambridge, MA 02139, USA.

*/

#include <vector>
#include <list>
#include <Magick++.h>
#include <libxml++/libxml++.h>
#include <libdcp/dcp.h>
#include "lib/config.h"
#include "lib/util.h"
#include "lib/ui_signaller.h"
#include "lib/film.h"
#include "lib/job_manager.h"
#include "lib/job.h"
#include "lib/cross.h"
#include "lib/server_finder.h"
#include "lib/image.h"
#define BOOST_TEST_DYN_LINK
#define BOOST_TEST_MODULE dcpomatic_test
#include <boost/test/unit_test.hpp>

using std::string;
using std::vector;
using std::min;
using std::cout;
using std::cerr;
using std::list;
using boost::shared_ptr;

class TestUISignaller : public UISignaller
{
public:
	/* No wakes in tests: we call ui_idle ourselves */
	void wake_ui ()
	{

	}
};

struct TestConfig
{
	TestConfig ()
	{
		dcpomatic_setup ();

		Config::instance()->set_num_local_encoding_threads (1);
		Config::instance()->set_server_port_base (61920);
		Config::instance()->set_default_dci_metadata (DCIMetadata ());
		Config::instance()->set_default_container (static_cast<Ratio*> (0));
		Config::instance()->set_default_dcp_content_type (static_cast<DCPContentType*> (0));
		Config::instance()->set_default_audio_delay (0);

		ServerFinder::instance()->disable ();

		ui_signaller = new TestUISignaller ();
	}
};

BOOST_GLOBAL_FIXTURE (TestConfig);

boost::filesystem::path
test_film_dir (string name)
{
	boost::filesystem::path p;
	p /= "build";
	p /= "test";
	p /= name;
	return p;
}

shared_ptr<Film>
new_test_film (string name)
{
	boost::filesystem::path p = test_film_dir (name);
	if (boost::filesystem::exists (p)) {
		boost::filesystem::remove_all (p);
	}
	
	shared_ptr<Film> f = shared_ptr<Film> (new Film (p.string()));
	f->write_metadata ();
	return f;
}

void
check_file (boost::filesystem::path ref, boost::filesystem::path check)
{
	uintmax_t N = boost::filesystem::file_size (ref);
<<<<<<< HEAD
	BOOST_CHECK_EQUAL (N, boost::filesystem::file_size (check));
	FILE* ref_file = fopen (ref.c_str(), "rb");
=======
	BOOST_CHECK_EQUAL (N, boost::filesystem::file_size(check));
	FILE* ref_file = fopen_boost (ref, "rb");
>>>>>>> 78a6cd2c
	BOOST_CHECK (ref_file);
	FILE* check_file = fopen_boost (check, "rb");
	BOOST_CHECK (check_file);
	
	int const buffer_size = 65536;
	uint8_t* ref_buffer = new uint8_t[buffer_size];
	uint8_t* check_buffer = new uint8_t[buffer_size];

	while (N) {
		uintmax_t this_time = min (uintmax_t (buffer_size), N);
		size_t r = fread (ref_buffer, 1, this_time, ref_file);
		BOOST_CHECK_EQUAL (r, this_time);
		r = fread (check_buffer, 1, this_time, check_file);
		BOOST_CHECK_EQUAL (r, this_time);

		BOOST_CHECK_EQUAL (memcmp (ref_buffer, check_buffer, this_time), 0);
		N -= this_time;
	}

	delete[] ref_buffer;
	delete[] check_buffer;

	fclose (ref_file);
	fclose (check_file);
}

static void
note (libdcp::NoteType t, string n)
{
	if (t == libdcp::ERROR) {
		cerr << n << "\n";
	}
}

void
check_dcp (boost::filesystem::path ref, boost::filesystem::path check)
{
	libdcp::DCP ref_dcp (ref);
	ref_dcp.read ();
	libdcp::DCP check_dcp (check);
	check_dcp.read ();

	libdcp::EqualityOptions options;
	options.max_mean_pixel_error = 5;
	options.max_std_dev_pixel_error = 5;
	options.max_audio_sample_error = 255;
	options.cpl_names_can_differ = true;
	options.mxf_names_can_differ = true;
	
	BOOST_CHECK (ref_dcp.equals (check_dcp, options, boost::bind (note, _1, _2)));
}

void
check_xml (xmlpp::Element* ref, xmlpp::Element* test, list<string> ignore)
{
	BOOST_CHECK_EQUAL (ref->get_name (), test->get_name ());
	BOOST_CHECK_EQUAL (ref->get_namespace_prefix (), test->get_namespace_prefix ());

	if (find (ignore.begin(), ignore.end(), ref->get_name()) != ignore.end ()) {
		return;
	}
	    
	xmlpp::Element::NodeList ref_children = ref->get_children ();
	xmlpp::Element::NodeList test_children = test->get_children ();
	BOOST_CHECK_EQUAL (ref_children.size (), test_children.size ());

	xmlpp::Element::NodeList::iterator k = ref_children.begin ();
	xmlpp::Element::NodeList::iterator l = test_children.begin ();
	while (k != ref_children.end ()) {
		
		/* XXX: should be doing xmlpp::EntityReference, xmlpp::XIncludeEnd, xmlpp::XIncludeStart */

		xmlpp::Element* ref_el = dynamic_cast<xmlpp::Element*> (*k);
		xmlpp::Element* test_el = dynamic_cast<xmlpp::Element*> (*l);
		BOOST_CHECK ((ref_el && test_el) || (!ref_el && !test_el));
		if (ref_el && test_el) {
			check_xml (ref_el, test_el, ignore);
		}

		xmlpp::ContentNode* ref_cn = dynamic_cast<xmlpp::ContentNode*> (*k);
		xmlpp::ContentNode* test_cn = dynamic_cast<xmlpp::ContentNode*> (*l);
		BOOST_CHECK ((ref_cn && test_cn) || (!ref_cn && !test_cn));
		if (ref_cn && test_cn) {
			BOOST_CHECK_EQUAL (ref_cn->get_content(), test_cn->get_content ());
		}

		xmlpp::Attribute* ref_at = dynamic_cast<xmlpp::Attribute*> (*k);
		xmlpp::Attribute* test_at = dynamic_cast<xmlpp::Attribute*> (*l);
		BOOST_CHECK ((ref_at && test_at) || (!ref_at && !test_at));
		if (ref_at && test_at) {
			BOOST_CHECK_EQUAL (ref_at->get_name(), test_at->get_name ());
			BOOST_CHECK_EQUAL (ref_at->get_value(), test_at->get_value ());
		}

		++k;
		++l;
	}
}

void
check_xml (boost::filesystem::path ref, boost::filesystem::path test, list<string> ignore)
{
	xmlpp::DomParser* ref_parser = new xmlpp::DomParser (ref.string ());
	xmlpp::Element* ref_root = ref_parser->get_document()->get_root_node ();
	xmlpp::DomParser* test_parser = new xmlpp::DomParser (test.string ());
	xmlpp::Element* test_root = test_parser->get_document()->get_root_node ();

	check_xml (ref_root, test_root, ignore);
}

void
wait_for_jobs ()
{
	JobManager* jm = JobManager::instance ();
	while (jm->work_to_do ()) {
		ui_signaller->ui_idle ();
	}
	if (jm->errors ()) {
		for (list<shared_ptr<Job> >::iterator i = jm->_jobs.begin(); i != jm->_jobs.end(); ++i) {
			if ((*i)->finished_in_error ()) {
				cerr << (*i)->error_summary () << "\n"
				     << (*i)->error_details () << "\n";
			}
		}
	}
		
	BOOST_CHECK (!jm->errors());

	ui_signaller->ui_idle ();
}

void
write_image (shared_ptr<const Image> image, boost::filesystem::path file)
{
	using namespace MagickCore;

	Magick::Image m (image->size().width, image->size().height, "ARGB", CharPixel, (void *) image->data()[0]);
	m.write (file.string ());
}<|MERGE_RESOLUTION|>--- conflicted
+++ resolved
@@ -101,13 +101,8 @@
 check_file (boost::filesystem::path ref, boost::filesystem::path check)
 {
 	uintmax_t N = boost::filesystem::file_size (ref);
-<<<<<<< HEAD
 	BOOST_CHECK_EQUAL (N, boost::filesystem::file_size (check));
 	FILE* ref_file = fopen (ref.c_str(), "rb");
-=======
-	BOOST_CHECK_EQUAL (N, boost::filesystem::file_size(check));
-	FILE* ref_file = fopen_boost (ref, "rb");
->>>>>>> 78a6cd2c
 	BOOST_CHECK (ref_file);
 	FILE* check_file = fopen_boost (check, "rb");
 	BOOST_CHECK (check_file);
