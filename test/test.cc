/*
    Copyright (C) 2012 Carl Hetherington <cth@carlh.net>

    This program is free software; you can redistribute it and/or modify
    it under the terms of the GNU General Public License as published by
    the Free Software Foundation; either version 2 of the License, or
    (at your option) any later version.

    This program is distributed in the hope that it will be useful,
    but WITHOUT ANY WARRANTY; without even the implied warranty of
    MERCHANTABILITY or FITNESS FOR A PARTICULAR PURPOSE.  See the
    GNU General Public License for more details.

    You should have received a copy of the GNU General Public License
    along with this program; if not, write to the Free Software
    Foundation, Inc., 675 Mass Ave, Cambridge, MA 02139, USA.

*/

#include <fstream>
#include <iostream>
#include <boost/filesystem.hpp>
#include <boost/algorithm/string/predicate.hpp>
#include <boost/date_time.hpp>
#include "format.h"
#include "film.h"
#include "filter.h"
#include "job_manager.h"
#include "util.h"
#include "exceptions.h"
#include "image.h"
#include "log.h"
#include "dcp_video_frame.h"
#include "config.h"
#include "server.h"
#include "cross.h"
#include "job.h"
#include "subtitle.h"
#include "scaler.h"
#include "ffmpeg_decoder.h"
#include "sndfile_decoder.h"
#include "dcp_content_type.h"
#include "container.h"
#define BOOST_TEST_DYN_LINK
#define BOOST_TEST_MODULE dcpomatic_test
#include <boost/test/unit_test.hpp>

using std::string;
using std::list;
using std::stringstream;
using std::vector;
using boost::shared_ptr;
using boost::thread;
using boost::dynamic_pointer_cast;

struct TestConfig
{
	TestConfig()
	{
		dvdomatic_setup();

		Config::instance()->set_num_local_encoding_threads (1);
		Config::instance()->set_servers (vector<ServerDescription*> ());
		Config::instance()->set_server_port (61920);
		Config::instance()->set_default_dci_metadata (DCIMetadata ());
	}
};

BOOST_GLOBAL_FIXTURE (TestConfig);

boost::filesystem::path
test_film_dir (string name)
{
	boost::filesystem::path p;
	p /= "build";
	p /= "test";
	p /= name;
	return p;
}

shared_ptr<Film>
new_test_film (string name)
{
	boost::filesystem::path p = test_film_dir (name);
	if (boost::filesystem::exists (p)) {
		boost::filesystem::remove_all (p);
	}
	
	shared_ptr<Film> f = shared_ptr<Film> (new Film (p.string()));
	f->write_metadata ();
	return f;
}

<<<<<<< HEAD

/* Check that Image::make_black works, and doesn't use values which crash
   sws_scale().
*/
BOOST_AUTO_TEST_CASE (make_black_test)
{
	/* This needs to happen in the first test */
	dcpomatic_setup ();

	libdcp::Size in_size (512, 512);
	libdcp::Size out_size (1024, 1024);

	list<AVPixelFormat> pix_fmts;
	pix_fmts.push_back (AV_PIX_FMT_RGB24);
	pix_fmts.push_back (AV_PIX_FMT_YUV420P);
	pix_fmts.push_back (AV_PIX_FMT_YUV422P10LE);
	pix_fmts.push_back (AV_PIX_FMT_YUV444P9LE);
	pix_fmts.push_back (AV_PIX_FMT_YUV444P9BE);
	pix_fmts.push_back (AV_PIX_FMT_YUV444P10LE);
	pix_fmts.push_back (AV_PIX_FMT_YUV444P10BE);
	pix_fmts.push_back (AV_PIX_FMT_UYVY422);

	int N = 0;
	for (list<AVPixelFormat>::const_iterator i = pix_fmts.begin(); i != pix_fmts.end(); ++i) {
		boost::shared_ptr<Image> foo (new SimpleImage (*i, in_size, true));
		foo->make_black ();
		boost::shared_ptr<Image> bar = foo->scale_and_convert_to_rgb (out_size, 0, Scaler::from_id ("bicubic"), true);
		
		uint8_t* p = bar->data()[0];
		for (int y = 0; y < bar->size().height; ++y) {
			uint8_t* q = p;
			for (int x = 0; x < bar->line_size()[0]; ++x) {
				BOOST_CHECK_EQUAL (*q++, 0);
			}
			p += bar->stride()[0];
		}

		++N;
	}
}

BOOST_AUTO_TEST_CASE (film_metadata_test)
{
	setup_test_config ();

	string const test_film = "build/test/film_metadata_test";
	
	if (boost::filesystem::exists (test_film)) {
		boost::filesystem::remove_all (test_film);
	}

	shared_ptr<Film> f (new Film (test_film));
	f->write_metadata ();
	f->_dci_date = boost::gregorian::from_undelimited_string ("20130211");
	BOOST_CHECK (f->container() == 0);
	BOOST_CHECK (f->dcp_content_type() == 0);
	BOOST_CHECK (f->filters ().empty());

	f->set_name ("fred");
//	BOOST_CHECK_THROW (f->set_content ("jim"), OpenFileError);
	f->set_dcp_content_type (DCPContentType::from_pretty_name ("Short"));
	f->set_container (Container::from_id ("185"));
	vector<Filter const *> f_filters;
	f_filters.push_back (Filter::from_id ("pphb"));
	f_filters.push_back (Filter::from_id ("unsharp"));
	f->set_filters (f_filters);
	f->set_ab (true);
	f->write_metadata ();

	stringstream s;
	s << "diff -u test/metadata.ref " << test_film << "/metadata";
	BOOST_CHECK_EQUAL (::system (s.str().c_str ()), 0);

	shared_ptr<Film> g (new Film (test_film));
	g->read_metadata ();

	BOOST_CHECK_EQUAL (g->name(), "fred");
	BOOST_CHECK_EQUAL (g->dcp_content_type(), DCPContentType::from_pretty_name ("Short"));
	BOOST_CHECK_EQUAL (g->container(), Container::from_id ("185"));
	vector<Filter const *> g_filters = g->filters ();
	BOOST_CHECK_EQUAL (g_filters.size(), 2);
	BOOST_CHECK_EQUAL (g_filters.front(), Filter::from_id ("pphb"));
	BOOST_CHECK_EQUAL (g_filters.back(), Filter::from_id ("unsharp"));
	BOOST_CHECK_EQUAL (g->ab(), true);
	
	g->write_metadata ();
	BOOST_CHECK_EQUAL (::system (s.str().c_str ()), 0);
}

BOOST_AUTO_TEST_CASE (format_test)
{
	Format::setup_formats ();
	
	Format const * f = Format::from_nickname ("Flat");
	BOOST_CHECK (f);
	BOOST_CHECK_EQUAL (f->dcp_size().width, 1998);
	BOOST_CHECK_EQUAL (f->dcp_size().height, 1080);
	
	f = Format::from_nickname ("Scope");
	BOOST_CHECK (f);
	BOOST_CHECK_EQUAL (f->dcp_size().width, 2048);
	BOOST_CHECK_EQUAL (f->dcp_size().height, 858);
}

BOOST_AUTO_TEST_CASE (util_test)
{
	string t = "Hello this is a string \"with quotes\" and indeed without them";
	vector<string> b = split_at_spaces_considering_quotes (t);
	vector<string>::iterator i = b.begin ();
	BOOST_CHECK_EQUAL (*i++, "Hello");
	BOOST_CHECK_EQUAL (*i++, "this");
	BOOST_CHECK_EQUAL (*i++, "is");
	BOOST_CHECK_EQUAL (*i++, "a");
	BOOST_CHECK_EQUAL (*i++, "string");
	BOOST_CHECK_EQUAL (*i++, "with quotes");
	BOOST_CHECK_EQUAL (*i++, "and");
	BOOST_CHECK_EQUAL (*i++, "indeed");
	BOOST_CHECK_EQUAL (*i++, "without");
	BOOST_CHECK_EQUAL (*i++, "them");
}

class NullLog : public Log
{
public:
	void do_log (string) {}
};

BOOST_AUTO_TEST_CASE (md5_digest_test)
{
	string const t = md5_digest ("test/md5.test");
	BOOST_CHECK_EQUAL (t, "15058685ba99decdc4398c7634796eb0");

	BOOST_CHECK_THROW (md5_digest ("foobar"), OpenFileError);
}

void
do_remote_encode (shared_ptr<DCPVideoFrame> frame, ServerDescription* description, shared_ptr<EncodedData> locally_encoded)
{
	shared_ptr<EncodedData> remotely_encoded;
	BOOST_CHECK_NO_THROW (remotely_encoded = frame->encode_remotely (description));
	BOOST_CHECK (remotely_encoded);
	
	BOOST_CHECK_EQUAL (locally_encoded->size(), remotely_encoded->size());
	BOOST_CHECK (memcmp (locally_encoded->data(), remotely_encoded->data(), locally_encoded->size()) == 0);
}

BOOST_AUTO_TEST_CASE (client_server_test)
{
	shared_ptr<Image> image (new SimpleImage (PIX_FMT_RGB24, libdcp::Size (1998, 1080), true));
	uint8_t* p = image->data()[0];
	
	for (int y = 0; y < 1080; ++y) {
		uint8_t* q = p;
		for (int x = 0; x < 1998; ++x) {
			*q++ = x % 256;
			*q++ = y % 256;
			*q++ = (x + y) % 256;
		}
		p += image->stride()[0];
	}

	shared_ptr<Image> sub_image (new SimpleImage (PIX_FMT_RGBA, libdcp::Size (100, 200), true));
	p = sub_image->data()[0];
	for (int y = 0; y < 200; ++y) {
		uint8_t* q = p;
		for (int x = 0; x < 100; ++x) {
			*q++ = y % 256;
			*q++ = x % 256;
			*q++ = (x + y) % 256;
			*q++ = 1;
		}
		p += sub_image->stride()[0];
	}

	shared_ptr<Subtitle> subtitle (new Subtitle (Position (50, 60), sub_image));

	shared_ptr<FileLog> log (new FileLog ("build/test/client_server_test.log"));

	shared_ptr<DCPVideoFrame> frame (
		new DCPVideoFrame (
			image,
			subtitle,
			libdcp::Size (1998, 1080),
			0,
			0,
			1,
			Scaler::from_id ("bicubic"),
			0,
			24,
			"",
			0,
			200000000,
			log
			)
		);

	shared_ptr<EncodedData> locally_encoded = frame->encode_locally ();
	BOOST_ASSERT (locally_encoded);
	
	Server* server = new Server (log);

	new thread (boost::bind (&Server::run, server, 2));

	/* Let the server get itself ready */
	dcpomatic_sleep (1);

	ServerDescription description ("localhost", 2);

	list<thread*> threads;
	for (int i = 0; i < 8; ++i) {
		threads.push_back (new thread (boost::bind (do_remote_encode, frame, &description, locally_encoded)));
	}

	for (list<thread*>::iterator i = threads.begin(); i != threads.end(); ++i) {
		(*i)->join ();
	}

	for (list<thread*>::iterator i = threads.begin(); i != threads.end(); ++i) {
		delete *i;
	}
}

BOOST_AUTO_TEST_CASE (make_dcp_test)
{
	shared_ptr<Film> film = new_test_film ("make_dcp_test");
	film->set_name ("test_film2");
//	film->set_content ("../../../test/test.mp4");
	film->set_container (Container::from_id ("185"));
	film->set_dcp_content_type (DCPContentType::from_pretty_name ("Test"));
	film->make_dcp ();
	film->write_metadata ();

	while (JobManager::instance()->work_to_do ()) {
		dcpomatic_sleep (1);
	}
	
	BOOST_CHECK_EQUAL (JobManager::instance()->errors(), false);
}

/** Test Film::have_dcp().  Requires the output from make_dcp_test above */
BOOST_AUTO_TEST_CASE (have_dcp_test)
{
	boost::filesystem::path p = test_film_dir ("make_dcp_test");
	Film f (p.string ());
	BOOST_CHECK (f.have_dcp());

	p /= f.dcp_name();
	p /= f.dcp_video_mxf_filename();
	boost::filesystem::remove (p);
	BOOST_CHECK (!f.have_dcp ());
}

BOOST_AUTO_TEST_CASE (make_dcp_with_range_test)
{
	shared_ptr<Film> film = new_test_film ("make_dcp_with_range_test");
	film->set_name ("test_film3");
//	film->set_content ("../../../test/test.mp4");
//	film->examine_content ();
	film->set_container (Container::from_id ("185"));
	film->set_dcp_content_type (DCPContentType::from_pretty_name ("Test"));
	film->make_dcp ();

	while (JobManager::instance()->work_to_do() && !JobManager::instance()->errors()) {
		dcpomatic_sleep (1);
	}

	BOOST_CHECK_EQUAL (JobManager::instance()->errors(), false);
}

#if 0
/* Test best_dcp_frame_rate and FrameRateConversion */
BOOST_AUTO_TEST_CASE (best_dcp_frame_rate_test)
{
	/* Run some tests with a limited range of allowed rates */
	
	std::list<int> afr;
	afr.push_back (24);
	afr.push_back (25);
	afr.push_back (30);
	Config::instance()->set_allowed_dcp_frame_rates (afr);

	int best = best_dcp_frame_rate (60);
	FrameRateConversion frc = FrameRateConversion (60, best);
	BOOST_CHECK_EQUAL (best, 30);
	BOOST_CHECK_EQUAL (frc.skip, true);
	BOOST_CHECK_EQUAL (frc.repeat, false);
	BOOST_CHECK_EQUAL (frc.change_speed, false);
	
	best = best_dcp_frame_rate (50);
	frc = FrameRateConversion (50, best);
	BOOST_CHECK_EQUAL (best, 25);
	BOOST_CHECK_EQUAL (frc.skip, true);
	BOOST_CHECK_EQUAL (frc.repeat, false);
	BOOST_CHECK_EQUAL (frc.change_speed, false);

	best = best_dcp_frame_rate (48);
	frc = FrameRateConversion (48, best);
	BOOST_CHECK_EQUAL (best, 24);
	BOOST_CHECK_EQUAL (frc.skip, true);
	BOOST_CHECK_EQUAL (frc.repeat, false);
	BOOST_CHECK_EQUAL (frc.change_speed, false);
	
	best = best_dcp_frame_rate (30);
	frc = FrameRateConversion (30, best);
	BOOST_CHECK_EQUAL (best, 30);
	BOOST_CHECK_EQUAL (frc.skip, false);
	BOOST_CHECK_EQUAL (frc.repeat, false);
	BOOST_CHECK_EQUAL (frc.change_speed, false);

	best = best_dcp_frame_rate (29.97);
	frc = FrameRateConversion (29.97, best);
	BOOST_CHECK_EQUAL (best, 30);
	BOOST_CHECK_EQUAL (frc.skip, false);
	BOOST_CHECK_EQUAL (frc.repeat, false);
	BOOST_CHECK_EQUAL (frc.change_speed, true);
	
	best = best_dcp_frame_rate (25);
	frc = FrameRateConversion (25, best);
	BOOST_CHECK_EQUAL (best, 25);
	BOOST_CHECK_EQUAL (frc.skip, false);
	BOOST_CHECK_EQUAL (frc.repeat, false);
	BOOST_CHECK_EQUAL (frc.change_speed, false);

	best = best_dcp_frame_rate (24);
	frc = FrameRateConversion (24, best);
	BOOST_CHECK_EQUAL (best, 24);
	BOOST_CHECK_EQUAL (frc.skip, false);
	BOOST_CHECK_EQUAL (frc.repeat, false);
	BOOST_CHECK_EQUAL (frc.change_speed, false);

	best = best_dcp_frame_rate (14.5);
	frc = FrameRateConversion (14.5, best);
	BOOST_CHECK_EQUAL (best, 30);
	BOOST_CHECK_EQUAL (frc.skip, false);
	BOOST_CHECK_EQUAL (frc.repeat, true);
	BOOST_CHECK_EQUAL (frc.change_speed, true);

	best = best_dcp_frame_rate (12.6);
	frc = FrameRateConversion (12.6, best);
	BOOST_CHECK_EQUAL (best, 25);
	BOOST_CHECK_EQUAL (frc.skip, false);
	BOOST_CHECK_EQUAL (frc.repeat, true);
	BOOST_CHECK_EQUAL (frc.change_speed, true);

	best = best_dcp_frame_rate (12.4);
	frc = FrameRateConversion (12.4, best);
	BOOST_CHECK_EQUAL (best, 25);
	BOOST_CHECK_EQUAL (frc.skip, false);
	BOOST_CHECK_EQUAL (frc.repeat, true);
	BOOST_CHECK_EQUAL (frc.change_speed, true);

	best = best_dcp_frame_rate (12);
	frc = FrameRateConversion (12, best);
	BOOST_CHECK_EQUAL (best, 24);
	BOOST_CHECK_EQUAL (frc.skip, false);
	BOOST_CHECK_EQUAL (frc.repeat, true);
	BOOST_CHECK_EQUAL (frc.change_speed, false);

	/* Now add some more rates and see if it will use them
	   in preference to skip/repeat.
	*/

	afr.push_back (48);
	afr.push_back (50);
	afr.push_back (60);
	Config::instance()->set_allowed_dcp_frame_rates (afr);

	best = best_dcp_frame_rate (60);
	frc = FrameRateConversion (60, best);
	BOOST_CHECK_EQUAL (best, 60);
	BOOST_CHECK_EQUAL (frc.skip, false);
	BOOST_CHECK_EQUAL (frc.repeat, false);
	BOOST_CHECK_EQUAL (frc.change_speed, false);
	
	best = best_dcp_frame_rate (50);
	frc = FrameRateConversion (50, best);
	BOOST_CHECK_EQUAL (best, 50);
	BOOST_CHECK_EQUAL (frc.skip, false);
	BOOST_CHECK_EQUAL (frc.repeat, false);
	BOOST_CHECK_EQUAL (frc.change_speed, false);

	best = best_dcp_frame_rate (48);
	frc = FrameRateConversion (48, best);
	BOOST_CHECK_EQUAL (best, 48);
	BOOST_CHECK_EQUAL (frc.skip, false);
	BOOST_CHECK_EQUAL (frc.repeat, false);
	BOOST_CHECK_EQUAL (frc.change_speed, false);

	/* Check some out-there conversions (not the best) */
	
	frc = FrameRateConversion (14.99, 24);
	BOOST_CHECK_EQUAL (frc.skip, false);
	BOOST_CHECK_EQUAL (frc.repeat, true);
	BOOST_CHECK_EQUAL (frc.change_speed, true);

	/* Check some conversions with limited DCP targets */

	afr.clear ();
	afr.push_back (24);
	Config::instance()->set_allowed_dcp_frame_rates (afr);

	best = best_dcp_frame_rate (25);
	frc = FrameRateConversion (25, best);
	BOOST_CHECK_EQUAL (best, 24);
	BOOST_CHECK_EQUAL (frc.skip, false);
	BOOST_CHECK_EQUAL (frc.repeat, false);
	BOOST_CHECK_EQUAL (frc.change_speed, true);
}
#endif

BOOST_AUTO_TEST_CASE (audio_sampling_rate_test)
{
	std::list<int> afr;
	afr.push_back (24);
	afr.push_back (25);
	afr.push_back (30);
	Config::instance()->set_allowed_dcp_frame_rates (afr);

	shared_ptr<Film> f = new_test_film ("audio_sampling_rate_test");
//	f->set_source_frame_rate (24);
//	f->set_dcp_frame_rate (24);

//	f->set_content_audio_stream (shared_ptr<AudioStream> (new FFmpegAudioStream ("a", 42, 48000, 0)));
//	BOOST_CHECK_EQUAL (f->target_audio_sample_rate(), 48000);

//	f->set_content_audio_stream (shared_ptr<AudioStream> (new FFmpegAudioStream ("a", 42, 44100, 0)));
//	BOOST_CHECK_EQUAL (f->target_audio_sample_rate(), 48000);

//	f->set_content_audio_stream (shared_ptr<AudioStream> (new FFmpegAudioStream ("a", 42, 80000, 0)));
//	BOOST_CHECK_EQUAL (f->target_audio_sample_rate(), 96000);

//	f->set_source_frame_rate (23.976);
//	f->set_dcp_frame_rate (best_dcp_frame_rate (23.976));
//	f->set_content_audio_stream (shared_ptr<AudioStream> (new FFmpegAudioStream ("a", 42, 48000, 0)));
//	BOOST_CHECK_EQUAL (f->target_audio_sample_rate(), 47952);

//	f->set_source_frame_rate (29.97);
//	f->set_dcp_frame_rate (best_dcp_frame_rate (29.97));
//	BOOST_CHECK_EQUAL (f->dcp_frame_rate (), 30);
//	f->set_content_audio_stream (shared_ptr<AudioStream> (new FFmpegAudioStream ("a", 42, 48000, 0)));
//	BOOST_CHECK_EQUAL (f->target_audio_sample_rate(), 47952);

//	f->set_source_frame_rate (25);
//	f->set_dcp_frame_rate (24);
//	f->set_content_audio_stream (shared_ptr<AudioStream> (new FFmpegAudioStream ("a", 42, 48000, 0)));
//	BOOST_CHECK_EQUAL (f->target_audio_sample_rate(), 50000);

//	f->set_source_frame_rate (25);
//	f->set_dcp_frame_rate (24);
//	f->set_content_audio_stream (shared_ptr<AudioStream> (new FFmpegAudioStream ("a", 42, 44100, 0)));
//	BOOST_CHECK_EQUAL (f->target_audio_sample_rate(), 50000);

	/* Check some out-there conversions (not the best) */
	
//	f->set_source_frame_rate (14.99);
//	f->set_dcp_frame_rate (25);
//	f->set_content_audio_stream (shared_ptr<AudioStream> (new FFmpegAudioStream ("a", 42, 16000, 0)));
	/* The FrameRateConversion within target_audio_sample_rate should choose to double-up
	   the 14.99 fps video to 30 and then run it slow at 25.
	*/
//	BOOST_CHECK_EQUAL (f->target_audio_sample_rate(), rint (48000 * 2 * 14.99 / 25));
}

class TestJob : public Job
{
public:
	TestJob (shared_ptr<Film> f)
		: Job (f)
	{

	}

	void set_finished_ok () {
		set_state (FINISHED_OK);
	}

	void set_finished_error () {
		set_state (FINISHED_ERROR);
	}

	void run ()
	{
		while (1) {
			if (finished ()) {
				return;
			}
		}
	}

	string name () const {
		return "";
	}
};

BOOST_AUTO_TEST_CASE (job_manager_test)
{
	shared_ptr<Film> f;

	/* Single job */
	shared_ptr<TestJob> a (new TestJob (f));

	JobManager::instance()->add (a);
	dcpomatic_sleep (1);
	BOOST_CHECK_EQUAL (a->running (), true);
	a->set_finished_ok ();
	dcpomatic_sleep (2);
	BOOST_CHECK_EQUAL (a->finished_ok(), true);
}

BOOST_AUTO_TEST_CASE (compact_image_test)
{
	SimpleImage* s = new SimpleImage (PIX_FMT_RGB24, libdcp::Size (50, 50), false);
	BOOST_CHECK_EQUAL (s->components(), 1);
	BOOST_CHECK_EQUAL (s->stride()[0], 50 * 3);
	BOOST_CHECK_EQUAL (s->line_size()[0], 50 * 3);
	BOOST_CHECK (s->data()[0]);
	BOOST_CHECK (!s->data()[1]);
	BOOST_CHECK (!s->data()[2]);
	BOOST_CHECK (!s->data()[3]);

	/* copy constructor */
	SimpleImage* t = new SimpleImage (*s);
	BOOST_CHECK_EQUAL (t->components(), 1);
	BOOST_CHECK_EQUAL (t->stride()[0], 50 * 3);
	BOOST_CHECK_EQUAL (t->line_size()[0], 50 * 3);
	BOOST_CHECK (t->data()[0]);
	BOOST_CHECK (!t->data()[1]);
	BOOST_CHECK (!t->data()[2]);
	BOOST_CHECK (!t->data()[3]);
	BOOST_CHECK (t->data() != s->data());
	BOOST_CHECK (t->data()[0] != s->data()[0]);
	BOOST_CHECK (t->line_size() != s->line_size());
	BOOST_CHECK (t->line_size()[0] == s->line_size()[0]);
	BOOST_CHECK (t->stride() != s->stride());
	BOOST_CHECK (t->stride()[0] == s->stride()[0]);

	/* assignment operator */
	SimpleImage* u = new SimpleImage (PIX_FMT_YUV422P, libdcp::Size (150, 150), true);
	*u = *s;
	BOOST_CHECK_EQUAL (u->components(), 1);
	BOOST_CHECK_EQUAL (u->stride()[0], 50 * 3);
	BOOST_CHECK_EQUAL (u->line_size()[0], 50 * 3);
	BOOST_CHECK (u->data()[0]);
	BOOST_CHECK (!u->data()[1]);
	BOOST_CHECK (!u->data()[2]);
	BOOST_CHECK (!u->data()[3]);
	BOOST_CHECK (u->data() != s->data());
	BOOST_CHECK (u->data()[0] != s->data()[0]);
	BOOST_CHECK (u->line_size() != s->line_size());
	BOOST_CHECK (u->line_size()[0] == s->line_size()[0]);
	BOOST_CHECK (u->stride() != s->stride());
	BOOST_CHECK (u->stride()[0] == s->stride()[0]);

	delete s;
	delete t;
	delete u;
}

BOOST_AUTO_TEST_CASE (aligned_image_test)
{
	SimpleImage* s = new SimpleImage (PIX_FMT_RGB24, libdcp::Size (50, 50), true);
	BOOST_CHECK_EQUAL (s->components(), 1);
	/* 160 is 150 aligned to the nearest 32 bytes */
	BOOST_CHECK_EQUAL (s->stride()[0], 160);
	BOOST_CHECK_EQUAL (s->line_size()[0], 150);
	BOOST_CHECK (s->data()[0]);
	BOOST_CHECK (!s->data()[1]);
	BOOST_CHECK (!s->data()[2]);
	BOOST_CHECK (!s->data()[3]);

	/* copy constructor */
	SimpleImage* t = new SimpleImage (*s);
	BOOST_CHECK_EQUAL (t->components(), 1);
	BOOST_CHECK_EQUAL (t->stride()[0], 160);
	BOOST_CHECK_EQUAL (t->line_size()[0], 150);
	BOOST_CHECK (t->data()[0]);
	BOOST_CHECK (!t->data()[1]);
	BOOST_CHECK (!t->data()[2]);
	BOOST_CHECK (!t->data()[3]);
	BOOST_CHECK (t->data() != s->data());
	BOOST_CHECK (t->data()[0] != s->data()[0]);
	BOOST_CHECK (t->line_size() != s->line_size());
	BOOST_CHECK (t->line_size()[0] == s->line_size()[0]);
	BOOST_CHECK (t->stride() != s->stride());
	BOOST_CHECK (t->stride()[0] == s->stride()[0]);

	/* assignment operator */
	SimpleImage* u = new SimpleImage (PIX_FMT_YUV422P, libdcp::Size (150, 150), false);
	*u = *s;
	BOOST_CHECK_EQUAL (u->components(), 1);
	BOOST_CHECK_EQUAL (u->stride()[0], 160);
	BOOST_CHECK_EQUAL (u->line_size()[0], 150);
	BOOST_CHECK (u->data()[0]);
	BOOST_CHECK (!u->data()[1]);
	BOOST_CHECK (!u->data()[2]);
	BOOST_CHECK (!u->data()[3]);
	BOOST_CHECK (u->data() != s->data());
	BOOST_CHECK (u->data()[0] != s->data()[0]);
	BOOST_CHECK (u->line_size() != s->line_size());
	BOOST_CHECK (u->line_size()[0] == s->line_size()[0]);
	BOOST_CHECK (u->stride() != s->stride());
	BOOST_CHECK (u->stride()[0] == s->stride()[0]);

	delete s;
	delete t;
	delete u;
}
=======
#include "pixel_formats_test.cc"
#include "make_black_test.cc"
#include "trimmer_test.cc"
#include "film_metadata_test.cc"
#include "stream_test.cc"
#include "format_test.cc"
#include "util_test.cc"
#include "film_test.cc"
#include "dcp_test.cc"
#include "frame_rate_test.cc"
#include "job_test.cc"
#include "client_server_test.cc"
#include "image_test.cc"
>>>>>>> 765d206e
<|MERGE_RESOLUTION|>--- conflicted
+++ resolved
@@ -57,7 +57,7 @@
 {
 	TestConfig()
 	{
-		dvdomatic_setup();
+		dcpomatic_setup();
 
 		Config::instance()->set_num_local_encoding_threads (1);
 		Config::instance()->set_servers (vector<ServerDescription*> ());
@@ -91,626 +91,14 @@
 	return f;
 }
 
-<<<<<<< HEAD
-
-/* Check that Image::make_black works, and doesn't use values which crash
-   sws_scale().
-*/
-BOOST_AUTO_TEST_CASE (make_black_test)
-{
-	/* This needs to happen in the first test */
-	dcpomatic_setup ();
-
-	libdcp::Size in_size (512, 512);
-	libdcp::Size out_size (1024, 1024);
-
-	list<AVPixelFormat> pix_fmts;
-	pix_fmts.push_back (AV_PIX_FMT_RGB24);
-	pix_fmts.push_back (AV_PIX_FMT_YUV420P);
-	pix_fmts.push_back (AV_PIX_FMT_YUV422P10LE);
-	pix_fmts.push_back (AV_PIX_FMT_YUV444P9LE);
-	pix_fmts.push_back (AV_PIX_FMT_YUV444P9BE);
-	pix_fmts.push_back (AV_PIX_FMT_YUV444P10LE);
-	pix_fmts.push_back (AV_PIX_FMT_YUV444P10BE);
-	pix_fmts.push_back (AV_PIX_FMT_UYVY422);
-
-	int N = 0;
-	for (list<AVPixelFormat>::const_iterator i = pix_fmts.begin(); i != pix_fmts.end(); ++i) {
-		boost::shared_ptr<Image> foo (new SimpleImage (*i, in_size, true));
-		foo->make_black ();
-		boost::shared_ptr<Image> bar = foo->scale_and_convert_to_rgb (out_size, 0, Scaler::from_id ("bicubic"), true);
-		
-		uint8_t* p = bar->data()[0];
-		for (int y = 0; y < bar->size().height; ++y) {
-			uint8_t* q = p;
-			for (int x = 0; x < bar->line_size()[0]; ++x) {
-				BOOST_CHECK_EQUAL (*q++, 0);
-			}
-			p += bar->stride()[0];
-		}
-
-		++N;
-	}
-}
-
-BOOST_AUTO_TEST_CASE (film_metadata_test)
-{
-	setup_test_config ();
-
-	string const test_film = "build/test/film_metadata_test";
-	
-	if (boost::filesystem::exists (test_film)) {
-		boost::filesystem::remove_all (test_film);
-	}
-
-	shared_ptr<Film> f (new Film (test_film));
-	f->write_metadata ();
-	f->_dci_date = boost::gregorian::from_undelimited_string ("20130211");
-	BOOST_CHECK (f->container() == 0);
-	BOOST_CHECK (f->dcp_content_type() == 0);
-	BOOST_CHECK (f->filters ().empty());
-
-	f->set_name ("fred");
-//	BOOST_CHECK_THROW (f->set_content ("jim"), OpenFileError);
-	f->set_dcp_content_type (DCPContentType::from_pretty_name ("Short"));
-	f->set_container (Container::from_id ("185"));
-	vector<Filter const *> f_filters;
-	f_filters.push_back (Filter::from_id ("pphb"));
-	f_filters.push_back (Filter::from_id ("unsharp"));
-	f->set_filters (f_filters);
-	f->set_ab (true);
-	f->write_metadata ();
-
-	stringstream s;
-	s << "diff -u test/metadata.ref " << test_film << "/metadata";
-	BOOST_CHECK_EQUAL (::system (s.str().c_str ()), 0);
-
-	shared_ptr<Film> g (new Film (test_film));
-	g->read_metadata ();
-
-	BOOST_CHECK_EQUAL (g->name(), "fred");
-	BOOST_CHECK_EQUAL (g->dcp_content_type(), DCPContentType::from_pretty_name ("Short"));
-	BOOST_CHECK_EQUAL (g->container(), Container::from_id ("185"));
-	vector<Filter const *> g_filters = g->filters ();
-	BOOST_CHECK_EQUAL (g_filters.size(), 2);
-	BOOST_CHECK_EQUAL (g_filters.front(), Filter::from_id ("pphb"));
-	BOOST_CHECK_EQUAL (g_filters.back(), Filter::from_id ("unsharp"));
-	BOOST_CHECK_EQUAL (g->ab(), true);
-	
-	g->write_metadata ();
-	BOOST_CHECK_EQUAL (::system (s.str().c_str ()), 0);
-}
-
-BOOST_AUTO_TEST_CASE (format_test)
-{
-	Format::setup_formats ();
-	
-	Format const * f = Format::from_nickname ("Flat");
-	BOOST_CHECK (f);
-	BOOST_CHECK_EQUAL (f->dcp_size().width, 1998);
-	BOOST_CHECK_EQUAL (f->dcp_size().height, 1080);
-	
-	f = Format::from_nickname ("Scope");
-	BOOST_CHECK (f);
-	BOOST_CHECK_EQUAL (f->dcp_size().width, 2048);
-	BOOST_CHECK_EQUAL (f->dcp_size().height, 858);
-}
-
-BOOST_AUTO_TEST_CASE (util_test)
-{
-	string t = "Hello this is a string \"with quotes\" and indeed without them";
-	vector<string> b = split_at_spaces_considering_quotes (t);
-	vector<string>::iterator i = b.begin ();
-	BOOST_CHECK_EQUAL (*i++, "Hello");
-	BOOST_CHECK_EQUAL (*i++, "this");
-	BOOST_CHECK_EQUAL (*i++, "is");
-	BOOST_CHECK_EQUAL (*i++, "a");
-	BOOST_CHECK_EQUAL (*i++, "string");
-	BOOST_CHECK_EQUAL (*i++, "with quotes");
-	BOOST_CHECK_EQUAL (*i++, "and");
-	BOOST_CHECK_EQUAL (*i++, "indeed");
-	BOOST_CHECK_EQUAL (*i++, "without");
-	BOOST_CHECK_EQUAL (*i++, "them");
-}
-
-class NullLog : public Log
-{
-public:
-	void do_log (string) {}
-};
-
-BOOST_AUTO_TEST_CASE (md5_digest_test)
-{
-	string const t = md5_digest ("test/md5.test");
-	BOOST_CHECK_EQUAL (t, "15058685ba99decdc4398c7634796eb0");
-
-	BOOST_CHECK_THROW (md5_digest ("foobar"), OpenFileError);
-}
-
-void
-do_remote_encode (shared_ptr<DCPVideoFrame> frame, ServerDescription* description, shared_ptr<EncodedData> locally_encoded)
-{
-	shared_ptr<EncodedData> remotely_encoded;
-	BOOST_CHECK_NO_THROW (remotely_encoded = frame->encode_remotely (description));
-	BOOST_CHECK (remotely_encoded);
-	
-	BOOST_CHECK_EQUAL (locally_encoded->size(), remotely_encoded->size());
-	BOOST_CHECK (memcmp (locally_encoded->data(), remotely_encoded->data(), locally_encoded->size()) == 0);
-}
-
-BOOST_AUTO_TEST_CASE (client_server_test)
-{
-	shared_ptr<Image> image (new SimpleImage (PIX_FMT_RGB24, libdcp::Size (1998, 1080), true));
-	uint8_t* p = image->data()[0];
-	
-	for (int y = 0; y < 1080; ++y) {
-		uint8_t* q = p;
-		for (int x = 0; x < 1998; ++x) {
-			*q++ = x % 256;
-			*q++ = y % 256;
-			*q++ = (x + y) % 256;
-		}
-		p += image->stride()[0];
-	}
-
-	shared_ptr<Image> sub_image (new SimpleImage (PIX_FMT_RGBA, libdcp::Size (100, 200), true));
-	p = sub_image->data()[0];
-	for (int y = 0; y < 200; ++y) {
-		uint8_t* q = p;
-		for (int x = 0; x < 100; ++x) {
-			*q++ = y % 256;
-			*q++ = x % 256;
-			*q++ = (x + y) % 256;
-			*q++ = 1;
-		}
-		p += sub_image->stride()[0];
-	}
-
-	shared_ptr<Subtitle> subtitle (new Subtitle (Position (50, 60), sub_image));
-
-	shared_ptr<FileLog> log (new FileLog ("build/test/client_server_test.log"));
-
-	shared_ptr<DCPVideoFrame> frame (
-		new DCPVideoFrame (
-			image,
-			subtitle,
-			libdcp::Size (1998, 1080),
-			0,
-			0,
-			1,
-			Scaler::from_id ("bicubic"),
-			0,
-			24,
-			"",
-			0,
-			200000000,
-			log
-			)
-		);
-
-	shared_ptr<EncodedData> locally_encoded = frame->encode_locally ();
-	BOOST_ASSERT (locally_encoded);
-	
-	Server* server = new Server (log);
-
-	new thread (boost::bind (&Server::run, server, 2));
-
-	/* Let the server get itself ready */
-	dcpomatic_sleep (1);
-
-	ServerDescription description ("localhost", 2);
-
-	list<thread*> threads;
-	for (int i = 0; i < 8; ++i) {
-		threads.push_back (new thread (boost::bind (do_remote_encode, frame, &description, locally_encoded)));
-	}
-
-	for (list<thread*>::iterator i = threads.begin(); i != threads.end(); ++i) {
-		(*i)->join ();
-	}
-
-	for (list<thread*>::iterator i = threads.begin(); i != threads.end(); ++i) {
-		delete *i;
-	}
-}
-
-BOOST_AUTO_TEST_CASE (make_dcp_test)
-{
-	shared_ptr<Film> film = new_test_film ("make_dcp_test");
-	film->set_name ("test_film2");
-//	film->set_content ("../../../test/test.mp4");
-	film->set_container (Container::from_id ("185"));
-	film->set_dcp_content_type (DCPContentType::from_pretty_name ("Test"));
-	film->make_dcp ();
-	film->write_metadata ();
-
-	while (JobManager::instance()->work_to_do ()) {
-		dcpomatic_sleep (1);
-	}
-	
-	BOOST_CHECK_EQUAL (JobManager::instance()->errors(), false);
-}
-
-/** Test Film::have_dcp().  Requires the output from make_dcp_test above */
-BOOST_AUTO_TEST_CASE (have_dcp_test)
-{
-	boost::filesystem::path p = test_film_dir ("make_dcp_test");
-	Film f (p.string ());
-	BOOST_CHECK (f.have_dcp());
-
-	p /= f.dcp_name();
-	p /= f.dcp_video_mxf_filename();
-	boost::filesystem::remove (p);
-	BOOST_CHECK (!f.have_dcp ());
-}
-
-BOOST_AUTO_TEST_CASE (make_dcp_with_range_test)
-{
-	shared_ptr<Film> film = new_test_film ("make_dcp_with_range_test");
-	film->set_name ("test_film3");
-//	film->set_content ("../../../test/test.mp4");
-//	film->examine_content ();
-	film->set_container (Container::from_id ("185"));
-	film->set_dcp_content_type (DCPContentType::from_pretty_name ("Test"));
-	film->make_dcp ();
-
-	while (JobManager::instance()->work_to_do() && !JobManager::instance()->errors()) {
-		dcpomatic_sleep (1);
-	}
-
-	BOOST_CHECK_EQUAL (JobManager::instance()->errors(), false);
-}
-
-#if 0
-/* Test best_dcp_frame_rate and FrameRateConversion */
-BOOST_AUTO_TEST_CASE (best_dcp_frame_rate_test)
-{
-	/* Run some tests with a limited range of allowed rates */
-	
-	std::list<int> afr;
-	afr.push_back (24);
-	afr.push_back (25);
-	afr.push_back (30);
-	Config::instance()->set_allowed_dcp_frame_rates (afr);
-
-	int best = best_dcp_frame_rate (60);
-	FrameRateConversion frc = FrameRateConversion (60, best);
-	BOOST_CHECK_EQUAL (best, 30);
-	BOOST_CHECK_EQUAL (frc.skip, true);
-	BOOST_CHECK_EQUAL (frc.repeat, false);
-	BOOST_CHECK_EQUAL (frc.change_speed, false);
-	
-	best = best_dcp_frame_rate (50);
-	frc = FrameRateConversion (50, best);
-	BOOST_CHECK_EQUAL (best, 25);
-	BOOST_CHECK_EQUAL (frc.skip, true);
-	BOOST_CHECK_EQUAL (frc.repeat, false);
-	BOOST_CHECK_EQUAL (frc.change_speed, false);
-
-	best = best_dcp_frame_rate (48);
-	frc = FrameRateConversion (48, best);
-	BOOST_CHECK_EQUAL (best, 24);
-	BOOST_CHECK_EQUAL (frc.skip, true);
-	BOOST_CHECK_EQUAL (frc.repeat, false);
-	BOOST_CHECK_EQUAL (frc.change_speed, false);
-	
-	best = best_dcp_frame_rate (30);
-	frc = FrameRateConversion (30, best);
-	BOOST_CHECK_EQUAL (best, 30);
-	BOOST_CHECK_EQUAL (frc.skip, false);
-	BOOST_CHECK_EQUAL (frc.repeat, false);
-	BOOST_CHECK_EQUAL (frc.change_speed, false);
-
-	best = best_dcp_frame_rate (29.97);
-	frc = FrameRateConversion (29.97, best);
-	BOOST_CHECK_EQUAL (best, 30);
-	BOOST_CHECK_EQUAL (frc.skip, false);
-	BOOST_CHECK_EQUAL (frc.repeat, false);
-	BOOST_CHECK_EQUAL (frc.change_speed, true);
-	
-	best = best_dcp_frame_rate (25);
-	frc = FrameRateConversion (25, best);
-	BOOST_CHECK_EQUAL (best, 25);
-	BOOST_CHECK_EQUAL (frc.skip, false);
-	BOOST_CHECK_EQUAL (frc.repeat, false);
-	BOOST_CHECK_EQUAL (frc.change_speed, false);
-
-	best = best_dcp_frame_rate (24);
-	frc = FrameRateConversion (24, best);
-	BOOST_CHECK_EQUAL (best, 24);
-	BOOST_CHECK_EQUAL (frc.skip, false);
-	BOOST_CHECK_EQUAL (frc.repeat, false);
-	BOOST_CHECK_EQUAL (frc.change_speed, false);
-
-	best = best_dcp_frame_rate (14.5);
-	frc = FrameRateConversion (14.5, best);
-	BOOST_CHECK_EQUAL (best, 30);
-	BOOST_CHECK_EQUAL (frc.skip, false);
-	BOOST_CHECK_EQUAL (frc.repeat, true);
-	BOOST_CHECK_EQUAL (frc.change_speed, true);
-
-	best = best_dcp_frame_rate (12.6);
-	frc = FrameRateConversion (12.6, best);
-	BOOST_CHECK_EQUAL (best, 25);
-	BOOST_CHECK_EQUAL (frc.skip, false);
-	BOOST_CHECK_EQUAL (frc.repeat, true);
-	BOOST_CHECK_EQUAL (frc.change_speed, true);
-
-	best = best_dcp_frame_rate (12.4);
-	frc = FrameRateConversion (12.4, best);
-	BOOST_CHECK_EQUAL (best, 25);
-	BOOST_CHECK_EQUAL (frc.skip, false);
-	BOOST_CHECK_EQUAL (frc.repeat, true);
-	BOOST_CHECK_EQUAL (frc.change_speed, true);
-
-	best = best_dcp_frame_rate (12);
-	frc = FrameRateConversion (12, best);
-	BOOST_CHECK_EQUAL (best, 24);
-	BOOST_CHECK_EQUAL (frc.skip, false);
-	BOOST_CHECK_EQUAL (frc.repeat, true);
-	BOOST_CHECK_EQUAL (frc.change_speed, false);
-
-	/* Now add some more rates and see if it will use them
-	   in preference to skip/repeat.
-	*/
-
-	afr.push_back (48);
-	afr.push_back (50);
-	afr.push_back (60);
-	Config::instance()->set_allowed_dcp_frame_rates (afr);
-
-	best = best_dcp_frame_rate (60);
-	frc = FrameRateConversion (60, best);
-	BOOST_CHECK_EQUAL (best, 60);
-	BOOST_CHECK_EQUAL (frc.skip, false);
-	BOOST_CHECK_EQUAL (frc.repeat, false);
-	BOOST_CHECK_EQUAL (frc.change_speed, false);
-	
-	best = best_dcp_frame_rate (50);
-	frc = FrameRateConversion (50, best);
-	BOOST_CHECK_EQUAL (best, 50);
-	BOOST_CHECK_EQUAL (frc.skip, false);
-	BOOST_CHECK_EQUAL (frc.repeat, false);
-	BOOST_CHECK_EQUAL (frc.change_speed, false);
-
-	best = best_dcp_frame_rate (48);
-	frc = FrameRateConversion (48, best);
-	BOOST_CHECK_EQUAL (best, 48);
-	BOOST_CHECK_EQUAL (frc.skip, false);
-	BOOST_CHECK_EQUAL (frc.repeat, false);
-	BOOST_CHECK_EQUAL (frc.change_speed, false);
-
-	/* Check some out-there conversions (not the best) */
-	
-	frc = FrameRateConversion (14.99, 24);
-	BOOST_CHECK_EQUAL (frc.skip, false);
-	BOOST_CHECK_EQUAL (frc.repeat, true);
-	BOOST_CHECK_EQUAL (frc.change_speed, true);
-
-	/* Check some conversions with limited DCP targets */
-
-	afr.clear ();
-	afr.push_back (24);
-	Config::instance()->set_allowed_dcp_frame_rates (afr);
-
-	best = best_dcp_frame_rate (25);
-	frc = FrameRateConversion (25, best);
-	BOOST_CHECK_EQUAL (best, 24);
-	BOOST_CHECK_EQUAL (frc.skip, false);
-	BOOST_CHECK_EQUAL (frc.repeat, false);
-	BOOST_CHECK_EQUAL (frc.change_speed, true);
-}
-#endif
-
-BOOST_AUTO_TEST_CASE (audio_sampling_rate_test)
-{
-	std::list<int> afr;
-	afr.push_back (24);
-	afr.push_back (25);
-	afr.push_back (30);
-	Config::instance()->set_allowed_dcp_frame_rates (afr);
-
-	shared_ptr<Film> f = new_test_film ("audio_sampling_rate_test");
-//	f->set_source_frame_rate (24);
-//	f->set_dcp_frame_rate (24);
-
-//	f->set_content_audio_stream (shared_ptr<AudioStream> (new FFmpegAudioStream ("a", 42, 48000, 0)));
-//	BOOST_CHECK_EQUAL (f->target_audio_sample_rate(), 48000);
-
-//	f->set_content_audio_stream (shared_ptr<AudioStream> (new FFmpegAudioStream ("a", 42, 44100, 0)));
-//	BOOST_CHECK_EQUAL (f->target_audio_sample_rate(), 48000);
-
-//	f->set_content_audio_stream (shared_ptr<AudioStream> (new FFmpegAudioStream ("a", 42, 80000, 0)));
-//	BOOST_CHECK_EQUAL (f->target_audio_sample_rate(), 96000);
-
-//	f->set_source_frame_rate (23.976);
-//	f->set_dcp_frame_rate (best_dcp_frame_rate (23.976));
-//	f->set_content_audio_stream (shared_ptr<AudioStream> (new FFmpegAudioStream ("a", 42, 48000, 0)));
-//	BOOST_CHECK_EQUAL (f->target_audio_sample_rate(), 47952);
-
-//	f->set_source_frame_rate (29.97);
-//	f->set_dcp_frame_rate (best_dcp_frame_rate (29.97));
-//	BOOST_CHECK_EQUAL (f->dcp_frame_rate (), 30);
-//	f->set_content_audio_stream (shared_ptr<AudioStream> (new FFmpegAudioStream ("a", 42, 48000, 0)));
-//	BOOST_CHECK_EQUAL (f->target_audio_sample_rate(), 47952);
-
-//	f->set_source_frame_rate (25);
-//	f->set_dcp_frame_rate (24);
-//	f->set_content_audio_stream (shared_ptr<AudioStream> (new FFmpegAudioStream ("a", 42, 48000, 0)));
-//	BOOST_CHECK_EQUAL (f->target_audio_sample_rate(), 50000);
-
-//	f->set_source_frame_rate (25);
-//	f->set_dcp_frame_rate (24);
-//	f->set_content_audio_stream (shared_ptr<AudioStream> (new FFmpegAudioStream ("a", 42, 44100, 0)));
-//	BOOST_CHECK_EQUAL (f->target_audio_sample_rate(), 50000);
-
-	/* Check some out-there conversions (not the best) */
-	
-//	f->set_source_frame_rate (14.99);
-//	f->set_dcp_frame_rate (25);
-//	f->set_content_audio_stream (shared_ptr<AudioStream> (new FFmpegAudioStream ("a", 42, 16000, 0)));
-	/* The FrameRateConversion within target_audio_sample_rate should choose to double-up
-	   the 14.99 fps video to 30 and then run it slow at 25.
-	*/
-//	BOOST_CHECK_EQUAL (f->target_audio_sample_rate(), rint (48000 * 2 * 14.99 / 25));
-}
-
-class TestJob : public Job
-{
-public:
-	TestJob (shared_ptr<Film> f)
-		: Job (f)
-	{
-
-	}
-
-	void set_finished_ok () {
-		set_state (FINISHED_OK);
-	}
-
-	void set_finished_error () {
-		set_state (FINISHED_ERROR);
-	}
-
-	void run ()
-	{
-		while (1) {
-			if (finished ()) {
-				return;
-			}
-		}
-	}
-
-	string name () const {
-		return "";
-	}
-};
-
-BOOST_AUTO_TEST_CASE (job_manager_test)
-{
-	shared_ptr<Film> f;
-
-	/* Single job */
-	shared_ptr<TestJob> a (new TestJob (f));
-
-	JobManager::instance()->add (a);
-	dcpomatic_sleep (1);
-	BOOST_CHECK_EQUAL (a->running (), true);
-	a->set_finished_ok ();
-	dcpomatic_sleep (2);
-	BOOST_CHECK_EQUAL (a->finished_ok(), true);
-}
-
-BOOST_AUTO_TEST_CASE (compact_image_test)
-{
-	SimpleImage* s = new SimpleImage (PIX_FMT_RGB24, libdcp::Size (50, 50), false);
-	BOOST_CHECK_EQUAL (s->components(), 1);
-	BOOST_CHECK_EQUAL (s->stride()[0], 50 * 3);
-	BOOST_CHECK_EQUAL (s->line_size()[0], 50 * 3);
-	BOOST_CHECK (s->data()[0]);
-	BOOST_CHECK (!s->data()[1]);
-	BOOST_CHECK (!s->data()[2]);
-	BOOST_CHECK (!s->data()[3]);
-
-	/* copy constructor */
-	SimpleImage* t = new SimpleImage (*s);
-	BOOST_CHECK_EQUAL (t->components(), 1);
-	BOOST_CHECK_EQUAL (t->stride()[0], 50 * 3);
-	BOOST_CHECK_EQUAL (t->line_size()[0], 50 * 3);
-	BOOST_CHECK (t->data()[0]);
-	BOOST_CHECK (!t->data()[1]);
-	BOOST_CHECK (!t->data()[2]);
-	BOOST_CHECK (!t->data()[3]);
-	BOOST_CHECK (t->data() != s->data());
-	BOOST_CHECK (t->data()[0] != s->data()[0]);
-	BOOST_CHECK (t->line_size() != s->line_size());
-	BOOST_CHECK (t->line_size()[0] == s->line_size()[0]);
-	BOOST_CHECK (t->stride() != s->stride());
-	BOOST_CHECK (t->stride()[0] == s->stride()[0]);
-
-	/* assignment operator */
-	SimpleImage* u = new SimpleImage (PIX_FMT_YUV422P, libdcp::Size (150, 150), true);
-	*u = *s;
-	BOOST_CHECK_EQUAL (u->components(), 1);
-	BOOST_CHECK_EQUAL (u->stride()[0], 50 * 3);
-	BOOST_CHECK_EQUAL (u->line_size()[0], 50 * 3);
-	BOOST_CHECK (u->data()[0]);
-	BOOST_CHECK (!u->data()[1]);
-	BOOST_CHECK (!u->data()[2]);
-	BOOST_CHECK (!u->data()[3]);
-	BOOST_CHECK (u->data() != s->data());
-	BOOST_CHECK (u->data()[0] != s->data()[0]);
-	BOOST_CHECK (u->line_size() != s->line_size());
-	BOOST_CHECK (u->line_size()[0] == s->line_size()[0]);
-	BOOST_CHECK (u->stride() != s->stride());
-	BOOST_CHECK (u->stride()[0] == s->stride()[0]);
-
-	delete s;
-	delete t;
-	delete u;
-}
-
-BOOST_AUTO_TEST_CASE (aligned_image_test)
-{
-	SimpleImage* s = new SimpleImage (PIX_FMT_RGB24, libdcp::Size (50, 50), true);
-	BOOST_CHECK_EQUAL (s->components(), 1);
-	/* 160 is 150 aligned to the nearest 32 bytes */
-	BOOST_CHECK_EQUAL (s->stride()[0], 160);
-	BOOST_CHECK_EQUAL (s->line_size()[0], 150);
-	BOOST_CHECK (s->data()[0]);
-	BOOST_CHECK (!s->data()[1]);
-	BOOST_CHECK (!s->data()[2]);
-	BOOST_CHECK (!s->data()[3]);
-
-	/* copy constructor */
-	SimpleImage* t = new SimpleImage (*s);
-	BOOST_CHECK_EQUAL (t->components(), 1);
-	BOOST_CHECK_EQUAL (t->stride()[0], 160);
-	BOOST_CHECK_EQUAL (t->line_size()[0], 150);
-	BOOST_CHECK (t->data()[0]);
-	BOOST_CHECK (!t->data()[1]);
-	BOOST_CHECK (!t->data()[2]);
-	BOOST_CHECK (!t->data()[3]);
-	BOOST_CHECK (t->data() != s->data());
-	BOOST_CHECK (t->data()[0] != s->data()[0]);
-	BOOST_CHECK (t->line_size() != s->line_size());
-	BOOST_CHECK (t->line_size()[0] == s->line_size()[0]);
-	BOOST_CHECK (t->stride() != s->stride());
-	BOOST_CHECK (t->stride()[0] == s->stride()[0]);
-
-	/* assignment operator */
-	SimpleImage* u = new SimpleImage (PIX_FMT_YUV422P, libdcp::Size (150, 150), false);
-	*u = *s;
-	BOOST_CHECK_EQUAL (u->components(), 1);
-	BOOST_CHECK_EQUAL (u->stride()[0], 160);
-	BOOST_CHECK_EQUAL (u->line_size()[0], 150);
-	BOOST_CHECK (u->data()[0]);
-	BOOST_CHECK (!u->data()[1]);
-	BOOST_CHECK (!u->data()[2]);
-	BOOST_CHECK (!u->data()[3]);
-	BOOST_CHECK (u->data() != s->data());
-	BOOST_CHECK (u->data()[0] != s->data()[0]);
-	BOOST_CHECK (u->line_size() != s->line_size());
-	BOOST_CHECK (u->line_size()[0] == s->line_size()[0]);
-	BOOST_CHECK (u->stride() != s->stride());
-	BOOST_CHECK (u->stride()[0] == s->stride()[0]);
-
-	delete s;
-	delete t;
-	delete u;
-}
-=======
 #include "pixel_formats_test.cc"
 #include "make_black_test.cc"
-#include "trimmer_test.cc"
 #include "film_metadata_test.cc"
 #include "stream_test.cc"
 #include "format_test.cc"
 #include "util_test.cc"
-#include "film_test.cc"
 #include "dcp_test.cc"
 #include "frame_rate_test.cc"
 #include "job_test.cc"
 #include "client_server_test.cc"
-#include "image_test.cc"
->>>>>>> 765d206e
+#include "image_test.cc"