--- conflicted
+++ resolved
@@ -1,9 +1,5 @@
 APPNAME = 'dvdomatic'
-<<<<<<< HEAD
-VERSION = '0.23pre'
-=======
 VERSION = '0.23'
->>>>>>> 34fa98c5
 
 def options(opt):
     opt.load('compiler_cxx')
